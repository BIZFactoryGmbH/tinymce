# Changelog
All notable changes to this project will be documented in this file.

The format is based on [Keep a Changelog](http://keepachangelog.com/en/1.0.0/)
and this project adheres to [Semantic Versioning](http://semver.org/spec/v2.0.0.html).

## [Unreleased]

<<<<<<< HEAD
# [4.5.3] - 2018-12-06
### Fixed
 - SplitButtons now use span elements for their buttons for accessibility
=======
# [4.6.0] - 2018-12-11
### Added
 - New configuration parameter for Keying configs which controls when to focus inside: "focusInside"

### Changed
 - Handling of focusIn for keying configs
>>>>>>> 5436eb2a

# [4.5.1] - 2018-12-06
### Fixed
 - ModalDialog now correctly sets the "aria-modal" attribute

# [4.5.0] - 2018-12-05
### Added
 - Tiered menus handle toggling aria-expanded as submenus are opened and closed

### Changed
 - Updated the toggling behaviour to make the toggleClass optional
 - Reworked SplitDropdown so that it's treated as a single button from keyboard navigation and aria perspectives

# [4.4.3] - 2018-11-26
### Changed
 - alloy UIDs are random (again) to prevent issues with nested motherships loaded with different scripts

### Fixed
 - Sliding shrinking and growing classes were not being removed when toggling mid-animation

# [4.4.1] - 2018-11-22
### Changed
 - Bounder will now attempt to corral the element within the provided bounds

# [4.4.0] - 2018-11-21
### Changed
 - Dropdowns no longer set the aria-pressed attribute on the button

# [4.3.0] - 2018-11-05
### Added
 - Exposed a new LazySink type

### Changed
 - The lazySink function now takes a component as an argument
 - A new getApis() method for running individual APIs on components

# [4.2.0] - 2018-11-02
### Added
 - Exposed NodeAnchorSpec type

# [4.1.0] - 2018-11-01
### Added
 - Typeahead specification now may have an onSetValue handler

# [4.0.0] - 2018-10-30
### Changed
 - All sketcher configs are no longer wrapped in functions
 - Only non-button HTML tags get a role of button
 - TieredMenu submenus are built on-demand and then cached

# [3.52.0] - 2018-10-25
### Added
 - Label part for sliders

# [3.51.0] - 2018-10-25
### Changed
 - Window scroll events are not automatically detected by the mothership

## [3.50.0] - 2018-10-22
### Added
 - NodeAnchor positioning mode

## [3.49.0] - 2018-10-18
### Fixed
 - Backspace keys are no longer swallowed in content-editable sections

## [3.48.0] - 2018-10-17
### Added
 - positionWithin API to Positioning behaviour and showWithin API to InlineView sketcher, allowing positioning within bounds without prior configuration

## [3.47.0] - 2018-10-10
### Added
 - layouts property to dropdown, split dropdown and type ahead specs, to modify the position of the resulting menu of these components.

## [3.46.0] - 2018-09-28
### Added
 - useMinWidth property to dropdown and split dropdown specs, to modify matchWidth's behaviour. When true, matchWidth sets min-width, when false it sets width.

## [3.45.6] - 2018-09-28
### Remove
 - Hard-coded background color of blocker

## [3.45.4] - 2018-09-25
### Fixed
 - Origins are calculated after preprocessing both the positioning container and the component to be placed

## [3.45.2] - 2018-09-25
### Fixed
 - East and West layouts now have a top value

## [3.45.0] - 2018-09-24
### Changed
 - When previewing in a typeahead, pressing *enter* fires an execute

## [3.44.0] - 2018-09-21
### Fixed
 - Keyboard navigating through the toolbar now skips disabled buttons.

## [3.43.0] - 2018-09-21
### Added
 - ModalDialog blocker part now can take components to put *before* dialog

### Changed
 - Group Part types now use a factory if present

## [3.42.0] - 2018-09-20
### Added
 - Alloy listens to the keyup event

### Changed
 - Keying behaviours that handle space cancel space on keyup. Helps to prevent a firefox issue with buttons

## [3.41.0] - 2018-09-20
### Added
 - Exposed Layout and Bubble through Main
 - Additional Layout options: east and west
 - Configuration classes for different bubbles positions

### Changed
 - Layout names in the private API have changed
 - Bubble data structure format

## [3.40.0] - 2018-09-20
### Changed
 - Positioning logic refactor.

## [3.39.3] - 2018-09-19
### Fixed
 - Correct argument is passed through for `item` in itemExecute in Typeahead
 - Internal event Typeahead itemExecute is handled when dismissOnBlur is false

## [3.39.0] - 2018-09-17
### Removed
 - Shorthands `type` and `placeholder` from Input

## [3.38.0] - 2018-09-17
### Added
 - Function `onItemExecute` to Typeahead

## [3.37.0] - 2018-09-17
### Added
 - Event `focusout` to NativeEvents

## [3.36.0] - 2018-09-14
### Added
 - InlineView has new API method: setContent

## [3.35.0] - 2018-09-14
### Changed
 - Typeahead now lets `onEscape` and `onEnter` events bubble when sandbox is closed

## [3.34.0] - 2018-09-13
### Added
 - Function `attachSystemAfter` to Attachment so a `GuiSystem` can be attached as a sibling

## [3.33.0] - 2018-09-12
### Added
 - Group parts have a `preprocess` configuration

### Fixed
 - Sliding listens to transition events from itself, not the animation root

### Changed
 - Modal Dialog busy container is now inside the Modal Dialog container
 - ModalDialog callback in `setBusy` API is no longer passed the existing dialog styles

### Removed
 - Menu movement configuration options for laying out item components. Use group `preprocess` instead


## [3.32.0] - 2018-09-11
### Fixed
 - Sliding behaviour now handles rapidly switching between expanding and shrinking

## [3.31.0] - 2018-09-11
### Changed
 - `text` property is now in `meta` for Items

## [3.30.0] - 2018-09-10
### Added
 - Created a Dropdown API with isOpen, close, expand, open
 - New event `focusShifted` that is fired by the FocusManager in Keying
 - Representing config to the Dropdown sandbox to store the triggering Dropdown

### Changed
 - Hover behaviour on menus now shows the expanded menu, but doesn't focus it
 - Renamed unused config `openImmediately` to `highlightImmediately` and made TieredMenus always open

## [3.29.0] - 2018-09-07
### Added
 - Docking.refresh() to recalculate the component's position and visibility

## [3.28.0] - 2018-09-06
### Added
- Expanded the SlotContainer API to add:
  - getSlotNames
  - isShowing
  - hideAllSlots
### Fixed
 - Sandbox cloaking no longer enforces position when no position attributes are applied.

## [3.27.0] - 2018-09-06
### Fixed
 - Fixed Sliding behaviour responding to transitionend on nested elements
 - Fixed types on Sliding behavior API

## [3.26.0] - 2018-09-05
### Added
 - data alloy identifiers to the DOM nodes themselves. They are no longer in the
 visible HTML

## [3.25.0] - 2018-09-05
### Added
 - dynamic configuration of debugging modes

## [3.24.0] - 2018-09-04
### Added
 - InlineView.showMenuAt() to special-case positioning for inline menus
 - Sandboxing.openWhileCloaked() convenience method

## [3.23.0] - 2018-08-31
### Added
 - eventOrder for Dropdowns
 - extra debugging information

## [3.22.0] - 2018-08-29
### Added
 - dragging behaviour flag for repositionTarget (defaults to true)
 - dragging behaviour handler (onDrag)

## [3.21.0] - 2018-08-29
### Added
 - onChoose event to Sliders

## [3.20.0] - 2018-08-28
### Added
 - Replacing.replaceAt and Replacing.replaceBy

## [3.19.0] - 2018-08-23
### Added
 - Tooltipping API access to hideAllExclusive, and tooltipComponents in config
 - DomFactory.simple and DomFactory.dom for quick generation of basic AlloySpec objects
 - InlineView API: getContent
 - Readable state for Flatgrid Keying types
 - Support for matrix-style menus
 - Consistent definitions for itemBehaviours and widgetBehaviours
 - IgnoreFocus capability for item widgets
 - Exposing onChangeTab and onDismissTab through TabSectionTypes
 - Chain methods for TestStore

## [3.18.0] - 2018-08-20
### Added
 - selectClasses and selectAttributes to HtmlSelect sketcher

## [3.17.0] - 2018-08-10
### Added
 - Configuration for InlineView: fireDismissalEventInstead
 - SystemEvents.dismissRequested()

## [3.16.0] - 2018-08-08
### Added
- Reflecting behaviour
- ModalDialog getFooter API
- Exported AlloyComponent and renamed MomentoRecord to MementoRecord

## [3.15.0] - 2018-08-03
### Added
- Typeahead, SplitDropdown: getHotspot option

## [3.14.0] - 2018-08-01
### Added
- SlotContainer: new sketcher

## [3.13.0] - 2018-08-01
### Added
- ModalDialog setIdle and setBusy API

## [3.12.0] - 2018-08-01
### Added
- Alloy listens to paste event

## [3.11.0] - 2018-07-31
### Added
- Highlighting.getCandidates API
- TabSection showTab API

## [3.10.0] - 2018-07-31
### Added
- Changelog.
- The capability to set dropdown anchor points to something other than the drop button.<|MERGE_RESOLUTION|>--- conflicted
+++ resolved
@@ -6,18 +6,16 @@
 
 ## [Unreleased]
 
-<<<<<<< HEAD
-# [4.5.3] - 2018-12-06
+# [4.6.2] - 2018-12-12
 ### Fixed
  - SplitButtons now use span elements for their buttons for accessibility
-=======
+
 # [4.6.0] - 2018-12-11
 ### Added
  - New configuration parameter for Keying configs which controls when to focus inside: "focusInside"
 
 ### Changed
  - Handling of focusIn for keying configs
->>>>>>> 5436eb2a
 
 # [4.5.1] - 2018-12-06
 ### Fixed
