--- conflicted
+++ resolved
@@ -3,19 +3,11 @@
 import * as SlidingApis from '../../behaviour/sliding/SlidingApis';
 import SlidingSchema from '../../behaviour/sliding/SlidingSchema';
 import * as SlidingState from '../../behaviour/sliding/SlidingState';
-<<<<<<< HEAD
-import { AlloyBehaviour, AlloyBehaviourConfig } from 'ephox/alloy/alien/TypeDefinitions';
-import { AlloyComponent } from 'ephox/alloy/api/component/ComponentApi';
-
-export interface SlidingBehaviour extends AlloyBehaviour {
-  config: (SlidingConfig) => { key: string, value: any };
-=======
 import { AlloyComponent } from '../../api/component/ComponentApi';
 import { SugarElement } from '../../alien/TypeDefinitions';
 
 export interface SlidingBehaviour extends Behaviour.AlloyBehaviour {
   config: (config: SlidingConfig) => { [key: string]: (any) => any };
->>>>>>> c7e92c3c
   grow?: (component: AlloyComponent) => boolean;
   shrink?: (component: AlloyComponent) => void;
   immediateShrink?: (component: AlloyComponent) => void;
@@ -28,11 +20,7 @@
   disableTransitions?: (component: AlloyComponent) => void;
 }
 
-<<<<<<< HEAD
-export interface SlidingConfig extends AlloyBehaviourConfig {
-=======
 export interface SlidingConfig {
->>>>>>> c7e92c3c
   dimension: {
     property: string
   };
@@ -40,13 +28,6 @@
   openClass: string;
   shrinkingClass: string;
   growingClass: string;
-<<<<<<< HEAD
-  onShrunk: () => void;
-  onGrown: () => void;
-}
-
-const Sliding: SlidingBehaviour = Behaviour.create({
-=======
   onStartGrow?: (component: AlloyComponent) => void;
   getAnimationRoot?: (component: AlloyComponent) => SugarElement;
   onStartShrink?: (component: AlloyComponent) => void;
@@ -56,17 +37,12 @@
 }
 
 const Sliding = Behaviour.create({
->>>>>>> c7e92c3c
   fields: SlidingSchema,
   name: 'sliding',
   active: ActiveSliding,
   apis: SlidingApis,
   state: SlidingState
-<<<<<<< HEAD
-});
-=======
 }) as SlidingBehaviour;
->>>>>>> c7e92c3c
 
 export {
   Sliding
