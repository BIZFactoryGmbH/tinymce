--- conflicted
+++ resolved
@@ -6,20 +6,13 @@
  */
 
 import Editor from 'tinymce/core/api/Editor';
-<<<<<<< HEAD
 import AstNode from 'tinymce/core/api/html/Node';
-
-// Note: node.firstChild check is for the 'allow_html_in_named_anchor' setting
-// Only want to add contenteditable attributes if there is no text within the anchor
-const isNamedAnchorNode = (node: AstNode) => !node.attr('href') && (node.attr('id') || node.attr('name')) && !node.firstChild;
-=======
 import { isEmptyString } from './Utils';
 
 // Note: node.firstChild check is for the 'allow_html_in_named_anchor' setting
 // Only want to add contenteditable attributes if there is no text within the anchor
-const isNamedAnchorNode = (node: Node) => node && isEmptyString(node.attr('href')) && !isEmptyString(node.attr('id') || node.attr('name'));
-const isEmptyNamedAnchorNode = (node: Node) => isNamedAnchorNode(node) && !node.firstChild;
->>>>>>> 42ef19e0
+const isNamedAnchorNode = (node: AstNode) => node && isEmptyString(node.attr('href')) && !isEmptyString(node.attr('id') || node.attr('name'));
+const isEmptyNamedAnchorNode = (node: AstNode) => isNamedAnchorNode(node) && !node.firstChild;
 
 const setContentEditable = (state: string | null) => (nodes: AstNode[]) => {
   for (let i = 0; i < nodes.length; i++) {
