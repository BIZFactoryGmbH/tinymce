/**
 * Copyright (c) Tiny Technologies, Inc. All rights reserved.
 * Licensed under the LGPL or a commercial license.
 * For LGPL see License.txt in the project root for license information.
 * For commercial licenses see https://www.tiny.cloud/
 */

import { Optional } from '@ephox/katamari';
import { SugarElement } from '@ephox/sugar';

import Editor from '../api/Editor';
import * as BlockBoundary from '../caret/BlockBoundary';
import CaretPosition from '../caret/CaretPosition';
import * as IndentOutdent from '../commands/IndentOutdent';

const backspaceDelete = (editor: Editor): Optional<() => void> => {
  if (editor.selection.isCollapsed() && IndentOutdent.canOutdent(editor)) {
    const dom = editor.dom;
    const rng = editor.selection.getRng();
    const pos = CaretPosition.fromRangeStart(rng);
    const block = dom.getParent(rng.startContainer, dom.isBlock);
    if (block !== null && BlockBoundary.isAtStartOfBlock(SugarElement.fromDom(block), pos)) {
<<<<<<< HEAD
      return Optional.some(() => IndentOutdent.handle(editor, 'outdent'));
=======
      IndentOutdent.outdent(editor);
      return true;
>>>>>>> cc54c033
    }
  }

  return Optional.none();
};

export {
  backspaceDelete
};<|MERGE_RESOLUTION|>--- conflicted
+++ resolved
@@ -20,12 +20,7 @@
     const pos = CaretPosition.fromRangeStart(rng);
     const block = dom.getParent(rng.startContainer, dom.isBlock);
     if (block !== null && BlockBoundary.isAtStartOfBlock(SugarElement.fromDom(block), pos)) {
-<<<<<<< HEAD
-      return Optional.some(() => IndentOutdent.handle(editor, 'outdent'));
-=======
-      IndentOutdent.outdent(editor);
-      return true;
->>>>>>> cc54c033
+      return Optional.some(() => IndentOutdent.outdent(editor));
     }
   }
 
