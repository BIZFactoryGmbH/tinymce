declare let tinymce: any;

tinymce.init({
  selector: 'textarea.tinymce',
  plugins: 'visualchars code',
  toolbar: 'visualchars code',
<<<<<<< HEAD
  skin_url: '../../../../../js/tinymce/skins/ui/oxide',
=======
  visualchars_default_state: true,
  skin_url: '../../../../../js/tinymce/skins/lightgray',
>>>>>>> 6b2b8ae5
  height: 600
});

export {};<|MERGE_RESOLUTION|>--- conflicted
+++ resolved
@@ -4,12 +4,8 @@
   selector: 'textarea.tinymce',
   plugins: 'visualchars code',
   toolbar: 'visualchars code',
-<<<<<<< HEAD
+  visualchars_default_state: true,
   skin_url: '../../../../../js/tinymce/skins/ui/oxide',
-=======
-  visualchars_default_state: true,
-  skin_url: '../../../../../js/tinymce/skins/lightgray',
->>>>>>> 6b2b8ae5
   height: 600
 });
 
