/**
 * Copyright (c) Tiny Technologies, Inc. All rights reserved.
 * Licensed under the LGPL or a commercial license.
 * For LGPL see License.txt in the project root for license information.
 * For commercial licenses see https://www.tiny.cloud/
 */

<<<<<<< HEAD
import DOMUtils from '../api/dom/DOMUtils';
import ElementUtils from '../api/dom/ElementUtils';
import Editor from '../api/Editor';
import { FormatVars } from '../api/fmt/Format';
import Tools from '../api/util/Tools';
import * as Bookmarks from '../bookmark/Bookmarks';
import * as NodeType from '../dom/NodeType';
import { isCaretNode } from '../fmt/FormatContainer';
=======
import { Node } from '@ephox/dom-globals';
import DOMUtils from '../api/dom/DOMUtils';
import Editor from '../api/Editor';
import { FormatVars } from '../api/fmt/Format';
import Tools from '../api/util/Tools';
>>>>>>> 81905849
import * as FormatUtils from './FormatUtils';
import * as MatchFormat from './MatchFormat';
import { applyStyle, clearChildStyles, hasStyle, isElementNode, mergeSiblings, processChildElements } from './MergeUtils';
import * as RemoveFormat from './RemoveFormat';

const each = Tools.each;

const mergeTextDecorationsAndColor = function (dom: DOMUtils, format, vars: FormatVars, node: Node) {
  const processTextDecorationsAndColor = function (n: Node) {
    if (n.nodeType === 1 && n.parentNode && n.parentNode.nodeType === 1) {
      const textDecoration = FormatUtils.getTextDecoration(dom, n.parentNode);
      if (dom.getStyle(n, 'color') && textDecoration) {
        dom.setStyle(n, 'text-decoration', textDecoration);
      } else if (dom.getStyle(n, 'text-decoration') === textDecoration) {
        dom.setStyle(n, 'text-decoration', null);
      }
    }
  };

  // Colored nodes should be underlined so that the color of the underline matches the text color.
  if (format.styles && (format.styles.color || format.styles.textDecoration)) {
    Tools.walk(node, processTextDecorationsAndColor, 'childNodes');
    processTextDecorationsAndColor(node);
  }
};

const mergeBackgroundColorAndFontSize = function (dom: DOMUtils, format, vars: FormatVars, node: Node) {
  // nodes with font-size should have their own background color as well to fit the line-height (see TINY-882)
  if (format.styles && format.styles.backgroundColor) {
    processChildElements(node,
      hasStyle(dom, 'fontSize'),
      applyStyle(dom, 'backgroundColor', FormatUtils.replaceVars(format.styles.backgroundColor, vars))
    );
  }
};

const mergeSubSup = function (dom: DOMUtils, format, vars: FormatVars, node: Node) {
  // Remove font size on all children of a sub/sup and remove the inverse element
  if (format.inline === 'sub' || format.inline === 'sup') {
    processChildElements(node,
      hasStyle(dom, 'fontSize'),
      applyStyle(dom, 'fontSize', '')
    );

    dom.remove(dom.select(format.inline === 'sup' ? 'sub' : 'sup', node), true);
  }
};

const mergeWithChildren = function (editor: Editor, formatList, vars: FormatVars, node: Node) {
  // Remove/merge children
  each(formatList, function (format) {
    // Merge all children of similar type will move styles from child to parent
    // this: <span style="color:red"><b><span style="color:red; font-size:10px">text</span></b></span>
    // will become: <span style="color:red"><b><span style="font-size:10px">text</span></b></span>
    each(editor.dom.select(format.inline, node), function (child) {
      if (!isElementNode(child)) {
        return;
      }

      RemoveFormat.removeFormat(editor, format, vars, child, format.exact ? child : null);
    });

    clearChildStyles(editor.dom, format, node);
  });
};

const mergeWithParents = function (editor: Editor, format, name: string, vars: FormatVars, node: Node) {
  // Remove format if direct parent already has the same format
  if (MatchFormat.matchNode(editor, node.parentNode, name, vars)) {
    if (RemoveFormat.removeFormat(editor, format, vars, node)) {
      return;
    }
  }

  // Remove format if any ancestor already has the same format
  if (format.merge_with_parents) {
    editor.dom.getParent(node.parentNode, function (parent) {
      if (MatchFormat.matchNode(editor, parent, name, vars)) {
        RemoveFormat.removeFormat(editor, format, vars, node);
        return true;
      }
    });
  }
};

export {
  mergeWithChildren,
  mergeTextDecorationsAndColor,
  mergeBackgroundColorAndFontSize,
  mergeSubSup,
  mergeSiblings,
  mergeWithParents
};<|MERGE_RESOLUTION|>--- conflicted
+++ resolved
@@ -5,22 +5,10 @@
  * For commercial licenses see https://www.tiny.cloud/
  */
 
-<<<<<<< HEAD
-import DOMUtils from '../api/dom/DOMUtils';
-import ElementUtils from '../api/dom/ElementUtils';
-import Editor from '../api/Editor';
-import { FormatVars } from '../api/fmt/Format';
-import Tools from '../api/util/Tools';
-import * as Bookmarks from '../bookmark/Bookmarks';
-import * as NodeType from '../dom/NodeType';
-import { isCaretNode } from '../fmt/FormatContainer';
-=======
-import { Node } from '@ephox/dom-globals';
 import DOMUtils from '../api/dom/DOMUtils';
 import Editor from '../api/Editor';
 import { FormatVars } from '../api/fmt/Format';
 import Tools from '../api/util/Tools';
->>>>>>> 81905849
 import * as FormatUtils from './FormatUtils';
 import * as MatchFormat from './MatchFormat';
 import { applyStyle, clearChildStyles, hasStyle, isElementNode, mergeSiblings, processChildElements } from './MergeUtils';
