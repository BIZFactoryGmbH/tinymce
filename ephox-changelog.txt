<<<<<<< HEAD
	Added support for ARIA Accessibility.
=======
	Fixed issue where styles were not included when using the full page plugin.
	Fixed issue where deleting some paragraphs on IE would cause an exception.
>>>>>>> ba658718
	Fixed issue where pasting part of a list from IE did not wrap the list in a UL element.
	Fixed issue in list plugin which left the final list item outside the list element.
	Fixed issue where inline formatting may be applied beyond the end of the selection.
	Fixed issue where bullet lists weren't always detected correctly.
	Fixed issue where list item content may be deleted when pasting from Word.
	Fixed issue where extra, empty span tags were added when using a format with both selector and inline modes.
	Selection.getNode now detects ranges that are wrapped immediately around a node.
	Added 'theme_advanced_show_current_color' setting to enable the forecolor and backcolor buttons to continuously show the current text color.
	Added 'autolink' plugin to enable automatically linking URLs.
	Added paste_enable_default_filters setting to enable the default paste filters to be disabled.
	Fixed bug where border styles were incorrectly merged.
	Added significantly improved list handling via the new 'lists' plugin.
	Fixed bug where image resize handles were left behind when changing the alignment of an image in Firefox.
	Spaces in URLs are now automatically encoded as %20 since they are always invalid.
	Fixed bug where HR was inserted inside P elements instead of splitting them.
	Fixed bug where deleting content in Firefox used the attributes from the end element instead of the start.<|MERGE_RESOLUTION|>--- conflicted
+++ resolved
@@ -1,9 +1,6 @@
-<<<<<<< HEAD
 	Added support for ARIA Accessibility.
-=======
 	Fixed issue where styles were not included when using the full page plugin.
 	Fixed issue where deleting some paragraphs on IE would cause an exception.
->>>>>>> ba658718
 	Fixed issue where pasting part of a list from IE did not wrap the list in a UL element.
 	Fixed issue in list plugin which left the final list item outside the list element.
 	Fixed issue where inline formatting may be applied beyond the end of the selection.
