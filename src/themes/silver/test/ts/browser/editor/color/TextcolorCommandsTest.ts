--- conflicted
+++ resolved
@@ -1,78 +1,34 @@
-import { Logger, Pipeline, RawAssertions, Step, Log, GeneralSteps } from '@ephox/agar';
+import { Logger, Pipeline, RawAssertions, Step, Log } from '@ephox/agar';
 import { Cell } from '@ephox/katamari';
-import { TinyApis, TinyLoader, TinyUi } from '@ephox/mcagar';
+import { TinyApis, TinyLoader, TinyUi  } from '@ephox/mcagar';
 import 'tinymce/themes/silver/Theme';
 import { UnitTest } from '@ephox/bedrock';
 import { PlatformDetection } from '@ephox/sand';
 
 UnitTest.asynctest('TextcolorCommandsTest', (success, failure) => {
-  const browser = PlatformDetection.detect().browser;
+    const browser = PlatformDetection.detect().browser;
 
-  // TODO FIXME TINY-2722
-  // maybe remove this and depend on the default color pallete when the color_map property is changed from global
-  const colorSettings = [
-    '1abc9c', 'Black',
-    '2ecc71', 'Black',
-    '3498db', 'Black',
-    '9b59b6', 'Black',
-  ];
+    const state = Cell(null);
 
-  const state = Cell(null);
+    const sAssertState = function (expected) {
+      return Logger.t(`Assert state ${expected}`, Step.sync(function () {
+        RawAssertions.assertEq('should be same', expected, state.get());
+      }));
+    };
 
-  const sAssertState = function (expected) {
-    return Logger.t(`Assert state ${expected}`, Step.sync(function () {
-      RawAssertions.assertEq('should be same', expected, state.get());
+    const sResetState = Logger.t('Reset state', Step.sync(function () {
+      state.set(null);
     }));
-  };
 
-  const sResetState = Logger.t('Reset state', Step.sync(function () {
-    state.set(null);
-  }));
+    TinyLoader.setup(function (editor, onSuccess, onFailure) {
 
-  TinyLoader.setup(function (editor, onSuccess, onFailure) {
+      editor.on('execCommand', function (e) {
+        state.set(e.command);
+      });
 
-    editor.on('execCommand', function (e) {
-      state.set(e.command);
-    });
+      const tinyUi = TinyUi(editor);
+      const tinyApis = TinyApis(editor);
 
-<<<<<<< HEAD
-    const tinyUi = TinyUi(editor);
-    const tinyApis = TinyApis(editor);
-
-    Pipeline.async({}, browser.isIE() ? [] : [
-      Log.step('TBA', 'TextColor: apply and remove forecolor and make sure of the right command has been executed', GeneralSteps.sequence([
-        Step.label('Focus editor', tinyApis.sFocus),
-        Step.label('Set editor content to "hello test"', tinyApis.sSetContent('hello test')),
-        Step.label('Select "hello"', tinyApis.sSetSelection([0, 0], 0, [0, 0], 5)),
-        Step.label('Click forecolor chevron button', tinyUi.sClickOnToolbar('click forecolor', 'button[aria-label="Color"] + .tox-split-button__chevron')),
-        Step.label('Wait for swatch to display', tinyUi.sWaitForUi('wait for color swatch to open', '.tox-swatches')),
-        Step.label('Click on color #1abc9c', tinyUi.sClickOnUi('click color', 'div[data-mce-color="#1abc9c"]')),
-        Step.label('Check last execCommand was mceApplyTextcolor', sAssertState('mceApplyTextcolor')),
-        Step.label('Reselect "hello"', tinyApis.sSetSelection([0, 0, 0], 0, [0, 0, 0], 5)),
-        Step.label('Click forecolor chevron button (again)', tinyUi.sClickOnToolbar('click forecolor', 'button[aria-label="Color"] + .tox-split-button__chevron')),
-        Step.label('Wait for swatch to display (again)', tinyUi.sWaitForUi('wait for color swatch to open', '.tox-swatches')),
-        Step.label('Click on remove color option', tinyUi.sClickOnUi('click remove color', '.tox-swatch--remove')),
-        Step.label('Check last execCommand was mceRemoveTextcolor', sAssertState('mceRemoveTextcolor')),
-        sResetState
-      ])),
-      Log.stepsAsStep('TBA', 'TextColor: apply and remove backcolor and make sure of the right command has been executed', [
-        tinyApis.sFocus,
-        tinyApis.sSetContent('hello test'),
-        tinyApis.sSetSelection([0, 0], 0, [0, 0], 5),
-        tinyUi.sClickOnToolbar('click backcolor', 'button[aria-label="Background color"] + .tox-split-button__chevron'),
-        tinyUi.sWaitForUi('wait for color swatch to open', '.tox-swatches'),
-        tinyUi.sClickOnUi('click green color', 'div[data-mce-color="#1abc9c"]'),
-        sAssertState('mceApplyTextcolor'),
-        tinyApis.sSetSelection([0, 0, 0], 0, [0, 0, 0], 5),
-        tinyUi.sClickOnToolbar('click backcolor', 'button[aria-label="Background color"] + .tox-split-button__chevron'),
-        tinyUi.sWaitForUi('wait for color swatch to open', '.tox-swatches'),
-        tinyUi.sClickOnUi('click remove color', '.tox-swatch--remove'),
-        sAssertState('mceRemoveTextcolor'),
-        sResetState
-      ])
-    ], onSuccess, onFailure);
-  }, {
-=======
       Pipeline.async({}, browser.isIE() ? [] : [
         Log.stepsAsStep('TBA', 'TextColor: apply and remove forecolor and make sure of the right command has been executed', [
           tinyApis.sFocus,
@@ -106,10 +62,8 @@
         ])
       ], onSuccess, onFailure);
     }, {
->>>>>>> bb262beb
       toolbar: 'forecolor backcolor',
-      skin_url: '/project/js/tinymce/skins/oxide',
-      color_map: colorSettings
+      skin_url: '/project/js/tinymce/skins/oxide'
     }, success, failure);
-}
+  }
 );