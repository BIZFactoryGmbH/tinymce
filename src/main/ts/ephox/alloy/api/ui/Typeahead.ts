import * as Sketcher from './Sketcher';
import * as TypeaheadSpec from '../../ui/composite/TypeaheadSpec';
import * as TypeaheadSchema from '../../ui/schema/TypeaheadSchema';

<<<<<<< HEAD
export default <any> Sketcher.composite({
=======
const Typeahead = Sketcher.composite({
>>>>>>> c7e92c3c
  name: 'Typeahead',
  configFields: TypeaheadSchema.schema(),
  partFields: TypeaheadSchema.parts(),
  factory: TypeaheadSpec.make
});

export {
  Typeahead
};<|MERGE_RESOLUTION|>--- conflicted
+++ resolved
@@ -2,11 +2,7 @@
 import * as TypeaheadSpec from '../../ui/composite/TypeaheadSpec';
 import * as TypeaheadSchema from '../../ui/schema/TypeaheadSchema';
 
-<<<<<<< HEAD
-export default <any> Sketcher.composite({
-=======
 const Typeahead = Sketcher.composite({
->>>>>>> c7e92c3c
   name: 'Typeahead',
   configFields: TypeaheadSchema.schema(),
   partFields: TypeaheadSchema.parts(),
