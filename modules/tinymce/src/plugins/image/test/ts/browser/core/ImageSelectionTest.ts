--- conflicted
+++ resolved
@@ -12,7 +12,6 @@
   Plugin();
   Theme();
 
-<<<<<<< HEAD
   const sUpdateImageOrFigure = (editor: Editor, data: Partial<ImageData>) => Step.sync(() => {
     insertOrUpdateImage(editor, {
       src: 'image.png',
@@ -29,30 +28,8 @@
       borderStyle: '',
       isDecorative: false,
       ...data
-    }, { hasAccessibilityOptions: false } as ImageDialogInfo);
+    });
   });
-=======
-  const sUpdateImageOrFigure = (editor: Editor, data: Partial<ImageData>) => {
-    return Step.sync(() => {
-      insertOrUpdateImage(editor, {
-        src: 'image.png',
-        alt: '',
-        title: '',
-        width: '200',
-        height: '',
-        class: '',
-        style: '',
-        caption: false,
-        hspace: '',
-        vspace: '',
-        border: '',
-        borderStyle: '',
-        isDecorative: false,
-        ...data
-      });
-    });
-  };
->>>>>>> bc7902ab
 
   const sWaitForDragHandles = (editor: any): Step<any, any> => Waiter.sTryUntil('wait for draghandles', UiFinder.sExists(Element.fromDom(editor.getBody()), '#mceResizeHandlenw'), 10, 5000);
 
