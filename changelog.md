# Changelog
All notable changes to this project will be documented in this file.

The format is based on [Keep a Changelog](http://keepachangelog.com/en/1.0.0/)
and this project adheres to [Semantic Versioning](http://semver.org/spec/v2.0.0.html).

## [Unreleased]

# [4.2.0] - 2018-11-02
### Added
<<<<<<< HEAD
 - A new getApis() method for running individual APIs on components

### Changed
 - The lazySink function now takes a component as an argument
=======
- Exposed NodeAnchorSpec type
>>>>>>> dda541b2

# [4.1.0] - 2018-11-01
### Added
 - Typeahead specification now may have an onSetValue handler

# [4.0.0] - 2018-10-30
### Changed
 - All sketcher configs are no longer wrapped in functions
 - Only non-button HTML tags get a role of button
 - TieredMenu submenus are built on-demand and then cached

# [3.52.0] - 2018-10-25
### Added
 - Label part for sliders

# [3.51.0] - 2018-10-25
### Changed
 - Window scroll events are not automatically detected by the mothership

## [3.50.0] - 2018-10-22
### Added
 - NodeAnchor positioning mode

## [3.49.0] - 2018-10-18
### Fixed
 - Backspace keys are no longer swallowed in content-editable sections

## [3.48.0] - 2018-10-17
### Added
 - positionWithin API to Positioning behaviour and showWithin API to InlineView sketcher, allowing positioning within bounds without prior configuration

## [3.47.0] - 2018-10-10
### Added
 - layouts property to dropdown, split dropdown and type ahead specs, to modify the position of the resulting menu of these components.

## [3.46.0] - 2018-09-28
### Added
 - useMinWidth property to dropdown and split dropdown specs, to modify matchWidth's behaviour. When true, matchWidth sets min-width, when false it sets width.

## [3.45.6] - 2018-09-28
### Remove
 - Hard-coded background color of blocker

## [3.45.4] - 2018-09-25
### Fixed
 - Origins are calculated after preprocessing both the positioning container and the component to be placed

## [3.45.2] - 2018-09-25
### Fixed
 - East and West layouts now have a top value

## [3.45.0] - 2018-09-24
### Changed
 - When previewing in a typeahead, pressing *enter* fires an execute

## [3.44.0] - 2018-09-21
### Fixed
 - Keyboard navigating through the toolbar now skips disabled buttons.

## [3.43.0] - 2018-09-21
### Added
 - ModalDialog blocker part now can take components to put *before* dialog

### Changed
 - Group Part types now use a factory if present

## [3.42.0] - 2018-09-20
### Added
 - Alloy listens to the keyup event

### Changed
 - Keying behaviours that handle space cancel space on keyup. Helps to prevent a firefox issue with buttons

## [3.41.0] - 2018-09-20
### Added
 - Exposed Layout and Bubble through Main
 - Additional Layout options: east and west
 - Configuration classes for different bubbles positions

### Changed
 - Layout names in the private API have changed
 - Bubble data structure format

## [3.40.0] - 2018-09-20
### Changed
 - Positioning logic refactor.

## [3.39.3] - 2018-09-19
### Fixed
 - Correct argument is passed through for `item` in itemExecute in Typeahead
 - Internal event Typeahead itemExecute is handled when dismissOnBlur is false

## [3.39.0] - 2018-09-17
### Removed
 - Shorthands `type` and `placeholder` from Input

## [3.38.0] - 2018-09-17
### Added
 - Function `onItemExecute` to Typeahead

## [3.37.0] - 2018-09-17
### Added
 - Event `focusout` to NativeEvents

## [3.36.0] - 2018-09-14
### Added
 - InlineView has new API method: setContent

## [3.35.0] - 2018-09-14
### Changed
 - Typeahead now lets `onEscape` and `onEnter` events bubble when sandbox is closed

## [3.34.0] - 2018-09-13
### Added
 - Function `attachSystemAfter` to Attachment so a `GuiSystem` can be attached as a sibling

## [3.33.0] - 2018-09-12
### Added
 - Group parts have a `preprocess` configuration

### Fixed
 - Sliding listens to transition events from itself, not the animation root

### Changed
 - Modal Dialog busy container is now inside the Modal Dialog container
 - ModalDialog callback in `setBusy` API is no longer passed the existing dialog styles

### Removed
 - Menu movement configuration options for laying out item components. Use group `preprocess` instead


## [3.32.0] - 2018-09-11
### Fixed
 - Sliding behaviour now handles rapidly switching between expanding and shrinking

## [3.31.0] - 2018-09-11
### Changed
 - `text` property is now in `meta` for Items

## [3.30.0] - 2018-09-10
### Added
 - Created a Dropdown API with isOpen, close, expand, open
 - New event `focusShifted` that is fired by the FocusManager in Keying
 - Representing config to the Dropdown sandbox to store the triggering Dropdown

### Changed
 - Hover behaviour on menus now shows the expanded menu, but doesn't focus it
 - Renamed unused config `openImmediately` to `highlightImmediately` and made TieredMenus always open

## [3.29.0] - 2018-09-07
### Added
 - Docking.refresh() to recalculate the component's position and visibility

## [3.28.0] - 2018-09-06
### Added
- Expanded the SlotContainer API to add:
  - getSlotNames
  - isShowing
  - hideAllSlots
### Fixed
 - Sandbox cloaking no longer enforces position when no position attributes are applied.

## [3.27.0] - 2018-09-06
### Fixed
 - Fixed Sliding behaviour responding to transitionend on nested elements
 - Fixed types on Sliding behavior API

## [3.26.0] - 2018-09-05
### Added
 - data alloy identifiers to the DOM nodes themselves. They are no longer in the
 visible HTML

## [3.25.0] - 2018-09-05
### Added
 - dynamic configuration of debugging modes

## [3.24.0] - 2018-09-04
### Added
 - InlineView.showMenuAt() to special-case positioning for inline menus
 - Sandboxing.openWhileCloaked() convenience method

## [3.23.0] - 2018-08-31
### Added
 - eventOrder for Dropdowns
 - extra debugging information

## [3.22.0] - 2018-08-29
### Added
 - dragging behaviour flag for repositionTarget (defaults to true)
 - dragging behaviour handler (onDrag)

## [3.21.0] - 2018-08-29
### Added
 - onChoose event to Sliders

## [3.20.0] - 2018-08-28
### Added
 - Replacing.replaceAt and Replacing.replaceBy

## [3.19.0] - 2018-08-23
### Added
 - Tooltipping API access to hideAllExclusive, and tooltipComponents in config
 - DomFactory.simple and DomFactory.dom for quick generation of basic AlloySpec objects
 - InlineView API: getContent
 - Readable state for Flatgrid Keying types
 - Support for matrix-style menus
 - Consistent definitions for itemBehaviours and widgetBehaviours
 - IgnoreFocus capability for item widgets
 - Exposing onChangeTab and onDismissTab through TabSectionTypes
 - Chain methods for TestStore

## [3.18.0] - 2018-08-20
### Added
 - selectClasses and selectAttributes to HtmlSelect sketcher

## [3.17.0] - 2018-08-10
### Added
 - Configuration for InlineView: fireDismissalEventInstead
 - SystemEvents.dismissRequested()

## [3.16.0] - 2018-08-08
### Added
- Reflecting behaviour
- ModalDialog getFooter API
- Exported AlloyComponent and renamed MomentoRecord to MementoRecord

## [3.15.0] - 2018-08-03
### Added
- Typeahead, SplitDropdown: getHotspot option

## [3.14.0] - 2018-08-01
### Added
- SlotContainer: new sketcher

## [3.13.0] - 2018-08-01
### Added
- ModalDialog setIdle and setBusy API

## [3.12.0] - 2018-08-01
### Added
- Alloy listens to paste event

## [3.11.0] - 2018-07-31
### Added
- Highlighting.getCandidates API
- TabSection showTab API

## [3.10.0] - 2018-07-31
### Added
- Changelog.
- The capability to set dropdown anchor points to something other than the drop button.<|MERGE_RESOLUTION|>--- conflicted
+++ resolved
@@ -6,16 +6,14 @@
 
 ## [Unreleased]
 
+# [4.3.0] - 2018-11-05
+### Changed
+ - The lazySink function now takes a component as an argument
+ - A new getApis() method for running individual APIs on components
+
 # [4.2.0] - 2018-11-02
 ### Added
-<<<<<<< HEAD
- - A new getApis() method for running individual APIs on components
-
-### Changed
- - The lazySink function now takes a component as an argument
-=======
-- Exposed NodeAnchorSpec type
->>>>>>> dda541b2
+ - Exposed NodeAnchorSpec type
 
 # [4.1.0] - 2018-11-01
 ### Added
