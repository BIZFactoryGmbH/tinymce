--- conflicted
+++ resolved
@@ -1,24 +1,4 @@
 import { Fun, Merger, Option } from '@ephox/katamari';
-<<<<<<< HEAD
-
-import * as DropdownUtils from '../../dropdown/DropdownUtils';
-import * as AlloyParts from '../../parts/AlloyParts';
-import * as ButtonBase from '../../ui/common/ButtonBase';
-import * as SplitDropdownSchema from '../../ui/schema/SplitDropdownSchema';
-import * as Behaviour from '../behaviour/Behaviour';
-import { Composing } from '../behaviour/Composing';
-import { Coupling } from '../behaviour/Coupling';
-import { Focusing } from '../behaviour/Focusing';
-import { Highlighting } from '../behaviour/Highlighting';
-import { Keying } from '../behaviour/Keying';
-import { Toggling } from '../behaviour/Toggling';
-import SketchBehaviours from '../component/SketchBehaviours';
-import * as AlloyTriggers from '../events/AlloyTriggers';
-import * as Sketcher from './Sketcher';
-
-const factory = function (detail, components, spec, externals) {
-
-=======
 
 import * as DropdownUtils from '../../dropdown/DropdownUtils';
 import * as AlloyParts from '../../parts/AlloyParts';
@@ -37,7 +17,6 @@
 
 const factory = function (detail, components, spec, externals) {
 
->>>>>>> c7e92c3c
   const switchToMenu = function (sandbox) {
     Composing.getCurrent(sandbox).each(function (current) {
       Highlighting.highlightFirst(current);
@@ -122,12 +101,8 @@
   configFields: SplitDropdownSchema.schema(),
   partFields: SplitDropdownSchema.parts(),
   factory
-<<<<<<< HEAD
-});
-=======
 });
 
 export {
   SplitDropdown
-};
->>>>>>> c7e92c3c
+};