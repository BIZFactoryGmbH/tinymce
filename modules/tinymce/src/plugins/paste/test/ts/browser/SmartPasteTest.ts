<<<<<<< HEAD
import { Pipeline, Log } from '@ephox/agar';
import { UnitTest } from '@ephox/bedrock-client';
import { LegacyUnit, TinyLoader } from '@ephox/mcagar';

import Editor from 'tinymce/core/api/Editor';
=======
import { Log, Pipeline } from '@ephox/agar';
import { UnitTest } from '@ephox/bedrock';
import { LegacyUnit, TinyLoader } from '@ephox/mcagar';
>>>>>>> 56f3efbc
import SmartPaste from 'tinymce/plugins/paste/core/SmartPaste';
import Plugin from 'tinymce/plugins/paste/Plugin';
import Theme from 'tinymce/themes/silver/Theme';

<<<<<<< HEAD
UnitTest.asynctest('tinymce.plugins.paste.browser.ImagePasteTest', (success, failure) => {
  const suite = LegacyUnit.createSuite<Editor>();
=======
// Test cases for TINY-4523 - image url/anchor link paste smartpaste/pasteAsText interactions
// Pasting an image anchor link (<a href=”….jpg”>):
// |                          | smart_paste: true               | smart_paste: false              |
// |Paste as text turned off  | paste image link -> anchor link | paste image link -> anchor link |
// |Paste as text turned on   | paste image link -> text        | paste image link -> text        |
//
// Pasting an image URL (“https…….jpg”):
// |                          | smart_paste: true        | smart_paste: false      |
// |Paste as text turned off  | paste image URL -> image | paste image URL -> text |
// |Paste as text turned on   | paste image URL -> text  | paste image URL -> text |

UnitTest.asynctest('tinymce.plugins.paste.browser.SmartPasteTest', (success, failure) => {

  const suite = LegacyUnit.createSuite();
>>>>>>> 56f3efbc

  Plugin();
  Theme();

  suite.test('TestCase-TBA: Paste: isAbsoluteUrl', function () {
    LegacyUnit.equal(SmartPaste.isAbsoluteUrl('http://www.site.com'), true);
    LegacyUnit.equal(SmartPaste.isAbsoluteUrl('https://www.site.com'), true);
    LegacyUnit.equal(SmartPaste.isAbsoluteUrl('http://www.site.com/dir-name/file.gif?query=%42'), true);
    LegacyUnit.equal(SmartPaste.isAbsoluteUrl('https://www.site.com/dir-name/file.gif?query=%42'), true);
    LegacyUnit.equal(SmartPaste.isAbsoluteUrl('https://www.site.com/dir-name/file.gif?query=%42#a'), true);
    LegacyUnit.equal(SmartPaste.isAbsoluteUrl('https://www.site.com/~abc'), true);
    LegacyUnit.equal(SmartPaste.isAbsoluteUrl('file.gif'), false);
    LegacyUnit.equal(SmartPaste.isAbsoluteUrl(''), false);
  });

  suite.test('TestCase-TBA: Paste: isImageUrl', function () {
    LegacyUnit.equal(SmartPaste.isImageUrl('http://www.site.com'), false);
    LegacyUnit.equal(SmartPaste.isImageUrl('https://www.site.com'), false);
    LegacyUnit.equal(SmartPaste.isImageUrl('http://www.site.com/dir-name/file.jpeg'), true);
    LegacyUnit.equal(SmartPaste.isImageUrl('http://www.site.com/dir-name/file.jpg'), true);
    LegacyUnit.equal(SmartPaste.isImageUrl('http://www.site.com/dir-name/file.png'), true);
    LegacyUnit.equal(SmartPaste.isImageUrl('http://www.site.com/dir-name/file.gif'), true);
    LegacyUnit.equal(SmartPaste.isImageUrl('https://www.site.com/dir-name/file.gif'), true);
    LegacyUnit.equal(SmartPaste.isImageUrl('https://www.site.com/~dir-name/file.gif'), true);
    LegacyUnit.equal(SmartPaste.isImageUrl('https://www.site.com/dir-name/file.gif?query=%42'), false);
    LegacyUnit.equal(SmartPaste.isImageUrl('https://www.site.com/dir-name/file.html?query=%42'), false);
    LegacyUnit.equal(SmartPaste.isImageUrl('file.gif'), false);
    LegacyUnit.equal(SmartPaste.isImageUrl(''), false);
  });

  suite.test('TestCase-TBA: Paste: smart paste enabled, paste as content, paste url on selection', function (editor) {
    editor.focus();
    editor.undoManager.clear();
    editor.setContent('<p>abc</p>');
    LegacyUnit.setSelection(editor, 'p', 0, 'p', 3);
    editor.undoManager.add();
    editor.settings.smart_paste = true;

    editor.execCommand('mceInsertClipboardContent', false, { content: 'http://www.site.com' });
    LegacyUnit.equal(editor.getContent(), '<p><a href="http://www.site.com">abc</a></p>');
    LegacyUnit.equal(editor.undoManager.data.length, 3);
  });

  suite.test('TestCase-TBA: Paste: smart paste enabled, paste as content, paste image url', function (editor) {
    editor.focus();
    editor.undoManager.clear();
    editor.setContent('<p>abc</p>');
    LegacyUnit.setSelection(editor, 'p', 1);
    editor.undoManager.add();
    editor.settings.smart_paste = true;

    editor.execCommand('mceInsertClipboardContent', false, { content: 'http://www.site.com/my.jpg' });
    LegacyUnit.equal(editor.getContent(), '<p>a<img src="http://www.site.com/my.jpg" />bc</p>');
    LegacyUnit.equal(editor.undoManager.data.length, 3);
  });

  suite.test('TestCase-TBA: Paste: smart paste disabled, paste as content, paste image url', function (editor) {
    editor.focus();
    editor.undoManager.clear();
    editor.setContent('<p>abc</p>');
    LegacyUnit.setSelection(editor, 'p', 1);
    editor.undoManager.add();
    editor.settings.smart_paste = false;

    editor.execCommand('mceInsertClipboardContent', false, { content: 'http://www.site.com/my.jpg' });
    LegacyUnit.equal(editor.getContent(), '<p>ahttp://www.site.com/my.jpgbc</p>');
    LegacyUnit.equal(editor.undoManager.data.length, 2);
  });

  suite.test('TINY-4523: Paste: smart paste enabled, paste as text, paste image url', function (editor) {
    editor.focus();
    editor.undoManager.clear();
    editor.setContent('<p>abc</p>');
    LegacyUnit.setSelection(editor, 'p', 1);
    editor.undoManager.add();
    editor.settings.smart_paste = true;

    editor.execCommand('mceInsertClipboardContent', false, { text: 'http://www.site.com/my.jpg' });
    LegacyUnit.equal(editor.getContent(), '<p>ahttp://www.site.com/my.jpgbc</p>');
    LegacyUnit.equal(editor.undoManager.data.length, 2);
  });

  suite.test('TINY-4523: Paste: smart paste disabled, paste as text, paste image url', function (editor) {
    editor.focus();
    editor.undoManager.clear();
    editor.setContent('<p>abc</p>');
    LegacyUnit.setSelection(editor, 'p', 1);
    editor.undoManager.add();
    editor.settings.smart_paste = false;

    editor.execCommand('mceInsertClipboardContent', false, { text: 'http://www.site.com/my.jpg' });
    LegacyUnit.equal(editor.getContent(), '<p>ahttp://www.site.com/my.jpgbc</p>');
    LegacyUnit.equal(editor.undoManager.data.length, 2);
  });

  suite.test('TINY-4523: Paste: smart paste enabled, paste as content, paste link html', function (editor) {
    editor.focus();
    editor.undoManager.clear();
    editor.setContent('<p>abc</p>');
    LegacyUnit.setSelection(editor, 'p', 1);
    editor.undoManager.add();
    editor.settings.smart_paste = true;

    editor.execCommand('mceInsertClipboardContent', false, { content: '<img src="http://www.site.com/my.jpg" />' });
    LegacyUnit.equal(editor.getContent(), '<p>a<img src="http://www.site.com/my.jpg" />bc</p>');
    LegacyUnit.equal(editor.undoManager.data.length, 2);
  });

  suite.test('TINY-4523: Paste: smart paste disabled, paste as content, paste link html', function (editor) {
    editor.focus();
    editor.undoManager.clear();
    editor.setContent('<p>abc</p>');
    LegacyUnit.setSelection(editor, 'p', 1);
    editor.undoManager.add();
    editor.settings.smart_paste = false;

    editor.execCommand('mceInsertClipboardContent', false, { content: '<img src="http://www.site.com/my.jpg" />' });
    LegacyUnit.equal(editor.getContent(), '<p>a<img src="http://www.site.com/my.jpg" />bc</p>');
    LegacyUnit.equal(editor.undoManager.data.length, 2);
  });

  suite.test('TINY-4523: Paste: smart paste enabled, paste as text, paste link html', function (editor) {
    editor.focus();
    editor.undoManager.clear();
    editor.setContent('<p>abc</p>');
    LegacyUnit.setSelection(editor, 'p', 1);
    editor.undoManager.add();
    editor.settings.smart_paste = true;

    editor.execCommand('mceInsertClipboardContent', false, { text: '<img src="http://www.site.com/my.jpg" />' });
    LegacyUnit.equal(editor.getContent(), '<p>a&lt;img src=\"http://www.site.com/my.jpg\" /&gt;bc</p>');
    LegacyUnit.equal(editor.undoManager.data.length, 2);
  });

  suite.test('TINY-4523: Paste: smart paste disabled, paste as text, paste link html', function (editor) {
    editor.focus();
    editor.undoManager.clear();
    editor.setContent('<p>abc</p>');
    LegacyUnit.setSelection(editor, 'p', 1);
    editor.undoManager.add();
    editor.settings.smart_paste = false;

    editor.execCommand('mceInsertClipboardContent', false, { text: '<img src="http://www.site.com/my.jpg" />' });
    LegacyUnit.equal(editor.getContent(), '<p>a&lt;img src=\"http://www.site.com/my.jpg\" /&gt;bc</p>');
    LegacyUnit.equal(editor.undoManager.data.length, 2);
  });

  TinyLoader.setupLight(function (editor, onSuccess, onFailure) {
    Pipeline.async({}, Log.steps('TBA', 'Paste: Test smart paste', suite.toSteps(editor)), onSuccess, onFailure);
  }, {
    add_unload_trigger: false,
    indent: false,
    plugins: 'paste',
    base_url: '/project/tinymce/js/tinymce'
  }, success, failure);
});<|MERGE_RESOLUTION|>--- conflicted
+++ resolved
@@ -1,22 +1,12 @@
-<<<<<<< HEAD
-import { Pipeline, Log } from '@ephox/agar';
+import { Log, Pipeline } from '@ephox/agar';
 import { UnitTest } from '@ephox/bedrock-client';
 import { LegacyUnit, TinyLoader } from '@ephox/mcagar';
 
 import Editor from 'tinymce/core/api/Editor';
-=======
-import { Log, Pipeline } from '@ephox/agar';
-import { UnitTest } from '@ephox/bedrock';
-import { LegacyUnit, TinyLoader } from '@ephox/mcagar';
->>>>>>> 56f3efbc
 import SmartPaste from 'tinymce/plugins/paste/core/SmartPaste';
 import Plugin from 'tinymce/plugins/paste/Plugin';
 import Theme from 'tinymce/themes/silver/Theme';
 
-<<<<<<< HEAD
-UnitTest.asynctest('tinymce.plugins.paste.browser.ImagePasteTest', (success, failure) => {
-  const suite = LegacyUnit.createSuite<Editor>();
-=======
 // Test cases for TINY-4523 - image url/anchor link paste smartpaste/pasteAsText interactions
 // Pasting an image anchor link (<a href=”….jpg”>):
 // |                          | smart_paste: true               | smart_paste: false              |
@@ -29,9 +19,7 @@
 // |Paste as text turned on   | paste image URL -> text  | paste image URL -> text |
 
 UnitTest.asynctest('tinymce.plugins.paste.browser.SmartPasteTest', (success, failure) => {
-
-  const suite = LegacyUnit.createSuite();
->>>>>>> 56f3efbc
+  const suite = LegacyUnit.createSuite<Editor>();
 
   Plugin();
   Theme();
