Version 5.0.16 (TBD)
    Added inputType config field to specify type attribute of "input" dialog components #TINY-4062
<<<<<<< HEAD
    Fixed media poster value not updating on change #TINY-4013
=======
    Added new `referrer_policy` setting to add the `referrerpolicy` attribute when loading scripts or stylesheets #TINY-3978
    Fixed openlink was not registered as a toolbar button #TINY-4024
>>>>>>> c651275a
Version 5.0.15 (2019-09-02)
    Added a dark `content_css` skin to go with the dark UI skin #TINY-3743
    Changed the enabled state on toolbar buttons so they don't get the hover effect #TINY-3974
    Fixed missing CSS active state on toolbar buttons #TINY-3966
    Fixed `onChange` callback not firing for the colorinput dialog component #TINY-3968
    Fixed context toolbars not showing in fullscreen mode #TINY-4023
Version 5.0.14 (2019-08-19)
    Added an API to reload the autocompleter menu with additional fetch metadata #MENTIONS-17
    Fixed missing toolbar button border styling options #TINY-3965
    Fixed image upload progress notification closing before the upload is complete #TINY-3963
    Fixed inline dialogs not closing on escape when no dialog component is in focus #TINY-3936
    Fixed plugins not being filtered when defaulting to mobile on phones #TINY-3537
    Fixed toolbar more drawer showing the content behind it when transitioning between opened and closed states #TINY-3878
    Fixed focus not returning to the dialog after pressing the "Replace all" button in the search and replace dialog #TINY-3961
    Removed Oxide variable `@menubar-select-disabled-border-color` and replaced it with `@menubar-select-disabled-border` #TINY-3965
Version 5.0.13 (2019-08-06)
    Changed modal dialogs to prevent dragging by default and added new `draggable_modal` setting to restore dragging #TINY-3873
    Changed the nonbreaking plugin to insert nbsp characters wrapped in spans to aid in filtering. This can be disabled using the `nonbreaking_wrap` setting #TINY-3647
    Changed backspace behaviour in lists to outdent nested list items when the cursor is at the start of the list item #TINY-3651
    Fixed sidebar growing beyond editor bounds in IE 11 #TINY-3937
    Fixed issue with being unable to keyboard navigate disabled toolbar buttons #TINY-3350
    Fixed issues with backspace and delete in nested contenteditable true and false elements #TINY-3868
    Fixed issue with losing keyboard navigation in dialogs due to disabled buttons #TINY-3914
    Fixed `MouseEvent.mozPressure is deprecated` warning in Firefox #TINY-3919
    Fixed `default_link_target` not being respected when `target_list` is disabled #TINY-3757
    Fixed mobile plugin filter to only apply to the mobile theme, rather than all mobile platforms #TINY-3405
    Fixed focus switching to another editor during mode changes #TINY-3852
    Fixed an exception being thrown when clicking on an uninitialized inline editor #TINY-3925
    Fixed unable to keyboard navigate to dialog menu buttons #TINY-3933
    Fixed dialogs being able to be dragged outside the window viewport #TINY-3787
    Fixed inline dialogs appearing above modal dialogs #TINY-3932
Version 5.0.12 (2019-07-18)
    Added ability to utilize UI dialog panels inside other panels #TINY-3305
    Added help dialog tab explaining keyboard navigation of the editor #TINY-3603
    Changed the "Find and Replace" design to an inline dialog #TINY-3054
    Fixed issue where autolink spacebar event was not being fired on Edge #TINY-3891
    Fixed table selection missing the background color #TINY-3892
    Fixed removing shortcuts not working for function keys #TINY-3871
    Fixed non-descriptive UI component type names #TINY-3349
    Fixed UI registry components rendering as the wrong type when manually specifying a different type #TINY-3385
    Fixed an issue where dialog checkbox, input, selectbox, textarea and urlinput components couldn't be disabled #TINY-3708
    Fixed the context toolbar not using viable screen space in inline/distraction free mode #TINY-3717
    Fixed the context toolbar overlapping the toolbar in various conditions #TINY-3205
    Fixed IE11 edge case where items were being inserted into the wrong location #TINY-3884
Version 5.0.11 (2019-07-04)
    Fixed packaging errors caused by a rollup treeshaking bug (https://github.com/rollup/rollup/issues/2970) #TINY-3866
    Fixed the customeditor component not able to get data from the dialog api #TINY-3866
    Fixed collection component tooltips not being translated #TINY-3855
Version 5.0.10 (2019-07-02)
    Added support for all HTML color formats in `color_map` setting #TINY-3837
    Changed backspace key handling to outdent content in appropriate circumstances #TINY-3685
    Changed default palette for forecolor and backcolor to include some lighter colors suitable for highlights #TINY-2865
    Changed the search and replace plugin to cycle through results #TINY-3800
    Fixed inconsistent types causing some properties to be unable to be used in dialog components #TINY-3778
    Fixed an issue in the Oxide skin where dialog content like outlines and shadows were clipped because of overflow hidden #TINY-3566
    Fixed the search and replace plugin not resetting state when changing the search query #TINY-3800
    Fixed backspace in lists not creating an undo level #TINY-3814
    Fixed the editor to cancel loading in quirks mode where the UI is not supported #TINY-3391
    Fixed applying fonts not working when the name contained spaces and numbers #TINY-3801
    Fixed so that initial content is retained when initializing on list items #TINY-3796
    Fixed inefficient font name and font size current value lookup during rendering #TINY-3813
    Fixed mobile font copied into the wrong folder for the oxide-dark skin #TINY-3816
    Fixed an issue where resizing the width of tables would produce inaccurate results #TINY-3827
    Fixed a memory leak in the Silver theme #TINY-3797
    Fixed alert and confirm dialogs using incorrect markup causing inconsistent padding #TINY-3835
    Fixed an issue in the Table plugin with `table_responsive_width` not enforcing units when resizing #TINY-3790
    Fixed leading, trailing and sequential spaces being lost when pasting plain text #TINY-3726
    Fixed exception being thrown when creating relative URIs #TINY-3851
    Fixed focus is no longer set to the editor content during mode changes unless the editor already had focus #TINY-3852
Version 5.0.9 (2019-06-26)
    Fixed print plugin not working in Firefox #TINY-3834
Version 5.0.8 (2019-06-18)
    Added back support for multiple toolbars #TINY-2195
    Added support for .m4a files to the media plugin #TINY-3750
    Added new base_url and suffix editor init options #TINY-3681
    Fixed incorrect padding for select boxes with visible values #TINY-3780
    Fixed selection incorrectly changing when programmatically setting selection on contenteditable false elements #TINY-3766
    Fixed sidebar background being transparent #TINY-3727
    Fixed the build to remove duplicate iife wrappers #TINY-3689
    Fixed bogus autocompleter span appearing in content when the autocompleter menu is shown #TINY-3752
    Fixed toolbar font size select not working with legacyoutput plugin #TINY-2921
    Fixed the legacyoutput plugin incorrectly aligning images #TINY-3660
    Fixed remove color not working when using the legacyoutput plugin #TINY-3756
    Fixed the font size menu applying incorrect sizes when using the legacyoutput plugin #TINY-3773
    Fixed scrollIntoView not working when the parent window was out of view #TINY-3663
    Fixed the print plugin printing from the wrong window in IE11 #TINY-3762
    Fixed content CSS loaded over CORS not loading in the preview plugin with content_css_cors enabled #TINY-3769
    Fixed the link plugin missing the default "None" option for link list #TINY-3738
    Fixed small dot visible with menubar and toolbar disabled in inline mode #TINY-3623
    Fixed space key properly inserts a nbsp before/after block elements #TINY-3745
    Fixed native context menu not showing with images in IE11 #TINY-3392
    Fixed inconsistent browser context menu image selection #TINY-3789
Version 5.0.7 (2019-06-05)
    Added new toolbar button and menu item for inserting tables via dialog #TINY-3636
    Added new API for adding/removing/changing tabs in the Help dialog #TINY-3535
    Added highlighting of matched text in autocompleter items #TINY-3687
    Added the ability for autocompleters to work with matches that include spaces #TINY-3704
    Added new `imagetools_fetch_image` callback to allow custom implementations for cors loading of images #TINY-3658
    Added `'http'` and `https` options to `link_assume_external_targets` to prepend `http://` or `https://` prefixes when URL does not contain a protocol prefix. Patch contributed by francoisfreitag. #GH-4335
    Changed annotations navigation to work the same as inline boundaries #TINY-3396
    Changed tabpanel API by adding a `name` field and changing relevant methods to use it #TINY-3535
    Fixed text color not updating all color buttons when choosing a color #TINY-3602
    Fixed the autocompleter not working with fragmented text #TINY-3459
    Fixed the autosave plugin no longer overwrites window.onbeforeunload #TINY-3688
    Fixed infinite loop in the paste plugin when IE11 takes a long time to process paste events. Patch contributed by lRawd. #GH-4987
    Fixed image handle locations when using `fixed_toolbar_container`. Patch contributed by t00. #GH-4966
    Fixed the autoresize plugin not firing `ResizeEditor` events #TINY-3587
    Fixed editor in fullscreen mode not extending to the bottom of the screen #TINY-3701
    Fixed list removal when pressing backspace after the start of the list item #TINY-3697
    Fixed autocomplete not triggering from compositionend events #TINY-3711
    Fixed `file_picker_callback` could not set the caption field on the insert image dialog #TINY-3172
    Fixed the autocompleter menu showing up after a selection had been made #TINY-3718
    Fixed an exception being thrown when a file or number input has focus during initialization. Patch contributed by t00 #GH-2194
Version 5.0.6 (2019-05-22)
    Added `icons_url` editor settings to enable icon packs to be loaded from a custom url #TINY-3585
    Added `image_uploadtab` editor setting to control the visibility of the upload tab in the image dialog #TINY-3606
    Added new api endpoints to the wordcount plugin and improved character count logic #TINY-3578
    Changed plugin, language and icon loading errors to log in the console instead of a notification #TINY-3585
    Fixed the textpattern plugin not working with fragmented text #TINY-3089
    Fixed various toolbar drawer accessibility issues and added an animation #TINY-3554
    Fixed issues with selection and ui components when toggling readonly mode #TINY-3592
    Fixed so readonly mode works with inline editors #TINY-3592
    Fixed docked inline toolbar positioning when scrolled #TINY-3621
    Fixed initial value not being set on bespoke select in quickbars and toolbar drawer #TINY-3591
    Fixed so that nbsp entities aren't trimmed in white-space: pre-line elements #TINY-3642
    Fixed `mceInsertLink` command inserting spaces instead of url encoded characters #GH-4990
    Fixed text content floating on top of dialogs in IE11 #TINY-3640
Version 5.0.5 (2019-05-09)
    Added menu items to match the forecolor/backcolor toolbar buttons #TINY-2878
    Added default directionality based on the configured language #TINY-2621
    Added styles, icons and tests for rtl mode #TINY-2621
    Fixed autoresize not working with floating elements or when media elements finished loading #TINY-3545
    Fixed incorrect vertical caret positioning in IE 11 #TINY-3188
    Fixed submenu anchoring hiding overflowed content #TINY-3564
    Removed unused and hidden validation icons to avoid displaying phantom tooltips #TINY-2329
Version 5.0.4 (2019-04-23)
    Added back URL dialog functionality, which is now available via `editor.windowManager.openUrl()` #TINY-3382
    Added the missing throbber functionality when calling `editor.setProgressState(true)` #TINY-3453
    Added function to reset the editor content and undo/dirty state via `editor.resetContent()` #TINY-3435
    Added the ability to set menu buttons as active #TINY-3274
    Added `editor.mode` API, featuring a custom editor mode API #TINY-3406
    Added better styling to floating toolbar drawer #TINY-3479
    Added the new premium plugins to the Help dialog plugins tab #TINY-3496
    Added the linkchecker context menu items to the default configuration #TINY-3543
    Fixed image context menu items showing on placeholder images #TINY-3280
    Fixed dialog labels and text color contrast within notifications/alert banners to satisfy WCAG 4.5:1 contrast ratio for accessibility #TINY-3351
    Fixed selectbox and colorpicker items not being translated #TINY-3546
    Fixed toolbar drawer sliding mode to correctly focus the editor when tabbing via keyboard navigation #TINY-3533
    Fixed positioning of the styleselect menu in iOS while using the mobile theme #TINY-3505
    Fixed the menubutton `onSetup` callback to be correctly executed when rendering the menu buttons #TINY-3547
    Fixed `default_link_target` setting to be correctly utilized when creating a link #TINY-3508
    Fixed colorpicker floating marginally outside its container #TINY-3026
    Fixed disabled menu items displaying as active when hovered #TINY-3027
    Removed redundant mobile wrapper #TINY-3480
Version 5.0.3 (2019-03-19)
    Changed empty nested-menu items within the style formats menu to be disabled or hidden if the value of `style_formats_autohide` is `true` #TINY-3310
    Changed the entire phrase 'Powered by Tiny' in the status bar to be a link instead of just the word 'Tiny' #TINY-3366
    Changed `formatselect`, `styleselect` and `align` menus to use the `mceToggleFormat` command internally #TINY-3428
    Fixed toolbar keyboard navigation to work as expected when `toolbar_drawer` is configured #TINY-3432
    Fixed text direction buttons to display the correct pressed state in selections that have no explicit `dir` property #TINY-3138
    Fixed the mobile editor to clean up properly when removed #TINY-3445
    Fixed quickbar toolbars to add an empty box to the screen when it is set to `false` #TINY-3439
    Fixed an issue where pressing the **Delete/Backspace** key at the edge of tables was creating incorrect selections #TINY-3371
    Fixed an issue where dialog collection items (emoticon and special character dialogs) couldn't be selected with touch devices #TINY-3444
    Fixed a type error introduced in TinyMCE version 5.0.2 when calling `editor.getContent()` with nested bookmarks #TINY-3400
    Fixed an issue that prevented default icons from being overridden #TINY-3449
    Fixed an issue where **Home/End** keys wouldn't move the caret correctly before or after `contenteditable=false` inline elements #TINY-2995
    Fixed styles to be preserved in IE 11 when editing via the `fullpage` plugin #TINY-3464
    Fixed the `link` plugin context toolbar missing the open link button #TINY-3461
    Fixed inconsistent dialog component spacing #TINY-3436
Version 5.0.2 (2019-03-05)
    Added presentation and document presets to `htmlpanel` dialog component #TINY-2694
    Added missing fixed_toolbar_container setting has been reimplemented in the Silver theme #TINY-2712
    Added a new toolbar setting `toolbar_drawer` that moves toolbar groups which overflow the editor width into either a `sliding` or `floating` toolbar section #TINY-2874
    Updated the build process to include package lock files in the dev distribution archive #TINY-2870
    Fixed inline dialogs did not have aria attributes #TINY-2694
    Fixed default icons are now available in the UI registry, allowing use outside of toolbar buttons #TINY-3307
    Fixed a memory leak related to select toolbar items #TINY-2874
    Fixed a memory leak due to format changed listeners that were never unbound #TINY-3191
    Fixed an issue where content may have been lost when using permanent bookmarks #TINY-3400
    Fixed the quicklink toolbar button not rendering in the quickbars plugin #TINY-3125
    Fixed an issue where menus were generating invalid HTML in some cases #TINY-3323
    Fixed an issue that could cause the mobile theme to show a blank white screen when the editor was inside an `overflow:hidden` element #TINY-3407
    Fixed mobile theme using a transparent background and not taking up the full width on iOS #TINY-3414
    Fixed the template plugin dialog missing the description field #TINY-3337
    Fixed input dialog components using an invalid default type attribute #TINY-3424
    Fixed an issue where backspace/delete keys after/before pagebreak elements wouldn't move the caret #TINY-3097
    Fixed an issue in the table plugin where menu items and toolbar buttons weren't showing correctly based on the selection #TINY-3423
    Fixed inconsistent button focus styles in Firefox #TINY-3377
    Fixed the resize icon floating left when all status bar elements were disabled #TINY-3340
    Fixed the resize handle to not show in fullscreen mode #TINY-3404
Version 5.0.1 (2019-02-21)
    Removed paste as text notification banner and paste_plaintext_inform setting #POW-102
    Fixed an issue where adding links to images would replace the image with text #TINY-3356
    Fixed an issue where the inline editor could use fractional pixels for positioning #TINY-3202
    Fixed an issue where uploading non-image files in the Image Plugin upload tab threw an error. #TINY-3244
    Added H1-H6 toggle button registration to the silver theme #TINY-3070
    Fixed an issue in the media plugin that was causing the source url and height/width to be lost in certain circumstances #TINY-2858
    Fixed an issue with the Context Toolbar not being removed when clicking outside of the editor #TINY-2804
    Fixed an issue where clicking 'Remove link' wouldn't remove the link in certain circumstances #TINY-3199
    Added code sample toolbar button will now toggle on when the cursor is in a code section #TINY-3040
    Fixed an issue where the media plugin would fail when parsing dialog data #TINY-3218
    Fixed an issue where retrieving the selected content as text didn't create newlines #TINY-3197
    Fixed incorrect keyboard shortcuts in the Help dialog for Windows #TINY-3292
    Fixed an issue where JSON serialization could produce invalid JSON #TINY-3281
    Fixed production CSS including references to source maps #TINY-3920
    Fixed development CSS was not included in the development zip #TINY-3920
    Fixed the autocompleter matches predicate not matching on the start of words by default #TINY-3306
    Added new settings to the emoticons plugin to allow additional emoticons to be added #TINY-3088
    Fixed an issue where the page could be scrolled with modal dialogs open #TINY-2252
    Fixed an issue where autocomplete menus would show an icon margin when no items had icons #TINY-3329
    Fixed an issue in the quickbars plugin where images incorrectly showed the text selection toolbar #TINY-3338
    Fixed an issue that caused the inline editor to fail to render when the target element already had focus #TINY-3353
Version 5.0.0 (2019-02-04)
    Full documentation for the version 5 features and changes is available at https://www.tiny.cloud/docs/release-notes/

    Changes since RC2:
    Fixed an issue where tab panel heights weren't sizing properly on smaller screens and weren't updating on resize #TINY-3242
    Added links and registered names with * to denote premium plugins in Plugins tab of Help dialog #TINY-3223
    Changed Tiny 5 mobile skin to look more uniform with desktop #TINY-2650
    Fixed image tools not having any padding between the label and slider #TINY-3220
    Blacklisted table, th and td as inline editor target #TINY-717
    Fixed context toolbar toggle buttons not showing the correct state #TINY-3022
    Fixed missing separators in the spellchecker context menu between the suggestions and actions #TINY-3217
    Fixed notification icon positioning in alert banners #TINY-2196
    Fixed a typo in the word count plugin name #TINY-3062
    Fixed charmap and emoticons dialogs not having a primary button #TINY-3233
    Fixed an issue where resizing wouldn't work correctly depending on the box-sizing model #TINY-3278
Version 5.0.0-rc-2 (2019-01-22)
    Fixed the link dialog such that it will now retain class attributes when updating links #TINY-2825
    Added screen reader accessibility for sidebar and statusbar #TINY-2699
    Updated Emoticons and Charmap dialogs to be screen reader accessible #TINY-2693
    Fixed "Find and replace" not showing in the "Edit" menu by default #TINY-3061
    Updated the textpattern plugin to properly support nested patterns and to allow running a command with a value for a pattern with a start and an end #TINY-2991
    Removed unnecessary 'flex' and unused 'colspan' properties from the new dialog APIs #TINY-2973
    Changed checkboxes to use a boolean for its state, instead of a string #TINY-2848
    Fixed dropdown buttons missing the 'type' attribute, which could cause forms to be incorrectly submitted #TINY-2826
    Fixed emoticon and charmap search not returning expected results in certain cases #TINY-3084
    Changed formatting menus so they are registered and made the align toolbar button use an icon instead of text #TINY-2880
    Fixed blank rel_list values throwing an exception in the link plugin #TINY-3149
Version 5.0.0-rc-1 (2019-01-08)
    Updated the font select dropdown logic to try to detect the system font stack and show "System Font" as the font name #TINY-2710
    Fixed readonly mode not fully disabling editing content #TINY-2287
    Updated the autocompleter to only show when it has matched items #TINY-2350
    Added editor settings functionality to specify title attributes for toolbar groups #TINY-2690
    Added icons instead of button text to improve Search and Replace dialog footer appearance #TINY-2654
    Added `tox-dialog__table` instead of `mce-table-striped` class to enhance Help dialog appearance #TINY-2360
    Added title attribute to iframes so, screen readers can announce iframe labels #TINY-2692
    Updated SizeInput labels to "Height" and "Width" instead of Dimensions #TINY-2833
    Fixed accessibility issues with the font select, font size, style select and format select toolbar dropdowns #TINY-2713
    Fixed accessibility issues with split dropdowns #TINY-2697
    Added a wordcount menu item, that defaults to appearing in the tools menu #TINY-2877
    Fixed the legacyoutput plugin to be compatible with TinyMCE 5.0 #TINY-2301
    Updated the build process to minify and generate ASCII only output for the emoticons database #TINY-2744
    Fixed icons not showing correctly in the autocompleter popup #TINY-3029
    Fixed an issue where preview wouldn't show anything in Edge under certain circumstances #TINY-3035
    Fixed the height being incorrectly calculated for the autoresize plugin #TINY-2807
Version 5.0.0-beta-1 (2018-11-30)
    Changed the name of the "inlite" plugin to "quickbars" #TINY-2831
    Fixed an inline mode issue where the save plugin upon saving can cause content loss #TINY-2659
    Changed the background color icon to highlight background icon #TINY-2258
    Added a new `addNestedMenuItem()` UI registry function and changed all nested menu items to use the new registry functions #TINY-2230
    Changed Help dialog to be accessible to screen readers #TINY-2687
    Changed the color swatch to save selected custom colors to local storage for use across sessions #TINY-2722
    Added title attribute to color swatch colors #TINY-2669
    Added anchorbar component to anchor inline toolbar dialogs to instead of the toolbar #TINY-2040
    Added support for toolbar<n> and toolbar array config options to be squashed into a single toolbar and not create multiple toolbars #TINY-2195
    Added error handling for when forced_root_block config option is set to true #TINY-2261
    Added functionality for the removed_menuitems config option #TINY-2184
    Fixed an issue in IE 11 where calling selection.getContent() would return an empty string when the editor didn't have focus #TINY-2325
    Added the ability to use a string to reference menu items in menu buttons and submenu items #TINY-2253
    Removed compat3x plugin #TINY-2815
    Changed `WindowManager` API - methods `getParams`, `setParams` and `getWindows`, and the legacy `windows` property, have been removed. `alert` and `confirm` dialogs are no longer tracked in the window list. #TINY-2603
Version 5.0.0-preview-4 (2018-11-12)
    Fixed distraction free plugin #AP-470
    Removed the tox-custom-editor class that was added to the wrapping element of codemirror #TINY-2211
    Fixed contents of the input field being selected on focus instead of just recieving an outline highlight #AP-464
    Added width and height placeholder text to image and media dialog dimensions input #AP-296
    Fixed styling issues with dialogs and menus in IE 11 #AP-456
    Fixed custom style format control not honoring custom formats #AP-393
    Fixed context menu not appearing when clicking an image with a caption #AP-382
    Fixed directionality of UI when using an RTL language #AP-423
    Fixed page responsiveness with multiple inline editors #AP-430
    Added the ability to keyboard navigate through menus, toolbars, sidebar and the status bar sequentially #AP-381
    Fixed empty toolbar groups appearing through invalid configuration of the `toolbar` property #AP-450
    Fixed text not being retained when updating links through the link dialog #AP-293
    Added translation capability back to the editor's UI #AP-282
    Fixed edit image context menu, context toolbar and toolbar items being incorrectly enabled when selecting invalid images #AP-323
    Fixed emoji type ahead being shown when typing URLs #AP-366
    Fixed toolbar configuration properties incorrectly expecting string arrays instead of strings #AP-342
    Changed the editor resize handle so that it should be disabled when the autoresize plugin is turned on #AP-424
    Fixed the block formatting toolbar item not showing a "Formatting" title when there is no selection #AP-321
    Fixed clicking disabled toolbar buttons hiding the toolbar in inline mode #AP-380
    Fixed `EditorResize` event not being fired upon editor resize #AP-327
    Fixed tables losing styles when updating through the dialog #AP-368
    Fixed context toolbar positioning to be more consistent near the edges of the editor #AP-318
    Added `label` component type for dialogs to group components under a label
    Fixed table of contents plugin now works with v5 toolbar APIs correctly #AP-347
    Fixed the `link_context_toolbar` configuration not disabling the context toolbar #AP-458
    Fixed the link context toolbar showing incorrect relative links #AP-435
    Fixed the alignment of the icon in alert banner dialog components #TINY-2220
    Changed UI text for microcopy improvements #TINY-2281
    Fixed the visual blocks and visual char menu options not displaying their toggled state #TINY-2238
    Fixed the editor not displaying as fullscreen when toggled #TINY-2237
Version 5.0.0-preview-3 (2018-10-18)
    Changed editor layout to use modern CSS properties over manually calculating dimensions #AP-324
    Changed `autoresize_min_height` and `autoresize_max_height` configurations to `min_height` and `max_height` #AP-324
    Fixed bugs with editor width jumping when resizing and the iframe not resizing to smaller than 150px in height #AP-324
    Fixed mobile theme bug that prevented the editor from loading #AP-404
    Fixed long toolbar groups extending outside of the editor instead of wrapping
    Changed `Whole word` label in Search and Replace dialog to `Find whole words only` #AP-387
    Fixed dialog titles so they are now proper case #AP-384
    Fixed color picker default to be #000000 instead of #ff00ff #AP-216
    Fixed "match case" option on the Find and Replace dialog is no longer selected by default #AP-298
    Fixed vertical alignment of toolbar icons #DES-134
    Fixed toolbar icons not appearing on IE11 #DES-133
Version 5.0.0-preview-2 (2018-10-10)
    Changed configuration of color options has been simplified to `color_map`, `color_cols`, and `custom_colors` #AP-328
    Added swatch is now shown for colorinput fields, instead of the colorpicker directly #AP-328
    Removed `colorpicker` plugin, it is now in the theme #AP-328
    Removed `textcolor` plugin, it is now in the theme #AP-328
    Fixed styleselect not updating the displayed item as the cursor moved #AP-388
    Changed `height` configuration to apply to the editor frame (including menubar, toolbar, status bar) instead of the content area #AP-324
    Added fontformats and fontsizes menu items #AP-390
    Fixed preview iframe not expanding to the dialog size #AP-252
    Fixed 'meta' shortcuts not translated into platform-specific text #AP-270
    Fixed tabbed dialogs (Charmap and Emoticons) shrinking when no search results returned
    Fixed a bug where alert banner icons were not retrieved from icon pack. #AP-330
    Fixed component styles to flex so they fill large dialogs. #AP-252
    Fixed editor flashing unstyled during load (still in progress). #AP-349
Version 5.0.0-preview-1 (2018-10-01)
    Developer preview 1
    Initial list of features and changes is available at https://tiny.cloud/docs-preview/release-notes/new-features/
Version 4.9.3 (2019-01-31)
    Added a visualchars_default_state setting to the Visualchars Plugin. Patch contributed by mat3e.
    Fixed a bug where scrolling on a page with more than one editor would cause a ResizeWindow event to fire. #TINY-3247
    Fixed a bug where if a plugin threw an error during initialisation the whole editor would fail to load. #TINY-3243
    Fixed a bug where getContent would include bogus elements when valid_elements setting was set up in a specific way. #TINY-3213
    Fixed a bug where only a few function key names could be used when creating keyboard shortcuts. #TINY-3146
    Fixed a bug where it wasn't possible to enter spaces into an editor after pressing shift+enter. #TINY-3099
    Fixed a bug where no caret would be rendered after backspacing to a contenteditable false element. #TINY-2998
    Fixed a bug where deletion to/from indented lists would leave list fragments in the editor. #TINY-2981
Version 4.9.2 (2018-12-17)
    Fixed a bug with pressing the space key on IE 11 would result in nbsp characters being inserted between words at the end of a block. #TINY-2996
    Fixed a bug where character composition using quote and space on US International keyboards would produce a space instead of a quote. #TINY-2999
    Fixed a bug where remove format wouldn't remove the inner most inline element in some situations. #TINY-2982
    Fixed a bug where outdenting an list item would affect attributes on other list items within the same list. #TINY-2971
    Fixed a bug where the DomParser filters wouldn't be applied for elements created when parsing invalid html. #TINY-2978
    Fixed a bug where setProgressState wouldn't automatically close floating ui elements like menus. #TINY-2896
    Fixed a bug where it wasn't possible to navigate out of a figcaption element using the arrow keys. #TINY-2894
    Fixed a bug where enter key before an image inside a link would remove the image. #TINY-2780
Version 4.9.1 (2018-12-04)
    Added functionality to insert html to the replacement feature of the Textpattern Plugin. #TINY-2839
    Fixed a bug where `editor.selection.getContent({format: 'text'})` didn't work as expected in IE11 on an unfocused editor. #TINY-2862
    Fixed a bug in the Textpattern Plugin where the editor would get an incorrect selection after inserting a text pattern on Safari. #TINY-2838
    Fixed a bug where the space bar didn't work correctly in editors with the forced_root_block setting set to false. #TINY-2816
Version 4.9.0 (2018-11-27)
    Added a replace feature to the Textpattern Plugin. #TINY-1908
    Added functionality to the Lists Plugin that improves the indentation logic. #TINY-1790
    Fixed a bug where it wasn't possible to delete/backspace when the caret was between a contentEditable=false element and a BR. #TINY-2372
    Fixed a bug where copying table cells without a text selection would fail to copy anything. #TINY-1789
    Implemented missing `autosave_restore_when_empty` functionality in the Autosave Plugin. Patch contributed by gzzo. #GH-4447
    Reduced insertion of unnecessary nonbreaking spaces in the editor. #TINY-1879
Version 4.8.5 (2018-10-30)
    Added a content_css_cors setting to the editor that adds the crossorigin="anonymous" attribute to link tags added by the StyleSheetLoader. #TINY-1909
    Fixed a bug where trying to remove formatting with a collapsed selection range would throw an exception. #GH-4636
    Fixed a bug in the image plugin that caused updating figures to split contenteditable elements. #GH-4563
    Fixed a bug that was causing incorrect viewport calculations for fixed position UI elements. #TINY-1897
    Fixed a bug where inline formatting would cause the delete key to do nothing. #TINY-1900
Version 4.8.4 (2018-10-23)
    Added support for the HTML5 `main` element. #TINY-1877
    Changed the keyboard shortcut to move focus to contextual toolbars to Ctrl+F9. #TINY-1812
    Fixed a bug where content css could not be loaded from another domain. #TINY-1891
    Fixed a bug on FireFox where the cursor would get stuck between two contenteditable false inline elements located inside of the same block element divided by a BR. #TINY-1878
    Fixed a bug with the insertContent method where nonbreaking spaces would be inserted incorrectly. #TINY-1868
    Fixed a bug where the toolbar of the inline editor would not be visible in some scenarios. #TINY-1862
    Fixed a bug where removing the editor while more than one notification was open would throw an error. #TINY-1845
    Fixed a bug where the menubutton would be rendered on top of the menu if the viewport didn't have enough height. #TINY-1678
    Fixed a bug with the annotations api where annotating collapsed selections caused problems. #TBS-2449
    Fixed a bug where wbr elements were being transformed into whitespace when using the Paste Plugin's paste as text setting. #GH-4638
    Fixed a bug where the Search and Replace didn't replace spaces correctly. #GH-4632
    Fixed a bug with sublist items not persisting selection. #GH-4628
    Fixed a bug with mceInsertRawHTML command not working as expected. #GH-4625
Version 4.8.3 (2018-09-13)
    Fixed a bug where the Wordcount Plugin didn't correctly count words within tables on IE11. #TINY-1770
    Fixed a bug where it wasn't possible to move the caret out of a table on IE11 and Firefox. #TINY-1682
    Fixed a bug where merging empty blocks didn't work as expected, sometimes causing content to be deleted. #TINY-1781
    Fixed a bug where the Textcolor Plugin didn't show the correct current color. #TINY-1810
    Fixed a bug where clear formatting with a collapsed selection would sometimes clear formatting from more content than expected. #TINY-1813 #TINY-1821
    Fixed a bug with the Table Plugin where it wasn't possible to keyboard navigate to the caption. #TINY-1818
Version 4.8.2 (2018-08-09)
    Moved annotator from "experimental" to "annotator" object on editor. #TBS-2398
    Improved the multiclick normalization across browsers. #TINY-1788
    Fixed a bug where running getSelectedBlocks with a collapsed selection between block elements would produce incorrect results. #TINY-1787
    Fixed a bug where the ScriptLoaders loadScript method would not work as expected in FireFox when loaded on the same page as a ShadowDOM polyfill. #TINY-1786
    Removed reference to ShadowDOM event.path as Blink based browsers now support event.composedPath. #TINY-1785
    Fixed a bug where a reference to localStorage would throw an "access denied" error in IE11 with strict security settings. #TINY-1782
    Fixed a bug where pasting using the toolbar button on an inline editor in IE11 would cause a looping behaviour. #TINY-1768
Version 4.8.1 (2018-07-26)
    Fixed a bug where the content of inline editors was being cleaned on every call of `editor.save()`. #TINY-1783
    Fixed a bug where the arrow of the Inlite Theme toolbar was being rendered incorrectly in RTL mode. #TINY-1776
    Fixed a bug with the Paste Plugin where pasting after inline contenteditable false elements moved the caret to the end of the line. #TINY-1758
Version 4.8.0 (2018-06-27)
    Added new "experimental" object in editor, with initial Annotator API. #TBS-2374
    Fixed a bug where deleting paragraphs inside of table cells would delete the whole table cell. #TINY-1759
    Fixed a bug in the Table Plugin where removing row height set on the row properties dialog did not update the table. #TINY-1730
    Fixed a bug with the font select toolbar item didn't update correctly. #TINY-1683
    Fixed a bug where all bogus elements would not be deleted when removing an inline editor. #TINY-1669
Version 4.7.13 (2018-05-16)
    Fixed a bug where Edge 17 wouldn't be able to select images or tables. #TINY-1679
    Fixed issue where whitespace wasn't preserved when the editor was initialized on pre elements. #TINY-1649
    Fixed a bug with the fontselect dropdowns throwing an error if the editor was hidden in Firefox. #TINY-1664
    Fixed a bug where it wasn't possible to merge table cells on IE 11. #TINY-1671
    Fixed a bug where textcolor wasn't applying properly on IE 11 in some situations. #TINY-1663
    Fixed a bug where the justifyfull command state wasn't working correctly. #TINY-1677
    Fixed a bug where the styles wasn't updated correctly when resizing some tables. #TINY-1668
    Added missing code menu item from the default menu config. #TINY-1648
    Added new align button for combining the separate align buttons into a menu button. #TINY-1652
Version 4.7.12 (2018-05-03)
    Added an option to filter out image svg data urls.
    Added support for html5 details and summary elements.
    Changed so the mce-abs-layout-item css rule targets html instead of body. Patch contributed by nazar-pc.
    Fixed a bug where the "read" step on the mobile theme was still present on android mobile browsers.
    Fixed a bug where all images in the editor document would reload on any editor change.
    Fixed a bug with the Table Plugin where ObjectResized event wasn't being triggered on column resize.
    Fixed so the selection is set to the first suitable caret position after editor.setContent called.
    Fixed so links with xlink:href attributes are filtered correctly to prevent XSS.
    Fixed a bug on IE11 where pasting content into an inline editor initialized on a heading element would create new editable elements.
    Fixed a bug where readonly mode would not work as expected when the editor contained contentEditable=true elements.
    Fixed a bug where the Link Plugin would throw an error when used together with the webcomponents polyfill. Patch contributed by 4esnog.
    Fixed a bug where the "Powered by TinyMCE" branding link would break on XHTML pages. Patch contributed by tistre.
    Fixed a bug where the same id would be used in the blobcache for all pasted images. Patch contributed by thorn0.
Version 4.7.11 (2018-04-11)
    Added a new imagetools_credentials_hosts option to the Imagetools Plugin.
    Fixed a bug where toggling a list containing empty LIs would throw an error. Patch contributed by bradleyke.
    Fixed a bug where applying block styles to a text with the caret at the end of the paragraph would select all text in the paragraph.
    Fixed a bug where toggling on the Spellchecker Plugin would trigger isDirty on the editor.
    Fixed a bug where it was possible to enter content into selection bookmark spans.
    Fixed a bug where if a non paragraph block was configured in forced_root_block the editor.getContent method would return incorrect values with an empty editor.
    Fixed a bug where dropdown menu panels stayed open and fixed in position when dragging dialog windows.
    Fixed a bug where it wasn't possible to extend table cells with the space button in Safari.
    Fixed a bug where the setupeditor event would thrown an error when using the Compat3x Plugin.
    Fixed a bug where an error was thrown in FontInfo when called on a detached element.
Version 4.7.10 (2018-04-03)
    Removed the "read" step from the mobile theme.
    Added normalization of triple clicks across browsers in the editor.
    Added a `hasFocus` method to the editor that checks if the editor has focus.
    Added correct icon to the Nonbreaking Plugin menu item.
    Fixed so the `getContent`/`setContent` methods work even if the editor is not initialized.
    Fixed a bug with the Media Plugin where query strings were being stripped from youtube links.
    Fixed a bug where image styles were changed/removed when opening and closing the Image Plugin dialog.
    Fixed a bug in the Table Plugin where some table cell styles were not correctly added to the content html.
    Fixed a bug in the Spellchecker Plugin where it wasn't possible to change the spellchecker language.
    Fixed so the the unlink action in the Link Plugin has a menu item and can be added to the contextmenu.
    Fixed a bug where it wasn't possible to keyboard navigate to the start of an inline element on a new line within the same block element.
    Fixed a bug with the Text Color Plugin where if used with an inline editor located at the bottom of the screen the colorpicker could appear off screen.
    Fixed a bug with the UndoManager where undo levels were being added for nbzwsp characters.
    Fixed a bug with the Table Plugin where the caret would sometimes be lost when keyboard navigating up through a table.
    Fixed a bug where FontInfo.getFontFamily would throw an error when called on a removed editor.
    Fixed a bug in Firefox where undo levels were not being added correctly for some specific operations.
    Fixed a bug where initializing an inline editor inside of a table would make the whole table resizeable.
    Fixed a bug where the fake cursor that appears next to tables on Firefox was positioned incorrectly when switching to fullscreen.
    Fixed a bug where zwsp's weren't trimmed from the output from `editor.getContent({ format: 'text' })`.
    Fixed a bug where the fontsizeselect/fontselect toolbar items showed the body info rather than the first possible caret position info on init.
    Fixed a bug where it wasn't possible to select all content if the editor only contained an inline boundary element.
    Fixed a bug where `content_css` urls with query strings wasn't working.
    Fixed a bug in the Table Plugin where some table row styles were removed when changing other styles in the row properties dialog.
Version 4.7.9 (2018-02-27)
    Fixed a bug where the editor target element didn't get the correct style when removing the editor.
Version 4.7.8 (2018-02-26)
    Fixed an issue with the Help Plugin where the menuitem name wasn't lowercase.
    Fixed an issue on MacOS where text and bold text did not have the same line-height in the autocomplete dropdown in the Link Plugin dialog.
    Fixed a bug where the "paste as text" option in the Paste Plugin didn't work.
    Fixed a bug where dialog list boxes didn't get positioned correctly in documents with scroll.
    Fixed a bug where the Inlite Theme didn't use the Table Plugin api to insert correct tables.
    Fixed a bug where the Inlite Theme panel didn't hide on blur in a correct way.
    Fixed a bug where placing the cursor before a table in Firefox would scroll to the bottom of the table.
    Fixed a bug where selecting partial text in table cells with rowspans and deleting would produce faulty tables.
    Fixed a bug where the Preview Plugin didn't work on Safari due to sandbox security.
    Fixed a bug where table cell selection using the keyboard threw an error.
    Fixed so the font size and font family doesn't toggle the text but only sets the selected format on the selected text.
    Fixed so the built-in spellchecking on Chrome and Safari creates an undo level when replacing words.
Version 4.7.7 (2018-02-19)
    Added a border style selector to the advanced tab of the Image Plugin.
    Added better controls for default table inserted by the Table Plugin.
    Added new `table_responsive_width` option to the Table Plugin that controls whether to use pixel or percentage widths.
    Fixed a bug where the Link Plugin text didn't update when a URL was pasted using the context menu.
    Fixed a bug with the Spellchecker Plugin where using "Add to dictionary" in the context menu threw an error.
    Fixed a bug in the Media Plugin where the preview node for iframes got default width and height attributes that interfered with width/height styles.
    Fixed a bug where backslashes were being added to some font family names in Firefox in the fontselect toolbar item.
    Fixed a bug where errors would be thrown when trying to remove an editor that had not yet been fully initialized.
    Fixed a bug where the Imagetools Plugin didn't update the images atomically.
    Fixed a bug where the Fullscreen Plugin was throwing errors when being used on an inline editor.
    Fixed a bug where drop down menus weren't positioned correctly in inline editors on scroll.
    Fixed a bug with a semicolon missing at the end of the bundled javascript files.
    Fixed a bug in the Table Plugin with cursor navigation inside of tables where the cursor would sometimes jump into an incorrect table cells.
    Fixed a bug where indenting a table that is a list item using the "Increase indent" button would create a nested table.
    Fixed a bug where text nodes containing only whitespace were being wrapped by paragraph elements.
    Fixed a bug where whitespace was being inserted after br tags inside of paragraph tags.
    Fixed a bug where converting an indented paragraph to a list item would cause the list item to have extra padding.
    Fixed a bug where Copy/Paste in an editor with a lot of content would cause the editor to scroll to the top of the content in IE11.
    Fixed a bug with a memory leak in the DragHelper. Path contributed by ben-mckernan.
    Fixed a bug where the advanced tab in the Media Plugin was being shown even if it didn't contain anything. Patch contributed by gabrieeel.
    Fixed an outdated eventname in the EventUtils. Patch contributed by nazar-pc.
    Fixed an issue where the Json.parse function would throw an error when being used on a page with strict CSP settings.
    Fixed so you can place the curser before and after table elements within the editor in Firefox and Edge/IE.
Version 4.7.6 (2018-01-29)
    Fixed a bug in the jquery integration where it threw an error saying that "global is not defined".
    Fixed a bug where deleting a table cell whose previous sibling was set to contenteditable false would create a corrupted table.
    Fixed a bug where highlighting text in an unfocused editor did not work correctly in IE11/Edge.
    Fixed a bug where the table resize handles were not being repositioned when activating the Fullscreen Plugin.
    Fixed a bug where the Imagetools Plugin dialog didn't honor editor RTL settings.
    Fixed a bug where block elements weren't being merged correctly if you deleted from after a contenteditable false element to the beginning of another block element.
    Fixed a bug where TinyMCE didn't work with module loaders like webpack.
Version 4.7.5 (2018-01-22)
    Fixed bug with the Codesample Plugin where it wasn't possible to edit codesamples when the editor was in inline mode.
    Fixed bug where focusing on the status bar broke the keyboard navigation functionality.
    Fixed bug where an error would be thrown on Edge by the Table Plugin when pasting using the PowerPaste Plugin.
    Fixed bug in the Table Plugin where selecting row border style from the dropdown menu in advanced row properties would throw an error.
    Fixed bug with icons being rendered incorrectly on Chrome on Mac OS.
    Fixed bug in the Textcolor Plugin where the font color and background color buttons wouldn't trigger an ExecCommand event.
    Fixed bug in the Link Plugin where the url field wasn't forced LTR.
    Fixed bug where the Nonbreaking Plugin incorrectly inserted spaces into tables.
    Fixed bug with the inline theme where the toolbar wasn't repositioned on window resize.
Version 4.7.4 (2017-12-05)
    Fixed bug in the Nonbreaking Plugin where the nonbreaking_force_tab setting was being ignored.
    Fixed bug in the Table Plugin where changing row height incorrectly converted column widths to pixels.
    Fixed bug in the Table Plugin on Edge and IE11 where resizing the last column after resizing the table would cause invalid column heights.
    Fixed bug in the Table Plugin where keyboard navigation was not normalized between browsers.
    Fixed bug in the Table Plugin where the colorpicker button would show even without defining the colorpicker_callback.
    Fixed bug in the Table Plugin where it wasn't possible to set the cell background color.
    Fixed bug where Firefox would throw an error when intialising an editor on an element that is hidden or not yet added to the DOM.
    Fixed bug where Firefox would throw an error when intialising an editor inside of a hidden iframe.
Version 4.7.3 (2017-11-23)
    Added functionality to open the Codesample Plugin dialog when double clicking on a codesample. Patch contributed by dakuzen.
    Fixed bug where undo/redo didn't work correctly with some formats and caret positions.
    Fixed bug where the color picker didn't show up in Table Plugin dialogs.
    Fixed bug where it wasn't possible to change the width of a table through the Table Plugin dialog.
    Fixed bug where the Charmap Plugin couldn't insert some special characters.
    Fixed bug where editing a newly inserted link would not actually edit the link but insert a new link next to it.
    Fixed bug where deleting all content in a table cell made it impossible to place the caret into it.
    Fixed bug where the vertical alignment field in the Table Plugin cell properties dialog didn't do anything.
    Fixed bug where an image with a caption showed two sets of resize handles in IE11.
    Fixed bug where pressing the enter button inside of an h1 with contenteditable set to true would sometimes produce a p tag.
    Fixed bug with backspace not working as expected before a noneditable element.
    Fixed bug where operating on tables with invalid rowspans would cause an error to be thrown.
    Fixed so a real base64 representation of the image is available on the blobInfo that the images_upload_handler gets called with.
    Fixed so the image upload tab is available when the images_upload_handler is defined (and not only when the images_upload_url is defined).
Version 4.7.2 (2017-11-07)
    Added newly rewritten Table Plugin.
    Added support for attributes with colon in valid_elements and addValidElements.
    Added support for dailymotion short url in the Media Plugin. Patch contributed by maat8.
    Added support for converting to half pt when converting font size from px to pt. Patch contributed by danny6514.
    Added support for location hash to the Autosave plugin to make it work better with SPAs using hash routing.
    Added support for merging table cells when pasting a table into another table.
    Changed so the language packs are only loaded once. Patch contributed by 0xor1.
    Simplified the css for inline boundaries selection by switching to an attribute selector.
    Fixed bug where an error would be thrown on editor initialization if the window.getSelection() returned null.
    Fixed bug where holding down control or alt keys made the keyboard navigation inside an inline boundary not work as expected.
    Fixed bug where applying formats in IE11 produced extra, empty paragraphs in the editor.
    Fixed bug where the Word Count Plugin didn't count some mathematical operators correctly.
    Fixed bug where removing an inline editor removed the element that the editor had been initialized on.
    Fixed bug where setting the selection to the end of an editable container caused some formatting problems.
    Fixed bug where an error would be thrown sometimes when an editor was removed because of the selection bookmark was being stored asynchronously.
    Fixed a bug where an editor initialized on an empty list did not contain any valid cursor positions.
    Fixed a bug with the Context Menu Plugin and webkit browsers on Mac where right-clicking inside a table would produce an incorrect selection.
    Fixed bug where the Image Plugin constrain proportions setting wasn't working as expected.
    Fixed bug where deleting the last character in a span with decorations produced an incorrect element when typing.
    Fixed bug where focusing on inline editors made the toolbar flicker when moving between elements quickly.
    Fixed bug where the selection would be stored incorrectly in inline editors when the mouseup event was fired outside the editor body.
    Fixed bug where toggling bold at the end of an inline boundary would toggle off the whole word.
    Fixed bug where setting the skin to false would not stop the loading of some skin css files.
    Fixed bug in mobile theme where pinch-to-zoom would break after exiting the editor.
    Fixed bug where sublists of a fully selected list would not be switched correctly when changing list style.
    Fixed bug where inserting media by source would break the UndoManager.
    Fixed bug where inserting some content into the editor with a specific selection would replace some content incorrectly.
    Fixed bug where selecting all content with ctrl+a in IE11 caused problems with untoggling some formatting.
    Fixed bug where the Search and Replace Plugin left some marker spans in the editor when undoing and redoing after replacing some content.
    Fixed bug where the editor would not get a scrollbar when using the Fullscreen and Autoresize plugins together.
    Fixed bug where the font selector would stop working correctly after selecting fonts three times.
    Fixed so pressing the enter key inside of an inline boundary inserts a br after the inline boundary element.
    Fixed a bug where it wasn't possible to use tab navigation inside of a table that was inside of a list.
    Fixed bug where end_container_on_empty_block would incorrectly remove elements.
    Fixed bug where content_styles weren't added to the Preview Plugin iframe.
    Fixed so the beforeSetContent/beforeGetContent events are preventable.
    Fixed bug where changing height value in Table Plugin advanced tab didn't do anything.
    Fixed bug where it wasn't possible to remove formatting from content in beginning of table cell.
Version 4.7.1 (2017-10-09)
    Fixed bug where theme set to false on an inline editor produced an extra div element after the target element.
    Fixed bug where the editor drag icon was misaligned with the branding set to false.
    Fixed bug where doubled menu items were not being removed as expected with the removed_menuitems setting.
    Fixed bug where the Table of contents plugin threw an error when initialized.
    Fixed bug where it wasn't possible to add inline formats to text selected right to left.
    Fixed bug where the paste from plain text mode did not work as expected.
    Fixed so the style previews do not set color and background color when selected.
    Fixed bug where the Autolink plugin didn't work as expected with some formats applied on an empty editor.
    Fixed bug where the Textpattern plugin were throwing errors on some patterns.
    Fixed bug where the Save plugin saved all editors instead of only the active editor. Patch contributed by dannoe.
Version 4.7.0 (2017-10-03)
    Added new mobile ui that is specifically designed for mobile devices.
    Updated the default skin to be more modern and white since white is preferred by most implementations.
    Restructured the default menus to be more similar to common office suites like Google Docs.
    Fixed so theme can be set to false on both inline and iframe editor modes.
    Fixed bug where inline editor would add/remove the visualblocks css multiple times.
    Fixed bug where selection wouldn't be properly restored when editor lost focus and commands where invoked.
    Fixed bug where toc plugin would generate id:s for headers even though a toc wasn't inserted into the content.
    Fixed bug where is wasn't possible to drag/drop contents within the editor if paste_data_images where set to true.
    Fixed bug where getParam and close in WindowManager would get the first opened window instead of the last opened window.
    Fixed bug where delete would delete between cells inside a table in Firefox.
Version 4.6.7 (2017-09-18)
    Fixed bug where paste wasn't working in IOS.
    Fixed bug where the Word Count Plugin didn't count some mathematical operators correctly.
    Fixed bug where inserting a list in a table caused the cell to expand in height.
    Fixed bug where pressing enter in a list located inside of a table deleted list items instead of inserting new list item.
    Fixed bug where copy and pasting table cells produced inconsistent results.
    Fixed bug where initializing an editor with an ID of 'length' would throw an exception.
    Fixed bug where it was possible to split a non merged table cell.
    Fixed bug where copy and pasting a list with a very specific selection into another list would produce a nested list.
    Fixed bug where copy and pasting ordered lists sometimes produced unordered lists.
    Fixed bug where padded elements inside other elements would be treated as empty.
    Added some missing translations to Image, Link and Help plugins.
    Fixed so you can resize images inside a figure element.
    Fixed bug where an inline TinyMCE editor initialized on a table did not set selection on load in Chrome.
    Fixed the positioning of the inlite toolbar when the target element wasn't big enough to fit the toolbar.
Version 4.6.6 (2017-08-30)
    Fixed so that notifications wrap long text content instead of bleeding outside the notification element.
    Fixed so the content_style css is added after the skin and custom stylesheets.
    Fixed bug where it wasn't possible to remove a table with the Cut button.
    Fixed bug where the center format wasn't getting the same font size as the other formats in the format preview.
    Fixed bug where the wordcount plugin wasn't counting hyphenated words correctly.
    Fixed bug where all content pasted into the editor was added to the end of the editor.
    Fixed bug where enter keydown on list item selection only deleted content and didn't create a new line.
    Fixed bug where destroying the editor while the content css was still loading caused error notifications on Firefox.
    Fixed bug where undoing cut operation in IE11 left some unwanted html in the editor content.
    Fixed bug where enter keydown would throw an error in IE11.
    Fixed bug where duplicate instances of an editor were added to the editors array when using the createEditor API.
    Fixed bug where the formatter applied formats on the wrong content when spellchecker was activated.
    Fixed bug where switching formats would reset font size on child nodes.
    Fixed bug where the table caption element weren't always the first descendant to the table tag.
    Fixed bug where pasting some content into the editor on chrome some newlines were removed.
    Fixed bug where it wasn't possible to remove a list if a list item was a table element.
    Fixed bug where copy/pasting partial selections of tables wouldn't produce a proper table.
    Fixed bug where the searchreplace plugin could not find consecutive spaces.
    Fixed bug where background color wasn't applied correctly on some partially selected contents.
Version 4.6.5 (2017-08-02)
    Added new inline_boundaries_selector that allows you to specify the elements that should have boundaries.
    Added new local upload feature this allows the user to upload images directly from the image dialog.
    Added a new api for providing meta data for plugins. It will show up in the help dialog if it's provided.
    Fixed so that the notifications created by the notification manager are more screen reader accessible.
    Fixed bug where changing the list format on multiple selected lists didn't change all of the lists.
    Fixed bug where the nonbreaking plugin would insert multiple undo levels when pressing the tab key.
    Fixed bug where delete/backspace wouldn't render a caret when all editor contents where deleted.
    Fixed bug where delete/backspace wouldn't render a caret if the deleted element was a single contentEditable false element.
    Fixed bug where the wordcount plugin wouldn't count words correctly if word where typed after applying a style format.
    Fixed bug where the wordcount plugin would count mathematical formulas as multiple words for example 1+1=2.
    Fixed bug where formatting of triple clicked blocks on Chrome/Safari would result in styles being added outside the visual selection.
    Fixed bug where paste would add the contents to the end of the editor area when inline mode was used.
    Fixed bug where toggling off bold formatting on text entered in a new paragraph would add an extra line break.
    Fixed bug where autolink plugin would only produce a link on every other consecutive link on Firefox.
    Fixed bug where it wasn't possible to select all contents if the content only had one pre element.
    Fixed bug where sizzle would produce lagging behavior on some sites due to repaints caused by feature detection.
    Fixed bug where toggling off inline formats wouldn't include the space on selected contents with leading or trailing spaces.
    Fixed bug where the cut operation in UI wouldn't work in Chrome.
    Fixed bug where some legacy editor initialization logic would throw exceptions about editor settings not being defined.
    Fixed bug where it wasn't possible to apply text color to links if they where part of a non collapsed selection.
    Fixed bug where an exception would be thrown if the user selected a video element and then moved the focus outside the editor.
    Fixed bug where list operations didn't work if there where block elements inside the list items.
    Fixed bug where applying block formats to lists wrapped in block elements would apply to all elements in that wrapped block.
Version 4.6.4 (2017-06-13)
    Fixed bug where the editor would move the caret when clicking on the scrollbar next to a content editable false block.
    Fixed bug where the text color select dropdowns wasn't placed correctly when they didn't fit the width of the screen.
    Fixed bug where the default editor line height wasn't working for mixed font size contents.
    Fixed bug where the content css files for inline editors were loaded multiple times for multiple editor instances.
    Fixed bug where the initial value of the font size/font family dropdowns wasn't displayed.
    Fixed bug where the I18n api was not supporting arrays as the translation replacement values.
    Fixed bug where chrome would display "The given range isn't in document." errors for invalid ranges passed to setRng.
    Fixed bug where the compat3x plugin wasn't working since the global tinymce references wasn't resolved correctly.
    Fixed bug where the preview plugin wasn't encoding the base url passed into the iframe contents producing a xss bug.
    Fixed bug where the dom parser/serializer wasn't handling some special elements like noframes, title and xmp.
    Fixed bug where the dom parser/serializer wasn't handling cdata sections with comments inside.
    Fixed bug where the editor would scroll to the top of the editable area if a dialog was closed in inline mode.
    Fixed bug where the link dialog would not display the right rel value if rel_list was configured.
    Fixed bug where the context menu would select images on some platforms but not others.
    Fixed bug where the filenames of images were not retained on dragged and drop into the editor from the desktop.
    Fixed bug where the paste plugin would misrepresent newlines when pasting plain text and having forced_root_block configured.
    Fixed so that the error messages for the imagetools plugin is more human readable.
    Fixed so the internal validate setting for the parser/serializer can't be set from editor initialization settings.
Version 4.6.3 (2017-05-30)
    Fixed bug where the arrow keys didn't work correctly when navigating on nested inline boundary elements.
    Fixed bug where delete/backspace didn't work correctly on nested inline boundary elements.
    Fixed bug where image editing didn't work on subsequent edits of the same image.
    Fixed bug where charmap descriptions wouldn't properly wrap if they exceeded the width of the box.
    Fixed bug where the default image upload handler only accepted 200 as a valid http status code.
    Fixed so rel on target=_blank links gets forced with only noopener instead of both noopener and noreferrer.
Version 4.6.2 (2017-05-23)
    Fixed bug where the SaxParser would run out of memory on very large documents.
    Fixed bug with formatting like font size wasn't applied to del elements.
    Fixed bug where various api calls would be throwing exceptions if they where invoked on a removed editor instance.
    Fixed bug where the branding position would be incorrect if the editor was inside a hidden tab and then later showed.
    Fixed bug where the color levels feature in the imagetools dialog wasn't working properly.
    Fixed bug where imagetools dialog wouldn't pre-load images from CORS domains, before trying to prepare them for editing.
    Fixed bug where the tab key would move the caret to the next table cell if being pressed inside a list inside a table.
    Fixed bug where the cut/copy operations would loose parent context like the current format etc.
    Fixed bug with format preview not working on invalid elements excluded by valid_elements.
    Fixed bug where blocks would be merged in incorrect order on backspace/delete.
    Fixed bug where zero length text nodes would cause issues with the undo logic if there where iframes present.
    Fixed bug where the font size/family select lists would throw errors if the first node was a comment.
    Fixed bug with csp having to allow local script evaluation since it was used to detect global scope.
    Fixed bug where CSP required a relaxed option for javascript: URLs in unsupported legacy browsers.
    Fixed bug where a fake caret would be rendered for td with the contenteditable=false.
    Fixed bug where typing would be blocked on IE 11 when within a nested contenteditable=true/false structure.
Version 4.6.1 (2017-05-10)
    Added configuration option to list plugin to disable tab indentation.
    Fixed bug where format change on very specific content could cause the selection to change.
    Fixed bug where TinyMCE could not be lazyloaded through jquery integration.
    Fixed bug where entities in style attributes weren't decoded correctly on paste in webkit.
    Fixed bug where fontsize_formats option had been renamed incorrectly.
    Fixed bug with broken backspace/delete behaviour between contenteditable=false blocks.
    Fixed bug where it wasn't possible to backspace to the previous line with the inline boundaries functionality turned on.
    Fixed bug where is wasn't possible to move caret left and right around a linked image with the inline boundaries functionality turned on.
    Fixed bug where pressing enter after/before hr element threw exception. Patch contributed bradleyke.
    Fixed so the CSS in the visualblocks plugin doesn't overwrite background color. Patch contributed by Christian Rank.
    Fixed bug where multibyte characters weren't encoded correctly. Patch contributed by James Tarkenton.
    Fixed bug where shift-click to select within contenteditable=true fields wasn't working.
Version 4.6.0 (2017-05-04)
    Dropped support for IE 8-10 due to market share and lack of support from Microsoft. See tinymce docs for details.
    Added an inline boundary caret position feature that makes it easier to type at the beginning/end of links/code elements.
    Added a help plugin that adds a button and a dialog showing the editor shortcuts and loaded plugins.
    Added an inline_boundaries option that allows you to disable the inline boundary feature if it's not desired.
    Added a new ScrollIntoView event that allows you to override the default scroll to element behavior.
    Added role and aria- attributes as valid elements in the default valid elements config.
    Added new internal flag for PastePreProcess/PastePostProcess this is useful to know if the paste was coming from an external source.
    Added new ignore function to UndoManager this works similar to transact except that it doesn't add an undo level by default.
    Fixed so that urls gets retained for images when being edited. This url is then passed on to the upload handler.
    Fixed so that the editors would be initialized on readyState interactive instead of complete.
    Fixed so that the init event of the editor gets fired once all contentCSS files have been properly loaded.
    Fixed so that width/height of the editor gets taken from the textarea element if it's explicitly specified in styles.
    Fixed so that keep_styles set to false no longer clones class/style from the previous paragraph on enter.
    Fixed so that the default line-height is 1.2em to avoid zwnbsp characters from producing text rendering glitches on Windows.
    Fixed so that loading errors of content css gets presented by a notification message.
    Fixed so figure image elements can be linked when selected this wraps the figure image in a anchor element.
    Fixed bug where it wasn't possible to copy/paste rows with colspans by using the table copy/paste feature.
    Fixed bug where the protect setting wasn't properly applied to header/footer parts when using the fullpage plugin.
    Fixed bug where custom formats that specified upper case element names where not applied correctly.
    Fixed bug where some screen readers weren't reading buttons due to an aria specific fix for IE 8.
    Fixed bug where cut wasn't working correctly on iOS due to it's clipboard API not working correctly.
    Fixed bug where Edge would paste div elements instead of paragraphs when pasting plain text.
    Fixed bug where the textpattern plugin wasn't dealing with trailing punctuations correctly.
    Fixed bug where image editing would some times change the image format from jpg to png.
    Fixed bug where some UI elements could be inserted into the toolbar even if they where not registered.
    Fixed bug where it was possible to click the TD instead of the character in the character map and that caused an exception.
    Fixed bug where the font size/font family dropdowns would sometimes show an incorrect value due to css not being loaded in time.
    Fixed bug with the media plugin inserting undefined instead of retaining size when media_dimensions was set to false.
    Fixed bug with deleting images when forced_root_blocks where set to false.
    Fixed bug where input focus wasn't properly handled on nested content editable elements.
    Fixed bug where Chrome/Firefox would throw an exception when selecting images due to recent change of setBaseAndExtent support.
    Fixed bug where malformed blobs would throw exceptions now they are simply ignored.
    Fixed bug where backspace/delete wouldn't work properly in some cases where all contents was selected in WebKit.
    Fixed bug with Angular producing errors since it was expecting events objects to be patched with their custom properties.
    Fixed bug where the formatter would apply formatting to spellchecker errors now all bogus elements are excluded.
    Fixed bug with backspace/delete inside table caption elements wouldn't behave properly on IE 11.
    Fixed bug where typing after a contenteditable false inline element could move the caret to the end of that element.
    Fixed bug where backspace before/after contenteditable false blocks wouldn't properly remove the right element.
    Fixed bug where backspace before/after contenteditable false inline elements wouldn't properly empty the current block element.
    Fixed bug where vertical caret navigation with a custom line-height would sometimes match incorrect positions.
    Fixed bug with paste on Edge where character encoding wasn't handled properly due to a browser bug.
    Fixed bug with paste on Edge where extra fragment data was inserted into the contents when pasting.
    Fixed bug with pasting contents when having a whole block element selected on WebKit could cause WebKit spans to appear.
    Fixed bug where the visualchars plugin wasn't working correctly showing invisible nbsp characters.
    Fixed bug where browsers would hang if you tried to load some malformed html contents.
    Fixed bug where the init call promise wouldn't resolve if the specified selector didn't find any matching elements.
    Fixed bug where the Schema isValidChild function was case sensitive.
Version 4.5.3 (2017-02-01)
    Added keyboard navigation for menu buttons when the menu is in focus.
    Added api to the list plugin for setting custom classes/attributes on lists.
    Added validation for the anchor plugin input field according to W3C id naming specifications.
    Fixed bug where media placeholders were removed after resize with the forced_root_block setting set to false.
    Fixed bug where deleting selections with similar sibling nodes sometimes deleted the whole document.
    Fixed bug with inlite theme where several toolbars would appear scrolling when more than one instance of the editor was in use.
    Fixed bug where the editor would throw error with the fontselect plugin on hidden editor instances in Firefox.
    Fixed bug where the background color would not stretch to the font size.
    Fixed bug where font size would be removed when changing background color.
    Fixed bug where the undomanager trimmed away whitespace between nodes on undo/redo.
    Fixed bug where media_dimensions=false in media plugin caused the editor to throw an error.
    Fixed bug where IE was producing font/u elements within links on paste.
    Fixed bug where some button tooltips were broken when compat3x was in use.
    Fixed bug where backspace/delete/typeover would remove the caption element.
    Fixed bug where powerspell failed to function when compat3x was enabled.
    Fixed bug where it wasn't possible to apply sub/sup on text with large font size.
    Fixed bug where pre tags with spaces weren't treated as content.
    Fixed bug where Meta+A would select the entire document instead of all contents in nested ce=true elements.
Version 4.5.2 (2017-01-04)
    Added missing keyboard shortcut description for the underline menu item in the format menu.
    Fixed bug where external blob urls wasn't properly handled by editor upload logic. Patch contributed by David Oviedo.
    Fixed bug where urls wasn't treated as a single word by the wordcount plugin.
    Fixed bug where nbsp characters wasn't treated as word delimiters by the wordcount plugin.
    Fixed bug where editor instance wasn't properly passed to the format preview logic. Patch contributed by NullQuery.
    Fixed bug where the fake caret wasn't hidden when you moved selection to a cE=false element.
    Fixed bug where it wasn't possible to edit existing code sample blocks.
    Fixed bug where it wasn't possible to delete editor contents if the selection included an empty block.
    Fixed bug where the formatter wasn't expanding words on some international characters. Patch contributed by Martin Larochelle.
    Fixed bug where the open link feature wasn't working correctly on IE 11.
    Fixed bug where enter before/after a cE=false block wouldn't properly padd the paragraph with an br element.
    Fixed so font size and font family select boxes always displays a value by using the runtime style as a fallback.
    Fixed so missing plugins will be logged to console as warnings rather than halting the initialization of the editor.
    Fixed so splitbuttons become normal buttons in advlist plugin if styles are empty. Patch contributed by René Schleusner.
    Fixed so you can multi insert rows/cols by selecting table cells and using insert rows/columns.
Version 4.5.1 (2016-12-07)
    Fixed bug where the lists plugin wouldn't initialize without the advlist plugins if served from cdn.
    Fixed bug where selectors with "*" would cause the style format preview to throw an error.
    Fixed bug with toggling lists off on lists with empty list items would throw an error.
    Fixed bug where editing images would produce non existing blob uris.
    Fixed bug where the offscreen toc selection would be treated as the real toc element.
    Fixed bug where the aria level attribute for element path would have an incorrect start index.
    Fixed bug where the offscreen selection of cE=false that where very wide would be shown onscreen. Patch contributed by Steven Bufton.
    Fixed so the default_link_target gets applied to links created by the autolink plugin.
    Fixed so that the name attribute gets removed by the anchor plugin if editing anchors.
Version 4.5.0 (2016-11-23)
    Added new toc plugin allows you to insert table of contents based on editor headings.
    Added new auto complete menu to all url fields. Adds history, link to anchors etc.
    Added new sidebar api that allows you to add custom sidebar panels and buttons to toggle these.
    Added new insert menu button that allows you to have multiple insert functions under the same menu button.
    Added new open link feature to ctrl+click, alt+enter and context menu.
    Added new media_embed_handler option to allow the media plugin to be populated with custom embeds.
    Added new support for editing transparent images using the image tools dialog.
    Added new images_reuse_filename option to allow filenames of images to be retained for upload.
    Added new security feature where links with target="_blank" will by default get rel="noopener noreferrer".
    Added new allow_unsafe_link_target to allow you to opt-out of the target="_blank" security feature.
    Added new style_formats_autohide option to automatically hide styles based on context.
    Added new codesample_content_css option to specify where the code sample prism css is loaded from.
    Added new support for Japanese/Chinese word count following the unicode standards on this.
    Added new fragmented undo levels this dramatically reduces flicker on contents with iframes.
    Added new live previews for complex elements like table or lists.
    Fixed bug where it wasn't possible to properly tab between controls in a dialog with a disabled form item control.
    Fixed bug where firefox would generate a rectangle on elements produced after/before a cE=false elements.
    Fixed bug with advlist plugin not switching list element format properly in some edge cases.
    Fixed bug where col/rowspans wasn't correctly computed by the table plugin in some cases.
    Fixed bug where the table plugin would thrown an error if object_resizing was disabled.
    Fixed bug where some invalid markup would cause issues when running in XHTML mode. Patch contributed by Charles Bourasseau.
    Fixed bug where the fullscreen class wouldn't be removed properly when closing dialogs.
    Fixed bug where the PastePlainTextToggle event wasn't fired by the paste plugin when the state changed.
    Fixed bug where table the row type wasn't properly updated in table row dialog. Patch contributed by Matthias Balmer.
    Fixed bug where select all and cut wouldn't place caret focus back to the editor in WebKit. Patch contributed by Daniel Jalkut.
    Fixed bug where applying cell/row properties to multiple cells/rows would reset other unchanged properties.
    Fixed bug where some elements in the schema would have redundant/incorrect children.
    Fixed bug where selector and target options would cause issues if used together.
    Fixed bug where drag/drop of images from desktop on chrome would thrown an error.
    Fixed bug where cut on WebKit/Blink wouldn't add an undo level.
    Fixed bug where IE 11 would scroll to the cE=false elements when they where selected.
    Fixed bug where keys like F5 wouldn't work when a cE=false element was selected.
    Fixed bug where the undo manager wouldn't stop the typing state when commands where executed.
    Fixed bug where unlink on wrapped links wouldn't work properly.
    Fixed bug with drag/drop of images on WebKit where the image would be deleted form the source editor.
    Fixed bug where the visual characters mode would be disabled when contents was extracted from the editor.
    Fixed bug where some browsers would toggle of formats applied to the caret when clicking in the editor toolbar.
    Fixed bug where the custom theme function wasn't working correctly.
    Fixed bug where image option for custom buttons required you to have icon specified as well.
    Fixed bug where the context menu and contextual toolbars would be visible at the same time and sometimes overlapping.
    Fixed bug where the noneditable plugin would double wrap elements when using the noneditable_regexp option.
    Fixed bug where tables would get padding instead of margin when you used the indent button.
    Fixed bug where the charmap plugin wouldn't properly insert non breaking spaces.
    Fixed bug where the color previews in color input boxes wasn't properly updated.
    Fixed bug where the list items of previous lists wasn't merged in the right order.
    Fixed bug where it wasn't possible to drag/drop inline-block cE=false elements on IE 11.
    Fixed bug where some table cell merges would produce incorrect rowspan/colspan.
    Fixed so the font size of the editor defaults to 14px instead of 11px this can be overridden by custom css.
    Fixed so wordcount is debounced to reduce cpu hogging on larger texts.
    Fixed so tinymce global gets properly exported as a module when used with some module bundlers.
    Fixed so it's possible to specify what css properties you want to preview on specific formats.
    Fixed so anchors are contentEditable=false while within the editor.
    Fixed so selected contents gets wrapped in a inline code element by the codesample plugin.
    Fixed so conditional comments gets properly stripped independent of case. Patch contributed by Georgii Dolzhykov.
    Fixed so some escaped css sequences gets properly handled. Patch contributed by Georgii Dolzhykov.
    Fixed so notifications with the same message doesn't get displayed at the same time.
    Fixed so F10 can be used as an alternative key to focus to the toolbar.
    Fixed various api documentation issues and typos.
    Removed layer plugin since it wasn't really ported from 3.x and there doesn't seem to be much use for it.
    Removed moxieplayer.swf from the media plugin since it wasn't used by the media plugin.
    Removed format state from the advlist plugin to be more consistent with common word processors.
Version 4.4.3 (2016-09-01)
    Fixed bug where copy would produce an exception on Chrome.
    Fixed bug where deleting lists on IE 11 would merge in correct text nodes.
    Fixed bug where deleting partial lists with indentation wouldn't cause proper normalization.
Version 4.4.2 (2016-08-25)
    Added new importcss_exclusive option to disable unique selectors per group.
    Added new group specific selector_converter option to importcss plugin.
    Added new codesample_languages option to apply custom languages to codesample plugin.
    Added new codesample_dialog_width/codesample_dialog_height options.
    Fixed bug where fullscreen button had an incorrect keyboard shortcut.
    Fixed bug where backspace/delete wouldn't work correctly from a block to a cE=false element.
    Fixed bug where smartpaste wasn't detecting links with special characters in them like tilde.
    Fixed bug where the editor wouldn't get proper focus if you clicked on a cE=false element.
    Fixed bug where it wasn't possible to copy/paste table rows that had merged cells.
    Fixed bug where merging cells could some times produce invalid col/rowspan attibute values.
    Fixed bug where getBody would sometimes thrown an exception now it just returns null if the iframe is clobbered.
    Fixed bug where drag/drop of cE=false element wasn't properly constrained to viewport.
    Fixed bug where contextmenu on Mac would collapse any selection to a caret.
    Fixed bug where rtl mode wasn't rendered properly when loading a language pack with the rtl flag.
    Fixed bug where Kamer word bounderies would be stripped from contents.
    Fixed bug where lists would sometimes render two dots or numbers on the same line.
    Fixed bug where the skin_url wasn't used by the inlite theme.
    Fixed so data attributes are ignored when comparing formats in the formatter.
    Fixed so it's possible to disable inline toolbars in the inlite theme.
    Fixed so template dialog gets resized if it doesn't fit the window viewport.
Version 4.4.1 (2016-07-26)
    Added smart_paste option to paste plugin to allow disabling the paste behavior if needed.
    Fixed bug where png urls wasn't properly detected by the smart paste logic.
    Fixed bug where the element path wasn't working properly when multiple editor instances where used.
    Fixed bug with creating lists out of multiple paragraphs would just create one list item instead of multiple.
    Fixed bug where scroll position wasn't properly handled by the inlite theme to place the toolbar properly.
    Fixed bug where multiple instances of the editor using the inlite theme didn't render the toolbar properly.
    Fixed bug where the shortcut label for fullscreen mode didn't match the actual shortcut key.
    Fixed bug where it wasn't possible to select cE=false blocks using touch devices on for example iOS.
    Fixed bug where it was possible to select the child image within a cE=false on IE 11.
    Fixed so inserts of html containing lists doesn't merge with any existing lists unless it's a paste operation.
Version 4.4.0 (2016-06-30)
    Added new inlite theme this is a more lightweight inline UI.
    Added smarter paste logic that auto detects urls in the clipboard and inserts images/links based on that.
    Added a better image resize algorithm for better image quality in the imagetools plugin.
    Fixed bug where it wasn't possible to drag/dropping cE=false elements on FF.
    Fixed bug where backspace/delete before/after a cE=false block would produce a new paragraph.
    Fixed bug where list style type css property wasn't preserved when indenting lists.
    Fixed bug where merging of lists where done even if the list style type was different.
    Fixed bug where the image_dataimg_filter function wasn't used when pasting images.
    Fixed bug where nested editable within a non editable element would cause scroll on focus in Chrome.
    Fixed so invalid targets for inline mode is blocked on initialization. We only support elements that can have children.
Version 4.3.13 (2016-06-08)
    Added characters with a diacritical mark to charmap plugin. Patch contributed by Dominik Schilling.
    Added better error handling if the image proxy service would produce errors.
    Fixed issue with pasting list items into list items would produce nested list rather than a merged list.
    Fixed bug where table selection could get stuck in selection mode for inline editors.
    Fixed bug where it was possible to place the caret inside the resize grid elements.
    Fixed bug where it wasn't possible to place in elements horizontally adjacent cE=false blocks.
    Fixed bug where multiple notifications wouldn't be properly placed on screen.
    Fixed bug where multiple editor instance of the same id could be produces in some specific integrations.
Version 4.3.12 (2016-05-10)
    Fixed bug where focus calls couldn't be made inside the editors PostRender event handler.
    Fixed bug where some translations wouldn't work as expected due to a bug in editor.translate.
    Fixed bug where the node change event could fire with a node out side the root of the editor.
    Fixed bug where Chrome wouldn't properly present the keyboard paste clipboard details when paste was clicked.
    Fixed bug where merged cells in tables couldn't be selected from right to left.
    Fixed bug where insert row wouldn't properly update a merged cells rowspan property.
    Fixed bug where the color input boxes preview field wasn't properly set on initialization.
    Fixed bug where IME composition inside table cells wouldn't work as expected on IE 11.
    Fixed so all shadow dom support is under and experimental flag due to flaky browser support.
Version 4.3.11 (2016-04-25)
    Fixed bug where it wasn't possible to insert empty blocks though the API unless they where padded.
    Fixed bug where you couldn't type the Euro character on Windows.
    Fixed bug where backspace/delete from a cE=false element to a text block didn't work properly.
    Fixed bug where the text color default grid would render incorrectly.
    Fixed bug where the codesample plugin wouldn't load the css in the editor for multiple editors.
    Fixed so the codesample plugin textarea gets focused by default.
Version 4.3.10 (2016-04-12)
    Fixed bug where the key "y" on WebKit couldn't be entered due to conflict with keycode for F10 on keypress.
Version 4.3.9 (2016-04-12)
    Added support for focusing the contextual toolbars using keyboard.
    Added keyboard support for slider UI controls. You can no increase/decrease using arrow keys.
    Added url pattern matching for Dailymotion to media plugin. Patch contributed by Bertrand Darbon.
    Added body_class to template plugin preview. Patch contributed by Milen Petrinski.
    Added options to better override textcolor pickers with custom colors. Patch contributed by Xavier Boubert.
    Added visual arrows to inline contextual toolbars so that they point to the element being active.
    Fixed so toolbars for tables or other larger elements get better positioned below the scrollable viewport.
    Fixed bug where it was possible to click links inside cE=false blocks.
    Fixed bug where event targets wasn't properly handled in Safari Technical Preview.
    Fixed bug where drag/drop text in FF 45 would make the editor caret invisible.
    Fixed bug where the remove state wasn't properly set on editor instances when detected as clobbered.
    Fixed bug where offscreen selection of some cE=false elements would render onscreen. Patch contributed by Steven Bufton
    Fixed bug where enter would clone styles out side the root on editors inside a span. Patch contributed by ChristophKaser.
    Fixed bug where drag/drop of images into the editor didn't work correctly in FF.
    Fixed so the first item in panels for the imagetools dialog gets proper keyboard focus.
    Changed the Meta+Shift+F shortcut to Ctrl+Shift+F since Czech, Slovak, Polish languages used the first one for input.
Version 4.3.8 (2016-03-15)
    Fixed bug where inserting HR at the end of a block element would produce an extra empty block.
    Fixed bug where links would be clickable when readonly mode was enabled.
    Fixed bug where the formatter would normalize to the wrong node on very specific content.
    Fixed bug where some nested list items couldn't be indented properly.
    Fixed bug where links where clickable in the preview dialog.
    Fixed so the alt attribute doesn't get padded with an empty value by default.
    Fixed so nested alignment works more correctly. You will now alter the alignment to the closest block parent.
Version 4.3.7 (2016-03-02)
    Fixed bug where incorrect icons would be rendered for imagetools edit and color levels.
    Fixed bug where navigation using arrow keys inside a SelectBox didn't move up/down.
    Fixed bug where the visualblocks plugin would render borders round internal UI elements.
Version 4.3.6 (2016-03-01)
    Added new paste_remember_plaintext_info option to allow a global disable of the plain text mode notification.
    Added new PastePlainTextToggle event that fires when plain text mode toggles on/off.
    Fixed bug where it wasn't possible to select media elements since the drag logic would snap it to mouse cursor.
    Fixed bug where it was hard to place the caret inside nested cE=true elements when the outer cE=false element was focused.
    Fixed bug where editors wouldn't properly initialize if both selector and mode where used.
    Fixed bug where IME input inside table cells would switch the IME off.
    Fixed bug where selection inside the first table cell would cause the whole table cell to get selected.
    Fixed bug where error handling of images being uploaded wouldn't properly handle faulty statuses.
    Fixed bug where inserting contents before a HR would cause an exception to be thrown.
    Fixed bug where copy/paste of Excel data would be inserted as an image.
    Fixed caret position issues with copy/paste of inline block cE=false elements.
    Fixed issues with various menu item focus bugs in Chrome. Where the focused menu bar item wasn't properly blurred.
    Fixed so the notifications have a solid background since it would be hard to read if there where text under it.
    Fixed so notifications gets animated similar to the ones used by dialogs.
    Fixed so larger images that gets pasted is handled better.
    Fixed so the window close button is more uniform on various platform and also increased it's hit area.
Version 4.3.5 (2016-02-11)
    Npm version bump due to package not being fully updated.
Version 4.3.4 (2016-02-11)
    Added new OpenWindow/CloseWindow events that gets fired when windows open/close.
    Added new NewCell/NewRow events that gets fired when table cells/rows are created.
    Added new Promise return value to tinymce.init makes it easier to handle initialization.
    Removed the jQuery version the jQuery plugin is now moved into the main package.
    Removed jscs from build process since eslint can now handle code style checking.
    Fixed various bugs with drag/drop of contentEditable:false elements.
    Fixed bug where deleting of very specific nested list items would result in an odd list.
    Fixed bug where lists would get merged with adjacent lists outside the editable inline root.
    Fixed bug where MS Edge would crash when closing a dialog then clicking a menu item.
    Fixed bug where table cell selection would add undo levels.
    Fixed bug where table cell selection wasn't removed when inline editor where removed.
    Fixed bug where table cell selection wouldn't work properly on nested tables.
    Fixed bug where table merge menu would be available when merging between thead and tbody.
    Fixed bug where table row/column resize wouldn't get properly removed when the editor was removed.
    Fixed bug where Chrome would scroll to the editor if there where a empty hash value in document url.
    Fixed bug where the cache suffix wouldn't work correctly with the importcss plugin.
    Fixed bug where selection wouldn't work properly on MS Edge on Windows Phone 10.
    Fixed so adjacent pre blocks gets joined into one pre block since that seems like the user intent.
    Fixed so events gets properly dispatched in shadow dom. Patch provided by Nazar Mokrynskyi.
Version 4.3.3 (2016-01-14)
    Added new table_resize_bars configuration setting.  This setting allows you to disable the table resize bars.
    Added new beforeInitialize event to tinymce.util.XHR lets you modify XHR properties before open. Patch contributed by Brent Clintel.
    Added new autolink_pattern setting to autolink plugin. Enables you to override the default autolink formats. Patch contributed by Ben Tiedt.
    Added new charmap option that lets you override the default charmap of the charmap plugin.
    Added new charmap_append option that lets you add new characters to the default charmap of the charmap plugin.
    Added new insertCustomChar event that gets fired when a character is inserted by the charmap plugin.
    Fixed bug where table cells started with a superfluous &nbsp; in IE10+.
    Fixed bug where table plugin would retain all BR tags when cells were merged.
    Fixed bug where media plugin would strip underscores from youtube urls.
    Fixed bug where IME input would fail on IE 11 if you typed within a table.
    Fixed bug where double click selection of a word would remove the space before the word on insert contents.
    Fixed bug where table plugin would produce exceptions when hovering tables with invalid structure.
    Fixed bug where fullscreen wouldn't scroll back to it's original position when untoggled.
    Fixed so the template plugins templates setting can be a function that gets a callback that can provide templates.
Version 4.3.2 (2015-12-14)
    Fixed bug where the resize bars for table cells were not affected by the object_resizing property.
    Fixed bug where the contextual table toolbar would appear incorrectly if TinyMCE was initialized inline inside a table.
    Fixed bug where resizing table cells did not fire a node change event or add an undo level.
    Fixed bug where double click selection of text on IE 11 wouldn't work properly.
    Fixed bug where codesample plugin would incorrectly produce br elements inside code elements.
    Fixed bug where media plugin would strip dashes from youtube urls.
    Fixed bug where it was possible to move the caret into the table resize bars.
    Fixed bug where drag/drop into a cE=false element was possible on IE.
Version 4.3.1 (2015-11-30)
    Fixed so it's possible to disable the table inline toolbar by setting it to false or an empty string.
    Fixed bug where it wasn't possible to resize some tables using the drag handles.
    Fixed bug where unique id:s would clash for multiple editor instances and cE=false selections.
    Fixed bug where the same plugin could be initialized multiple times.
    Fixed bug where the table inline toolbars would be displayed at the same time as the image toolbars.
    Fixed bug where the table selection rect wouldn't be removed when selecting another control element.
Version 4.3.0 (2015-11-23)
    Added new table column/row resize support. Makes it a lot more easy to resize the columns/rows in a table.
    Added new table inline toolbar. Makes it easier to for example add new rows or columns to a table.
    Added new notification API. Lets you display floating notifications to the end user.
    Added new codesample plugin that lets you insert syntax highlighted pre elements into the editor.
    Added new image_caption to images. Lets you create images with captions using a HTML5 figure/figcaption elements.
    Added new live previews of embeded videos. Lets you play the video right inside the editor.
    Added new setDirty method and "dirty" event to the editor. Makes it easier to track the dirty state change.
    Added new setMode method to Editor instances that lets you dynamically switch between design/readonly.
    Added new core support for contentEditable=false elements within the editor overrides the browsers broken behavior.
    Rewrote the noneditable plugin to use the new contentEditable false core logic.
    Fixed so the dirty state doesn't set to false automatically when the undo index is set to 0.
    Fixed the Selection.placeCaretAt so it works better on IE when the coordinate is between paragraphs.
    Fixed bug where data-mce-bogus="all" element contents where counted by the word count plugin.
    Fixed bug where contentEditable=false elements would be indented by the indent buttons.
    Fixed bug where images within contentEditable=false would be selected in WebKit on mouse click.
    Fixed bug in DOMUntils split method where the replacement parameter wouldn't work on specific cases.
    Fixed bug where the importcss plugin would import classes from the skin content css file.
    Fixed so all button variants have a wrapping span for it's text to make it easier to skin.
    Fixed so it's easier to exit pre block using the arrow keys.
    Fixed bug where listboxes with fix widths didn't render correctly.
Version 4.2.8 (2015-11-13)
    Fixed bug where it was possible to delete tables as the inline root element if all columns where selected.
    Fixed bug where the UI buttons active state wasn't properly updated due to recent refactoring of that logic.
Version 4.2.7 (2015-10-27)
    Fixed bug where backspace/delete would remove all formats on the last paragraph character in WebKit/Blink.
    Fixed bug where backspace within a inline format element with a bogus caret container would move the caret.
    Fixed bug where backspace/delete on selected table cells wouldn't add an undo level.
    Fixed bug where script tags embedded within the editor could sometimes get a mce- prefix prepended to them
    Fixed bug where validate: false option could produce an error to be thrown from the Serialization step.
    Fixed bug where inline editing of a table as the root element could let the user delete that table.
    Fixed bug where inline editing of a table as the root element wouldn't properly handle enter key.
    Fixed bug where inline editing of a table as the root element would normalize the selection incorrectly.
    Fixed bug where inline editing of a list as the root element could let the user delete that list.
    Fixed bug where inline editing of a list as the root element could let the user split that list.
    Fixed bug where resize handles would be rendered on editable root elements such as table.
Version 4.2.6 (2015-09-28)
    Added capability to set request headers when using XHRs.
    Added capability to upload local images automatically default delay is set to 30 seconds after editing images.
    Added commands ids mceEditImage, mceAchor and mceMedia to be avaiable from execCommand.
    Added Edge browser to saucelabs grunt task. Patch contributed by John-David Dalton.
    Fixed bug where blob uris not produced by tinymce would produce HTML invalid markup.
    Fixed bug where selection of contents of a nearly empty editor in Edge would sometimes fail.
    Fixed bug where color styles woudln't be retained on copy/paste in Blink/Webkit.
    Fixed bug where the table plugin would throw an error when inserting rows after a child table.
    Fixed bug where the template plugin wouldn't handle functions as variable replacements.
    Fixed bug where undo/redo sometimes wouldn't work properly when applying formatting collapsed ranges.
    Fixed bug where shift+delete wouldn't do a cut operation on Blink/WebKit.
    Fixed bug where cut action wouldn't properly store the before selection bookmark for the undo level.
    Fixed bug where backspace in side an empty list element on IE would loose editor focus.
    Fixed bug where the save plugin wouldn't enable the buttons when a change occurred.
    Fixed bug where Edge wouldn't initialize the editor if a document.domain was specified.
    Fixed bug where enter key before nested images would sometimes not properly expand the previous block.
    Fixed bug where the inline toolbars wouldn't get properly hidden when blurring the editor instance.
    Fixed bug where Edge would paste Chinese characters on some Windows 10 installations.
    Fixed bug where IME would loose focus on IE 11 due to the double trailing br bug fix.
    Fixed bug where the proxy url in imagetools was incorrect. Patch contributed by Wong Ho Wang.
Version 4.2.5 (2015-08-31)
    Added fullscreen capability to embedded youtube and vimeo videos.
    Fixed bug where the uploadImages call didn't work on IE 10.
    Fixed bug where image place holders would be uploaded by uploadImages call.
    Fixed bug where images marked with bogus would be uploaded by the uploadImages call.
    Fixed bug where multiple calls to uploadImages would result in decreased performance.
    Fixed bug where pagebreaks were editable to imagetools patch contributed by Rasmus Wallin.
    Fixed bug where the element path could cause too much recursion exception.
    Fixed bug for domains containing ".min". Patch contributed by Loïc Février.
    Fixed so validation of external links to accept a number after www. Patch contributed by Victor Carvalho.
    Fixed so the charmap is exposed though execCommand. Patch contributed by Matthew Will.
    Fixed so that the image uploads are concurrent for improved performance.
    Fixed various grammar problems in inline documentation. Patches provided by nikolas.
Version 4.2.4 (2015-08-17)
    Added picture as a valid element to the HTML 5 schema. Patch contributed by Adam Taylor.
    Fixed bug where contents would be duplicated on drag/drop within the same editor.
    Fixed bug where floating/alignment of images on Edge wouldn't work properly.
    Fixed bug where it wasn't possible to drag images on IE 11.
    Fixed bug where image selection on Edge would sometimes fail.
    Fixed bug where contextual toolbars icons wasn't rendered properly when using the toolbar_items_size.
    Fixed bug where searchreplace dialog doesn't get prefilled with the selected text.
    Fixed bug where fragmented matches wouldn't get properly replaced by the searchreplace plugin.
    Fixed bug where enter key wouldn't place the caret if was after a trailing space within an inline element.
    Fixed bug where the autolink plugin could produce multiple links for the same text on Gecko.
    Fixed bug where EditorUpload could sometimes throw an exception if the blob wasn't found.
    Fixed xss issues with media plugin not properly filtering out some script attributes.
Version 4.2.3 (2015-07-30)
    Fixed bug where image selection wasn't possible on Edge due to incompatible setBaseAndExtend API.
    Fixed bug where image blobs urls where not properly destroyed by the imagetools plugin.
    Fixed bug where keyboard shortcuts wasn't working correctly on IE 8.
    Fixed skin issue where the borders of panels where not visible on IE 8.
Version 4.2.2 (2015-07-22)
    Fixed bug where float panels were not being hidden on inline editor blur when fixed_toolbar_container config option was in use.
    Fixed bug where combobox states wasn't properly updated if contents where updated without keyboard.
    Fixed bug where pasting into textbox or combobox would move the caret to the end of text.
    Fixed bug where removal of bogus span elements before block elements would remove whitespace between nodes.
    Fixed bug where repositioning of inline toolbars where async and producing errors if the editor was removed from DOM to early. Patch by iseulde.
    Fixed bug where element path wasn't working correctly. Patch contributed by iseulde.
    Fixed bug where menus wasn't rendered correctly when custom images where added to a menu. Patch contributed by Naim Hammadi.
Version 4.2.1 (2015-06-29)
    Fixed bug where back/forward buttons in the browser would render blob images as broken images.
    Fixed bug where Firefox would throw regexp to big error when replacing huge base64 chunks.
    Fixed bug rendering issues with resize and context toolbars not being placed properly until next animation frame.
    Fixed bug where the rendering of the image while cropping would some times not be centered correctly.
    Fixed bug where listbox items with submenus would me selected as active.
    Fixed bug where context menu where throwing an error when rendering.
    Fixed bug where resize both option wasn't working due to resent addClass API change. Patch contributed by Jogai.
    Fixed bug where a hideAll call for container rendered inline toolbars would throw an error.
    Fixed bug where onclick event handler on combobox could cause issues if element.id was a function by some polluting libraries.
    Fixed bug where listboxes wouldn't get proper selected sub menu item when using link_list or image_list.
    Fixed so the UI controls are as wide as 4.1.x to avoid wrapping controls in toolbars.
    Fixed so the imagetools dialog is adaptive for smaller screen sizes.
Version 4.2.0 (2015-06-25)
    Added new flat default skin to make the UI more modern.
    Added new imagetools plugin, lets you crop/resize and apply filters to images.
    Added new contextual toolbars support to the API lets you add floating toolbars for specific CSS selectors.
    Added new promise feature fill as tinymce.util.Promise.
    Added new built in image upload feature lets you upload any base64 encoded image within the editor as files.
    Fixed bug where resize handles would appear in the right position in the wrong editor when switching between resizable content in different inline editors.
    Fixed bug where tables would not be inserted in inline mode due to previous float panel fix.
    Fixed bug where floating panels would remain open when focus was lost on inline editors.
    Fixed bug where cut command on Chrome would thrown a browser security exception.
    Fixed bug where IE 11 sometimes would report an incorrect size for images in the image dialog.
    Fixed bug where it wasn't possible to remove inline formatting at the end of block elements.
    Fixed bug where it wasn't possible to delete table cell contents when cell selection was vertical.
    Fixed bug where table cell wasn't emptied from block elements if delete/backspace where pressed in empty cell.
    Fixed bug where cmd+shift+arrow didn't work correctly on Firefox mac when selecting to start/end of line.
    Fixed bug where removal of bogus elements would sometimes remove whitespace between nodes.
    Fixed bug where the resize handles wasn't updated when the main window was resized.
    Fixed so script elements gets removed by default to prevent possible XSS issues in default config implementations.
    Fixed so the UI doesn't need manual reflows when using non native layout managers.
    Fixed so base64 encoded images doesn't slow down the editor on modern browsers while editing.
    Fixed so all UI elements uses touch events to improve mobile device support.
    Removed the touch click quirks patch for iOS since it did more harm than good.
    Removed the non proportional resize handles since. Unproportional resize can still be done by holding the shift key.
Version 4.1.10 (2015-05-05)
    Fixed bug where plugins loaded with compat3x would sometimes throw errors when loading using the jQuery version.
    Fixed bug where extra empty paragraphs would get deleted in WebKit/Blink due to recent Quriks fix.
    Fixed bug where the editor wouldn't work properly on IE 12 due to some required browser sniffing.
    Fixed bug where formatting shortcut keys where interfering with Mac OS X screenshot keys.
    Fixed bug where the caret wouldn't move to the next/previous line boundary on Cmd+Left/Right on Gecko.
    Fixed bug where it wasn't possible to remove formats from very specific nested contents.
    Fixed bug where undo levels wasn't produced when typing letters using the shift or alt+ctrl modifiers.
    Fixed bug where the dirty state wasn't properly updated when typing using the shift or alt+ctrl modifiers.
    Fixed bug where an error would be thrown if an autofocused editor was destroyed quickly after its initialization. Patch provided by thorn0.
    Fixed issue with dirty state not being properly updated on redo operation.
    Fixed issue with entity decoder not handling incorrectly written numeric entities.
    Fixed issue where some PI element values wouldn't be properly encoded.
Version 4.1.9 (2015-03-10)
    Fixed bug where indentation wouldn't work properly for non list elements.
    Fixed bug with image plugin not pulling the image dimensions out correctly if a custom document_base_url was used.
    Fixed bug where ctrl+alt+[1-9] would conflict with the AltGr+[1-9] on Windows. New shortcuts is ctrl+shift+[1-9].
    Fixed bug with removing formatting on nodes in inline mode would sometimes include nodes outside the editor body.
    Fixed bug where extra nbsp:s would be inserted when you replaced a word surrounded by spaces using insertContent.
    Fixed bug with pasting from Google Docs would produce extra strong elements and line feeds.
Version 4.1.8 (2015-03-05)
    Added new html5 sizes attribute to img elements used together with srcset.
    Added new elementpath option that makes it possible to disable the element path but keep the statusbar.
    Added new option table_style_by_css for the table plugin to set table styling with css rather than table attributes.
    Added new link_assume_external_targets option to prompt the user to prepend http:// prefix if the supplied link does not contain a protocol prefix.
    Added new image_prepend_url option to allow a custom base path/url to be added to images.
    Added new table_appearance_options option to make it possible to disable some options.
    Added new image_title option to make it possible to alter the title of the image, disabled by default.
    Fixed bug where selection starting from out side of the body wouldn't produce a proper selection range on IE 11.
    Fixed bug where pressing enter twice before a table moves the cursor in the table and causes a javascript error.
    Fixed bug where advanced image styles were not respected.
    Fixed bug where the less common Shift+Delete didn't produce a proper cut operation on WebKit browsers.
    Fixed bug where image/media size constrain logic would produce NaN when handling non number values.
    Fixed bug where internal classes where removed by the removeformat command.
    Fixed bug with creating links table cell contents with a specific selection would throw a exceptions on WebKit/Blink.
    Fixed bug where valid_classes option didn't work as expected according to docs. Patch provided by thorn0.
    Fixed bug where jQuery plugin would patch the internal methods multiple times. Patch provided by Drew Martin.
    Fixed bug where backspace key wouldn't delete the current selection of newly formatted content.
    Fixed bug where type over of inline formatting elements wouldn't properly keep the format on WebKit/Blink.
    Fixed bug where selection needed to be properly normalized on modern IE versions.
    Fixed bug where Command+Backspace didn't properly delete the whole line of text but the previous word.
    Fixed bug where UI active states wheren't properly updated on IE if you placed caret within the current range.
    Fixed bug where delete/backspace on WebKit/Blink would remove span elements created by the user.
    Fixed bug where delete/backspace would produce incorrect results when deleting between two text blocks with br elements.
    Fixed bug where captions where removed when pasting from MS Office.
    Fixed bug where lists plugin wouldn't properly remove fully selected nested lists.
    Fixed bug where the ttf font used for icons would throw an warning message on Gecko on Mac OS X.
    Fixed a bug where applying a color to text did not update the undo/redo history.
    Fixed so shy entities gets displayed when using the visualchars plugin.
    Fixed so removeformat removes ins/del by default since these might be used for strikethough.
    Fixed so multiple language packs can be loaded and added to the global I18n data structure.
    Fixed so transparent color selection gets treated as a normal color selection. Patch contributed by Alexander Hofbauer.
    Fixed so it's possible to disable autoresize_overflow_padding, autoresize_bottom_margin options by setting them to false.
    Fixed so the charmap plugin shows the description of the character in the dialog. Patch contributed by Jelle Hissink.
    Removed address from the default list of block formats since it tends to be missused.
    Fixed so the pre block format is called preformatted to make it more verbose.
    Fixed so it's possible to context scope translation strings this isn't needed most of the time.
    Fixed so the max length of the width/height input fields of the media dialog is 5 instead of 3.
    Fixed so drag/dropped contents gets properly processed by paste plugin since it's basically a paste. Patch contributed by Greg Fairbanks.
    Fixed so shortcut keys for headers is ctrl+alt+[1-9] instead of ctrl+[1-9] since these are for switching tabs in the browsers.
    Fixed so "u" doesn't get converted into a span element by the legacy input filter. Since this is now a valid HTML5 element.
    Fixed font families in order to provide appropriate web-safe fonts.
Version 4.1.7 (2014-11-27)
    Added HTML5 schema support for srcset, source and picture. Patch contributed by mattheu.
    Added new cache_suffix setting to enable cache busting by producing unique urls.
    Added new paste_convert_word_fake_lists option to enable users to disable the fake lists convert logic.
    Fixed so advlist style changes adds undo levels for each change.
    Fixed bug where WebKit would sometimes produce an exception when the autolink plugin where looking for URLs.
    Fixed bug where IE 7 wouldn't be rendered properly due to aggressive css compression.
    Fixed bug where DomQuery wouldn't accept window as constructor element.
    Fixed bug where the color picker in 3.x dialogs wouldn't work properly. Patch contributed by Callidior.
    Fixed bug where the image plugin wouldn't respect the document_base_url.
    Fixed bug where the jQuery plugin would fail to append to elements named array prototype names.
Version 4.1.6 (2014-10-08)
    Fixed bug with clicking on the scrollbar of the iframe would cause a JS error to be thrown.
    Fixed bug where null would produce an exception if you passed it to selection.setRng.
    Fixed bug where Ctrl/Cmd+Tab would indent the current list item if you switched tabs in the browser.
    Fixed bug where pasting empty cells from Excel would result in a broken table.
    Fixed bug where it wasn't possible to switch back to default list style type.
    Fixed issue where the select all quirk fix would fire for other modifiers than Ctrl/Cmd combinations.
    Replaced jake with grunt since it is more mainstream and has better plugin support.
Version 4.1.5 (2014-09-09)
    Fixed bug where sometimes the resize rectangles wouldn't properly render on images on WebKit/Blink.
    Fixed bug in list plugin where delete/backspace would merge empty LI elements in lists incorrectly.
    Fixed bug where empty list elements would result in empty LI elements without it's parent container.
    Fixed bug where backspace in empty caret formatted element could produce an type error exception of Gecko.
    Fixed bug where lists pasted from word with a custom start index above 9 wouldn't be properly handled.
    Fixed bug where tabfocus plugin would tab out of the editor instance even if the default action was prevented.
    Fixed bug where tabfocus wouldn't tab properly to other adjacent editor instances.
    Fixed bug where the DOMUtils setStyles wouldn't properly removed or update the data-mce-style attribute.
    Fixed bug where dialog select boxes would be placed incorrectly if document.body wasn't statically positioned.
    Fixed bug where pasting would sometimes scroll to the top of page if the user was using the autoresize plugin.
    Fixed bug where caret wouldn't be properly rendered by Chrome when clicking on the iframes documentElement.
    Fixed so custom images for menubutton/splitbutton can be provided. Patch contributed by Naim Hammadi.
    Fixed so the default action of windows closing can be prevented by blocking the default action of the close event.
    Fixed so nodeChange and focus of the editor isn't automatically performed when opening sub dialogs.
Version 4.1.4 (2014-08-21)
    Added new media_filter_html option to media plugin that blocks any conditional comments, scripts etc within a video element.
    Added new content_security_policy option allows you to set custom policy for iframe contents. Patch contributed by Francois Chagnon.
    Fixed bug where activate/deactivate events wasn't firing properly when switching between editors.
    Fixed bug where placing the caret on iOS was difficult due to a WebKit bug with touch events.
    Fixed bug where the resize helper wouldn't render properly on older IE versions.
    Fixed bug where resizing images inside tables on older IE versions would sometimes fail depending mouse position.
    Fixed bug where editor.insertContent would produce an exception when inserting select/option elements.
    Fixed bug where extra empty paragraphs would be produced if block elements where inserted inside span elements.
    Fixed bug where the spellchecker menu item wouldn't be properly checked if spell checking was started before it was rendered.
    Fixed bug where the DomQuery filter function wouldn't remove non elements from collection.
    Fixed bug where document with custom document.domain wouldn't properly render the editor.
    Fixed bug where IE 8 would throw exception when trying to enter invalid color values into colorboxes.
    Fixed bug where undo manager could incorrectly add an extra undo level when custom resize handles was removed.
    Fixed bug where it wouldn't be possible to alter cell properties properly on table cells on IE 8.
    Fixed so the color picker button in table dialog isn't shown unless you include the colorpicker plugin or add your own custom color picker.
    Fixed so activate/deactivate events fire when windowManager opens a window since.
    Fixed so the table advtab options isn't separated by an underscore to normalize naming with image_advtab option.
    Fixed so the table cell dialog has proper padding when the advanced tab in disabled.
Version 4.1.3 (2014-07-29)
    Added event binding logic to tinymce.util.XHR making it possible to override headers and settings before any request is made.
    Fixed bug where drag events wasn't fireing properly on older IE versions since the event handlers where bound to document.
    Fixed bug where drag/dropping contents within the editor on IE would force the contents into plain text mode even if it was internal content.
    Fixed bug where IE 7 wouldn't open menus properly due to a resize bug in the browser auto closing them immediately.
    Fixed bug where the DOMUtils getPos logic wouldn't produce a valid coordinate inside the body if the body was positioned non static.
    Fixed bug where the element path and format state wasn't properly updated if you had the wordcount plugin enabled.
    Fixed bug where a comment at the beginning of source would produce an exception in the formatter logic.
    Fixed bug where setAttrib/getAttrib on null would throw exception together with any hooked attributes like style.
    Fixed bug where table sizes wasn't properly retained when copy/pasting on WebKit/Blink.
    Fixed bug where WebKit/Blink would produce colors in RGB format instead of the forced HEX format when deleting contents.
    Fixed bug where the width attribute wasn't updated on tables if you changed the size inside the table dialog.
    Fixed bug where control selection wasn't properly handled when the caret was placed directly after an image.
    Fixed bug where selecting the contents of table cells using the selection.select method wouldn't place the caret properly.
    Fixed bug where the selection state for images wasn't removed when placing the caret right after an image on WebKit/Blink.
    Fixed bug where all events wasn't properly unbound when and editor instance was removed or destroyed by some external innerHTML call.
    Fixed bug where it wasn't possible or very hard to select images on iOS when the onscreen keyboard was visible.
    Fixed so auto_focus can take a boolean argument this will auto focus the last initialized editor might be useful for single inits.
    Fixed so word auto detect lists logic works better for faked lists that doesn't have specific markup.
    Fixed so nodeChange gets fired on mouseup as it used to before 4.1.1 we optimized that event to fire less often.
    Removed the finish menu item from spellchecker menu since it's redundant you can stop spellchecking by toggling menu item or button.
Version 4.1.2 (2014-07-15)
    Added offset/grep to DomQuery class works basically the same as it's jQuery equivalent.
    Fixed bug where backspace/delete or setContent with an empty string would remove header data when using the fullpage plugin.
    Fixed bug where tinymce.remove with a selector not matching any editors would remove all editors.
    Fixed bug where resizing of the editor didn't work since the theme was calling setStyles instead of setStyle.
    Fixed bug where IE 7 would fail to append html fragments to iframe document when using DomQuery.
    Fixed bug where the getStyle DOMUtils method would produce an exception if it was called with null as it's element.
    Fixed bug where the paste plugin would remove the element if the none of the paste_webkit_styles rules matched the current style.
    Fixed bug where contextmenu table items wouldn't work properly on IE since it would some times fire an incorrect selection change.
    Fixed bug where the padding/border values wasn't used in the size calculation for the body size when using autoresize. Patch contributed by Matt Whelan.
    Fixed bug where conditional word comments wouldn't be properly removed when pasting plain text.
    Fixed bug where resizing would sometime fail on IE 11 when the mouseup occurred inside the resizable element.
    Fixed so the iframe gets initialized without any inline event handlers for better CSP support. Patch contributed by Matt Whelan.
    Fixed so the tinymce.dom.Sizzle is the latest version of sizzle this resolves the document context bug.
Version 4.1.1 (2014-07-08)
    Fixed bug where pasting plain text on some WebKit versions would result in an empty line.
    Fixed bug where resizing images inside tables on IE 11 wouldn't work properly.
    Fixed bug where IE 11 would sometimes throw "Invalid argument" exception when editor contents was set to an empty string.
    Fixed bug where document.activeElement would throw exceptions on IE 9 when that element was hidden or removed from dom.
    Fixed bug where WebKit/Blink sometimes produced br elements with the Apple-interchange-newline class.
    Fixed bug where table cell selection wasn't properly removed when copy/pasting table cells.
    Fixed bug where pasting nested list items from Word wouldn't produce proper semantic nested lists.
    Fixed bug where right clicking using the contextmenu plugin on WebKit/Blink on Mac OS X would select the target current word or line.
    Fixed bug where it wasn't possible to alter table cell properties on IE 8 using the context menu.
    Fixed bug where the resize helper wouldn't be correctly positioned on older IE versions.
    Fixed bug where fullpage plugin would produce an error if you didn't specify a doctype encoding.
    Fixed bug where anchor plugin would get the name/id of the current element even if it wasn't anchor element.
    Fixed bug where visual aids for tables wouldn't be properly disabled when changing the border size.
    Fixed bug where some control selection events wasn't properly fired on older IE versions.
    Fixed bug where table cell selection on older IE versions would prevent resizing of images.
    Fixed bug with paste_data_images paste option not working properly on modern IE versions.
    Fixed bug where custom elements with underscores in the name wasn't properly parsed/serialized.
    Fixed bug where applying inline formats to nested list elements would produce an incorrect formatting result.
    Fixed so it's possible to hide items from elements path by using preventDefault/stopPropagation.
    Fixed so inline mode toolbar gets rendered right aligned if the editable element positioned to the documents right edge.
    Fixed so empty inline elements inside empty block elements doesn't get removed if configured to be kept intact.
    Fixed so DomQuery parentsUntil/prevUntil/nextUntil supports selectors/elements/filters etc.
    Fixed so legacyoutput plugin overrides fontselect and fontsizeselect controls and handles font elements properly.
Version 4.1.0 (2014-06-18)
    Added new file_picker_callback option to replace the old file_browser_callback the latter will still work though.
    Added new custom colors to textcolor plugin will be displayed if a color picker is provided also shows the latest colors.
    Added new color_picker_callback option to enable you to add custom color pickers to the editor.
    Added new advanced tabs to table/cell/row dialogs to enable you to select colors for border/background.
    Added new colorpicker plugin that lets you select colors from a hsv color picker.
    Added new tinymce.util.Color class to handle color parsing and converting.
    Added new colorpicker UI widget element lets you add a hsv color picker to any form/window.
    Added new textpattern plugin that allows you to use markdown like text patterns to format contents.
    Added new resize helper element that shows the current width & height while resizing.
    Added new "once" method to Editor and EventDispatcher enables since callback execution events.
    Added new jQuery like class under tinymce.dom.DomQuery it's exposed on editor instances (editor.$) and globally under (tinymce.$).
    Fixed so the default resize method for images are proportional shift/ctrl can be used to make an unproportional size.
    Fixed bug where the image_dimensions option of the image plugin would cause exceptions when it tried to update the size.
    Fixed bug where table cell dialog class field wasn't properly updated when editing an a table cell with an existing class.
    Fixed bug where Safari on Mac would produce webkit-fake-url for pasted images so these are now removed.
    Fixed bug where the nodeChange event would get fired before the selection was changed when clicking inside the current selection range.
    Fixed bug where valid_classes option would cause exception when it removed internal prefixed classes like mce-item-.
    Fixed bug where backspace would cause navigation in IE 8 on an inline element and after a caret formatting was applied.
    Fixed so placeholder images produced by the media plugin gets selected when inserted/edited.
    Fixed so it's possible to drag in images when the paste_data_images option is enabled. Might be useful for mail clients.
    Fixed so images doesn't get a width/height applied if the image_dimensions option is set to false useful for responsive contents.
    Fixed so it's possible to pass in an optional arguments object for the nodeChanged function to be passed to all nodechange event listeners.
    Fixed bug where media plugin embed code didn't update correctly.<|MERGE_RESOLUTION|>--- conflicted
+++ resolved
@@ -1,11 +1,8 @@
 Version 5.0.16 (TBD)
     Added inputType config field to specify type attribute of "input" dialog components #TINY-4062
-<<<<<<< HEAD
+    Added new `referrer_policy` setting to add the `referrerpolicy` attribute when loading scripts or stylesheets #TINY-3978
     Fixed media poster value not updating on change #TINY-4013
-=======
-    Added new `referrer_policy` setting to add the `referrerpolicy` attribute when loading scripts or stylesheets #TINY-3978
     Fixed openlink was not registered as a toolbar button #TINY-4024
->>>>>>> c651275a
 Version 5.0.15 (2019-09-02)
     Added a dark `content_css` skin to go with the dark UI skin #TINY-3743
     Changed the enabled state on toolbar buttons so they don't get the hover effect #TINY-3974
