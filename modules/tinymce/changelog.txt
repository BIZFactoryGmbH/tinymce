--- conflicted
+++ resolved
@@ -7,11 +7,8 @@
     Fixed editor not respecting the `resize_img_proportional` setting due to legacy code. #TINY-4162
     Added new `toolbar_location` setting to allow for positioning the menu- and toolbar at the bottom of the editor #TINY-4210
     Fixed flickering floating toolbar drawer in inline mode #TINY-4210
-<<<<<<< HEAD
     Fixed the "Current Window" target not applying when saving from the link dialog #TINY-4063
-=======
     Fixed Confirm Dialog footer buttons so only the "Yes" button is highlighted #TINY-4130
->>>>>>> a8bc5d1c
 Version 5.1.1 (2019-10-28)
     Fixed font formats containing spaces being wrapped in `&quot;` entities instead of single quotes #TINY-4275
     Fixed alert and confirm dialogs losing focus when clicked #TINY-4248
