--- conflicted
+++ resolved
@@ -9,13 +9,8 @@
 
 import Editor from './api/Editor';
 import Formatter from './api/Formatter';
-<<<<<<< HEAD
-import { Content, GetContentArgs, GetContentFormatter, SetContentArgs, SetContentFormatter } from './content/ContentTypes';
+import { Content, GetContentArgs, GetContentFormatter, GetSelectionContentArgs, SetContentArgs, SetContentFormatter } from './content/ContentTypes';
 import { addGetContentFormatter, getContentInternal } from './content/GetContentImpl';
-=======
-import { Content, ContentFormat, GetContentArgs, GetSelectionContentArgs, SetContentArgs } from './content/ContentTypes';
-import { getContentInternal } from './content/GetContentImpl';
->>>>>>> 370576af
 import { insertHtmlAtCaret } from './content/InsertContentImpl';
 import { addSetContentFormatter, setContentInternal } from './content/SetContentImpl';
 import * as ApplyFormat from './fmt/ApplyFormat';
@@ -57,14 +52,9 @@
     formatChanged: (formats: string, callback: FormatChangeCallback, similar?: boolean, vars?: FormatVars) => UnbindFormatChanged;
   };
   editor: {
-<<<<<<< HEAD
-    getContent: (args: GetContentArgs) => Content;
-    setContent: (content: Content, args: SetContentArgs) => Content;
     addContentFormatter: (format: string, formatGetter: GetContentFormatter, formatSetter: SetContentFormatter) => void;
-=======
     getContent: (args: Partial<GetContentArgs>) => Content;
     setContent: (content: Content, args: Partial<SetContentArgs>) => Content;
->>>>>>> 370576af
     insertContent: (content: Content) => void;
     addVisual: () => void;
   };
@@ -113,23 +103,14 @@
     formatChanged: (registeredFormatListeners: Cell<RegisteredFormats>, formats: string, callback: FormatChangeCallback, similar?: boolean, vars?: FormatVars) => UnbindFormatChanged;
   };
   editor: {
-<<<<<<< HEAD
-    getContent: (args: GetContentArgs, format: string) => Content;
-    setContent: (content: Content, args: SetContentArgs) => Content;
     addContentFormatter: (format: string, formatGetter: GetContentFormatter, formatSetter: SetContentFormatter) => void;
-=======
-    getContent: (args: Partial<GetContentArgs>, format: ContentFormat) => Content;
+    getContent: (args: Partial<GetContentArgs>, format: string) => Content;
     setContent: (content: Content, args: Partial<SetContentArgs>) => Content;
->>>>>>> 370576af
     insertContent: (value: string, details) => void;
     addVisual: (elm?: HTMLElement) => void;
   };
   selection: {
-<<<<<<< HEAD
-    getContent: (format: string, args: GetSelectionContentArgs) => Content;
-=======
-    getContent: (format: ContentFormat, args: Partial<GetSelectionContentArgs>) => Content;
->>>>>>> 370576af
+    getContent: (format: string, args: Partial<GetSelectionContentArgs>) => Content;
   };
   raw: {
     getModel: () => Optional<any>;
@@ -423,11 +404,7 @@
 export const formatChanged = (editor: Editor, registeredFormatListeners: Cell<RegisteredFormats>, formats: string, callback: FormatChangeCallback, similar?: boolean, vars?: FormatVars): UnbindFormatChanged =>
   getRtcInstanceWithError(editor).formatter.formatChanged(registeredFormatListeners, formats, callback, similar, vars);
 
-<<<<<<< HEAD
-export const getContent = (editor: Editor, args: GetContentArgs, format: string): Content =>
-=======
-export const getContent = (editor: Editor, args: Partial<GetContentArgs>, format: ContentFormat): Content =>
->>>>>>> 370576af
+export const getContent = (editor: Editor, args: Partial<GetContentArgs>, format: string): Content =>
   getRtcInstanceWithFallback(editor).editor.getContent(args, format);
 
 export const setContent = (editor: Editor, content: Content, args: Partial<SetContentArgs>): Content =>
@@ -439,11 +416,7 @@
 export const insertContent = (editor: Editor, value: string, details): void =>
   getRtcInstanceWithFallback(editor).editor.insertContent(value, details);
 
-<<<<<<< HEAD
-export const getSelectedContent = (editor: Editor, format: string, args: GetSelectionContentArgs): Content =>
-=======
-export const getSelectedContent = (editor: Editor, format: ContentFormat, args: Partial<GetSelectionContentArgs>): Content =>
->>>>>>> 370576af
+export const getSelectedContent = (editor: Editor, format: string, args: Partial<GetSelectionContentArgs>): Content =>
   getRtcInstanceWithError(editor).selection.getContent(format, args);
 
 export const addVisual = (editor: Editor, elm: HTMLElement): void =>
