Version 5.0.1 (TBD)
<<<<<<< HEAD
    Added aria attributes to silver inline dialogs #TINY-2694
    Added presentation and document presets to htmlpanel #TINY-2694
    Added default icons to registry #TINY-3307
=======
    Fixed an issue where the inline editor could use fractional pixels for positioning #TINY-3202
>>>>>>> d8425eec
    Fixed an issue where uploading non-image files in the Image Plugin upload tab threw an error. #TINY-3244
    Added H1-H6 toggle button registration to the silver theme #TINY-3070
    Fixed an issue in the media plugin that was causing the source url and height/width to be lost in certain circumstances #TINY-2858
    Fixed an issue with the Context Toolbar not being removed when clicking outside of the editor #TINY-2804
    Fixed an issue where clicking 'Remove link' wouldn't remove the link in certain circumstances #TINY-3199
    Added the ability of the code sample toolbar button to highlight #TINY-3040
    Fixed an issue where the media plugin would fail when parsing dialog data #TINY-3218
    Fixed an issue where retrieving the selected content as text didn't create newlines #TINY-3197
    Fixed incorrect keyboard shortcuts in the Help dialog for Windows #TINY-3292
    Fixed an issue where JSON serialization could produce invalid JSON #TINY-3281
    Fixed production CSS including references to source maps #TINY-3920
    Fixed development CSS was not included in development zip #TINY-3920
    Added a new toolbar setting `toolbar_drawer` that, upon the toolbar running over one line of groups, the remaining groups will overflow into a collapsible drawer #TINY-2874
    Added a new help dialog setting `help_version` that allows providing a custom version panel #TINY-2875
    Fixed the autocompleter matches predicate not matching on the start of words by default #TINY-3306
    Added new settings to the emoticons plugin to allow additional emoticons to be added #TINY-3088
    Fixed an issue where the window could be scrolled with modal dialogs open #TINY-2252
    Fixed an issue where autocomplete menus would show an icon margin, when no items had icons #TINY-3329
    Fixed an issue in the quickbars plugin where images incorrectly showed the text selection toolbar #TINY-3338
Version 5.0.0 (2019-02-04)
    Full documentation for the version 5 features and changes is available at https://www.tiny.cloud/docs/release-notes/

    Changes since RC2:
    Fixed an issue where tab panel heights weren't sizing properly on smaller screens and weren't updating on resize #TINY-3242
    Added links and registered names with * to denote premium plugins in Plugins tab of Help dialog #TINY-3223
    Changed Tiny 5 mobile skin to look more uniform with desktop #TINY-2650
    Fixed image tools not having any padding between the label and slider #TINY-3220
    Blacklisted table, th and td as inline editor target #TINY-717
    Fixed context toolbar toggle buttons not showing the correct state #TINY-3022
    Fixed missing separators in the spellchecker context menu between the suggestions and actions #TINY-3217
    Fixed notification icon positioning in alert banners #TINY-2196
    Fixed a typo in the word count plugin name #TINY-3062
    Fixed charmap and emoticons dialogs not having a primary button #TINY-3233
    Fixed an issue where resizing wouldn't work correctly depending on the box-sizing model #TINY-3278
Version 5.0.0-rc-2 (2019-01-22)
    Fixed the link dialog such that it will now retain class attributes when updating links #TINY-2825
    Added screen reader accessibility for sidebar and statusbar #TINY-2699
    Updated Emoticons and Charmap dialogs to be screen reader accessible #TINY-2693
    Fixed "Find and replace" not showing in the "Edit" menu by default #TINY-3061
    Updated the textpattern plugin to properly support nested patterns and to allow running a command with a value for a pattern with a start and an end #TINY-2991
    Removed unnecessary 'flex' and unused 'colspan' properties from the new dialog APIs #TINY-2973
    Changed checkboxes to use a boolean for its state, instead of a string #TINY-2848
    Fixed dropdown buttons missing the 'type' attribute, which could cause forms to be incorrectly submitted #TINY-2826
    Fixed emoticon and charmap search not returning expected results in certain cases #TINY-3084
    Changed formatting menus so they are registered and made the align toolbar button use an icon instead of text #TINY-2880
    Fixed blank rel_list values throwing an exception in the link plugin #TINY-3149
Version 5.0.0-rc-1 (2019-01-08)
    Updated the font select dropdown logic to try to detect the system font stack and show "System Font" as the font name #TINY-2710
    Fixed readonly mode not fully disabling editing content #TINY-2287
    Updated the autocompleter to only show when it has matched items #TINY-2350
    Added editor settings functionality to specify title attributes for toolbar groups #TINY-2690
    Added icons instead of button text to improve Search and Replace dialog footer appearance #TINY-2654
    Added `tox-dialog__table` instead of `mce-table-striped` class to enhance Help dialog appearance #TINY-2360
    Added title attribute to iframes so, screen readers can announce iframe labels #TINY-2692
    Updated SizeInput labels to "Height" and "Width" instead of Dimensions #TINY-2833
    Fixed accessibility issues with the font select, font size, style select and format select toolbar dropdowns #TINY-2713
    Fixed accessibility issues with split dropdowns #TINY-2697
    Added a wordcount menu item, that defaults to appearing in the tools menu #TINY-2877
    Fixed the legacyoutput plugin to be compatible with TinyMCE 5.0 #TINY-2301
    Updated the build process to minify and generate ASCII only output for the emoticons database #TINY-2744
    Fixed icons not showing correctly in the autocompleter popup #TINY-3029
    Fixed an issue where preview wouldn't show anything in Edge under certain circumstances #TINY-3035
    Fixed the height being incorrectly calculated for the autoresize plugin #TINY-2807
Version 5.0.0-beta-1 (2018-11-30)
    Changed the name of the "inlite" plugin to "quickbars" #TINY-2831
    Fixed an inline mode issue where the save plugin upon saving can cause content loss #TINY-2659
    Changed the background color icon to highlight background icon #TINY-2258
    Added a new `addNestedMenuItem()` UI registry function and changed all nested menu items to use the new registry functions #TINY-2230
    Changed Help dialog to be accessible to screen readers #TINY-2687
    Changed the color swatch to save selected custom colors to local storage for use across sessions #TINY-2722
    Added title attribute to color swatch colors #TINY-2669
    Added anchorbar component to anchor inline toolbar dialogs to instead of the toolbar #TINY-2040
    Added support for toolbar<n> and toolbar array config options to be squashed into a single toolbar and not create multiple toolbars #TINY-2195
    Added error handling for when forced_root_block config option is set to true #TINY-2261
    Added functionality for the removed_menuitems config option #TINY-2184
    Fixed an issue in IE 11 where calling selection.getContent() would return an empty string when the editor didn't have focus #TINY-2325
    Added the ability to use a string to reference menu items in menu buttons and submenu items #TINY-2253
    Removed compat3x plugin #TINY-2815
    Changed `WindowManager` API - methods `getParams`, `setParams` and `getWindows`, and the legacy `windows` property, have been removed. `alert` and `confirm` dialogs are no longer tracked in the window list. #TINY-2603
Version 5.0.0-preview-4 (2018-11-12)
    Fixed distraction free plugin #AP-470
    Removed the tox-custom-editor class that was added to the wrapping element of codemirror #TINY-2211
    Fixed contents of the input field being selected on focus instead of just recieving an outline highlight #AP-464
    Added width and height placeholder text to image and media dialog dimensions input #AP-296
    Fixed styling issues with dialogs and menus in IE 11 #AP-456
    Fixed custom style format control not honoring custom formats #AP-393
    Fixed context menu not appearing when clicking an image with a caption #AP-382
    Fixed directionality of UI when using an RTL language #AP-423
    Fixed page responsiveness with multiple inline editors #AP-430
    Added the ability to keyboard navigate through menus, toolbars, sidebar and the status bar sequentially #AP-381
    Fixed empty toolbar groups appearing through invalid configuration of the `toolbar` property #AP-450
    Fixed text not being retained when updating links through the link dialog #AP-293
    Added translation capability back to the editor's UI #AP-282
    Fixed edit image context menu, context toolbar and toolbar items being incorrectly enabled when selecting invalid images #AP-323
    Fixed emoji type ahead being shown when typing URLs #AP-366
    Fixed toolbar configuration properties incorrectly expecting string arrays instead of strings #AP-342
    Changed the editor resize handle so that it should be disabled when the autoresize plugin is turned on #AP-424
    Fixed the block formatting toolbar item not showing a "Formatting" title when there is no selection #AP-321
    Fixed clicking disabled toolbar buttons hiding the toolbar in inline mode #AP-380
    Fixed `EditorResize` event not being fired upon editor resize #AP-327
    Fixed tables losing styles when updating through the dialog #AP-368
    Fixed context toolbar positioning to be more consistent near the edges of the editor #AP-318
    Added `label` component type for dialogs to group components under a label
    Fixed table of contents plugin now works with v5 toolbar APIs correctly #AP-347
    Fixed the `link_context_toolbar` configuration not disabling the context toolbar #AP-458
    Fixed the link context toolbar showing incorrect relative links #AP-435
    Fixed the alignment of the icon in alert banner dialog components #TINY-2220
    Changed UI text for microcopy improvements #TINY-2281
    Fixed the visual blocks and visual char menu options not displaying their toggled state #TINY-2238
    Fixed the editor not displaying as fullscreen when toggled #TINY-2237
Version 5.0.0-preview-3 (2018-10-18)
    Changed editor layout to use modern CSS properties over manually calculating dimensions #AP-324
    Changed `autoresize_min_height` and `autoresize_max_height` configurations to `min_height` and `max_height` #AP-324
    Fixed bugs with editor width jumping when resizing and the iframe not resizing to smaller than 150px in height #AP-324
    Fixed mobile theme bug that prevented the editor from loading #AP-404
    Fixed long toolbar groups extending outside of the editor instead of wrapping
    Changed `Whole word` label in Search and Replace dialog to `Find whole words only` #AP-387
    Fixed dialog titles so they are now proper case #AP-384
    Fixed color picker default to be #000000 instead of #ff00ff #AP-216
    Fixed "match case" option on the Find and Replace dialog is no longer selected by default #AP-298
    Fixed vertical alignment of toolbar icons #DES-134
    Fixed toolbar icons not appearing on IE11 #DES-133
Version 5.0.0-preview-2 (2018-10-10)
    Changed configuration of color options has been simplified to `color_map`, `color_cols`, and `custom_colors` #AP-328
    Added swatch is now shown for colorinput fields, instead of the colorpicker directly #AP-328
    Removed `colorpicker` plugin, it is now in the theme #AP-328
    Removed `textcolor` plugin, it is now in the theme #AP-328
    Fixed styleselect not updating the displayed item as the cursor moved #AP-388
    Changed `height` configuration to apply to the editor frame (including menubar, toolbar, status bar) instead of the content area #AP-324
    Added fontformats and fontsizes menu items #AP-390
    Fixed preview iframe not expanding to the dialog size #AP-252
    Fixed 'meta' shortcuts not translated into platform-specific text #AP-270
    Fixed tabbed dialogs (Charmap and Emoticons) shrinking when no search results returned
    Fixed a bug where alert banner icons were not retrieved from icon pack. #AP-330
    Fixed component styles to flex so they fill large dialogs. #AP-252
    Fixed editor flashing unstyled during load (still in progress). #AP-349
Version 5.0.0-preview-1 (2018-10-01)
    Developer preview 1
    Initial list of features and changes is available at https://tiny.cloud/docs-preview/release-notes/new-features/
Version 4.9.3 (2019-01-31)
    Added a visualchars_default_state setting to the Visualchars Plugin. Patch contributed by mat3e.
    Fixed a bug where scrolling on a page with more than one editor would cause a ResizeWindow event to fire. #TINY-3247
    Fixed a bug where if a plugin threw an error during initialisation the whole editor would fail to load. #TINY-3243
    Fixed a bug where getContent would include bogus elements when valid_elements setting was set up in a specific way. #TINY-3213
    Fixed a bug where only a few function key names could be used when creating keyboard shortcuts. #TINY-3146
    Fixed a bug where it wasn't possible to enter spaces into an editor after pressing shift+enter. #TINY-3099
    Fixed a bug where no caret would be rendered after backspacing to a contenteditable false element. #TINY-2998
    Fixed a bug where deletion to/from indented lists would leave list fragments in the editor. #TINY-2981
Version 4.9.2 (2018-12-17)
    Fixed a bug with pressing the space key on IE 11 would result in nbsp characters being inserted between words at the end of a block. #TINY-2996
    Fixed a bug where character composition using quote and space on US International keyboards would produce a space instead of a quote. #TINY-2999
    Fixed a bug where remove format wouldn't remove the inner most inline element in some situations. #TINY-2982
    Fixed a bug where outdenting an list item would affect attributes on other list items within the same list. #TINY-2971
    Fixed a bug where the DomParser filters wouldn't be applied for elements created when parsing invalid html. #TINY-2978
    Fixed a bug where setProgressState wouldn't automatically close floating ui elements like menus. #TINY-2896
    Fixed a bug where it wasn't possible to navigate out of a figcaption element using the arrow keys. #TINY-2894
    Fixed a bug where enter key before an image inside a link would remove the image. #TINY-2780
Version 4.9.1 (2018-12-04)
    Added functionality to insert html to the replacement feature of the Textpattern Plugin. #TINY-2839
    Fixed a bug where `editor.selection.getContent({format: 'text'})` didn't work as expected in IE11 on an unfocused editor. #TINY-2862
    Fixed a bug in the Textpattern Plugin where the editor would get an incorrect selection after inserting a text pattern on Safari. #TINY-2838
    Fixed a bug where the space bar didn't work correctly in editors with the forced_root_block setting set to false. #TINY-2816
Version 4.9.0 (2018-11-27)
    Added a replace feature to the Textpattern Plugin. #TINY-1908
    Added functionality to the Lists Plugin that improves the indentation logic. #TINY-1790
    Fixed a bug where it wasn't possible to delete/backspace when the caret was between a contentEditable=false element and a BR. #TINY-2372
    Fixed a bug where copying table cells without a text selection would fail to copy anything. #TINY-1789
    Implemented missing `autosave_restore_when_empty` functionality in the Autosave Plugin. Patch contributed by gzzo. #GH-4447
    Reduced insertion of unnecessary nonbreaking spaces in the editor. #TINY-1879
Version 4.8.5 (2018-10-30)
    Added a content_css_cors setting to the editor that adds the crossorigin="anonymous" attribute to link tags added by the StyleSheetLoader. #TINY-1909
    Fixed a bug where trying to remove formatting with a collapsed selection range would throw an exception. #GH-4636
    Fixed a bug in the image plugin that caused updating figures to split contenteditable elements. #GH-4563
    Fixed a bug that was causing incorrect viewport calculations for fixed position UI elements. #TINY-1897
    Fixed a bug where inline formatting would cause the delete key to do nothing. #TINY-1900
Version 4.8.4 (2018-10-23)
    Added support for the HTML5 `main` element. #TINY-1877
    Changed the keyboard shortcut to move focus to contextual toolbars to Ctrl+F9. #TINY-1812
    Fixed a bug where content css could not be loaded from another domain. #TINY-1891
    Fixed a bug on FireFox where the cursor would get stuck between two contenteditable false inline elements located inside of the same block element divided by a BR. #TINY-1878
    Fixed a bug with the insertContent method where nonbreaking spaces would be inserted incorrectly. #TINY-1868
    Fixed a bug where the toolbar of the inline editor would not be visible in some scenarios. #TINY-1862
    Fixed a bug where removing the editor while more than one notification was open would throw an error. #TINY-1845
    Fixed a bug where the menubutton would be rendered on top of the menu if the viewport didn't have enough height. #TINY-1678
    Fixed a bug with the annotations api where annotating collapsed selections caused problems. #TBS-2449
    Fixed a bug where wbr elements were being transformed into whitespace when using the Paste Plugin's paste as text setting. #GH-4638
    Fixed a bug where the Search and Replace didn't replace spaces correctly. #GH-4632
    Fixed a bug with sublist items not persisting selection. #GH-4628
    Fixed a bug with mceInsertRawHTML command not working as expected. #GH-4625
Version 4.8.3 (2018-09-13)
    Fixed a bug where the Wordcount Plugin didn't correctly count words within tables on IE11. #TINY-1770
    Fixed a bug where it wasn't possible to move the caret out of a table on IE11 and Firefox. #TINY-1682
    Fixed a bug where merging empty blocks didn't work as expected, sometimes causing content to be deleted. #TINY-1781
    Fixed a bug where the Textcolor Plugin didn't show the correct current color. #TINY-1810
    Fixed a bug where clear formatting with a collapsed selection would sometimes clear formatting from more content than expected. #TINY-1813 #TINY-1821
    Fixed a bug with the Table Plugin where it wasn't possible to keyboard navigate to the caption. #TINY-1818
Version 4.8.2 (2018-08-09)
    Moved annotator from "experimental" to "annotator" object on editor. #TBS-2398
    Improved the multiclick normalization across browsers. #TINY-1788
    Fixed a bug where running getSelectedBlocks with a collapsed selection between block elements would produce incorrect results. #TINY-1787
    Fixed a bug where the ScriptLoaders loadScript method would not work as expected in FireFox when loaded on the same page as a ShadowDOM polyfill. #TINY-1786
    Removed reference to ShadowDOM event.path as Blink based browsers now support event.composedPath. #TINY-1785
    Fixed a bug where a reference to localStorage would throw an "access denied" error in IE11 with strict security settings. #TINY-1782
    Fixed a bug where pasting using the toolbar button on an inline editor in IE11 would cause a looping behaviour. #TINY-1768
Version 4.8.1 (2018-07-26)
    Fixed a bug where the content of inline editors was being cleaned on every call of `editor.save()`. #TINY-1783
    Fixed a bug where the arrow of the Inlite Theme toolbar was being rendered incorrectly in RTL mode. #TINY-1776
    Fixed a bug with the Paste Plugin where pasting after inline contenteditable false elements moved the caret to the end of the line. #TINY-1758
Version 4.8.0 (2018-06-27)
    Added new "experimental" object in editor, with initial Annotator API. #TBS-2374
    Fixed a bug where deleting paragraphs inside of table cells would delete the whole table cell. #TINY-1759
    Fixed a bug in the Table Plugin where removing row height set on the row properties dialog did not update the table. #TINY-1730
    Fixed a bug with the font select toolbar item didn't update correctly. #TINY-1683
    Fixed a bug where all bogus elements would not be deleted when removing an inline editor. #TINY-1669
Version 4.7.13 (2018-05-16)
    Fixed a bug where Edge 17 wouldn't be able to select images or tables. #TINY-1679
    Fixed issue where whitespace wasn't preserved when the editor was initialized on pre elements. #TINY-1649
    Fixed a bug with the fontselect dropdowns throwing an error if the editor was hidden in Firefox. #TINY-1664
    Fixed a bug where it wasn't possible to merge table cells on IE 11. #TINY-1671
    Fixed a bug where textcolor wasn't applying properly on IE 11 in some situations. #TINY-1663
    Fixed a bug where the justifyfull command state wasn't working correctly. #TINY-1677
    Fixed a bug where the styles wasn't updated correctly when resizing some tables. #TINY-1668
    Added missing code menu item from the default menu config. #TINY-1648
    Added new align button for combining the separate align buttons into a menu button. #TINY-1652
Version 4.7.12 (2018-05-03)
    Added an option to filter out image svg data urls.
    Added support for html5 details and summary elements.
    Changed so the mce-abs-layout-item css rule targets html instead of body. Patch contributed by nazar-pc.
    Fixed a bug where the "read" step on the mobile theme was still present on android mobile browsers.
    Fixed a bug where all images in the editor document would reload on any editor change.
    Fixed a bug with the Table Plugin where ObjectResized event wasn't being triggered on column resize.
    Fixed so the selection is set to the first suitable caret position after editor.setContent called.
    Fixed so links with xlink:href attributes are filtered correctly to prevent XSS.
    Fixed a bug on IE11 where pasting content into an inline editor initialized on a heading element would create new editable elements.
    Fixed a bug where readonly mode would not work as expected when the editor contained contentEditable=true elements.
    Fixed a bug where the Link Plugin would throw an error when used together with the webcomponents polyfill. Patch contributed by 4esnog.
    Fixed a bug where the "Powered by TinyMCE" branding link would break on XHTML pages. Patch contributed by tistre.
    Fixed a bug where the same id would be used in the blobcache for all pasted images. Patch contributed by thorn0.
Version 4.7.11 (2018-04-11)
    Added a new imagetools_credentials_hosts option to the Imagetools Plugin.
    Fixed a bug where toggling a list containing empty LIs would throw an error. Patch contributed by bradleyke.
    Fixed a bug where applying block styles to a text with the caret at the end of the paragraph would select all text in the paragraph.
    Fixed a bug where toggling on the Spellchecker Plugin would trigger isDirty on the editor.
    Fixed a bug where it was possible to enter content into selection bookmark spans.
    Fixed a bug where if a non paragraph block was configured in forced_root_block the editor.getContent method would return incorrect values with an empty editor.
    Fixed a bug where dropdown menu panels stayed open and fixed in position when dragging dialog windows.
    Fixed a bug where it wasn't possible to extend table cells with the space button in Safari.
    Fixed a bug where the setupeditor event would thrown an error when using the Compat3x Plugin.
    Fixed a bug where an error was thrown in FontInfo when called on a detached element.
Version 4.7.10 (2018-04-03)
    Removed the "read" step from the mobile theme.
    Added normalization of triple clicks across browsers in the editor.
    Added a `hasFocus` method to the editor that checks if the editor has focus.
    Added correct icon to the Nonbreaking Plugin menu item.
    Fixed so the `getContent`/`setContent` methods work even if the editor is not initialized.
    Fixed a bug with the Media Plugin where query strings were being stripped from youtube links.
    Fixed a bug where image styles were changed/removed when opening and closing the Image Plugin dialog.
    Fixed a bug in the Table Plugin where some table cell styles were not correctly added to the content html.
    Fixed a bug in the Spellchecker Plugin where it wasn't possible to change the spellchecker language.
    Fixed so the the unlink action in the Link Plugin has a menu item and can be added to the contextmenu.
    Fixed a bug where it wasn't possible to keyboard navigate to the start of an inline element on a new line within the same block element.
    Fixed a bug with the Text Color Plugin where if used with an inline editor located at the bottom of the screen the colorpicker could appear off screen.
    Fixed a bug with the UndoManager where undo levels were being added for nbzwsp characters.
    Fixed a bug with the Table Plugin where the caret would sometimes be lost when keyboard navigating up through a table.
    Fixed a bug where FontInfo.getFontFamily would throw an error when called on a removed editor.
    Fixed a bug in Firefox where undo levels were not being added correctly for some specific operations.
    Fixed a bug where initializing an inline editor inside of a table would make the whole table resizeable.
    Fixed a bug where the fake cursor that appears next to tables on Firefox was positioned incorrectly when switching to fullscreen.
    Fixed a bug where zwsp's weren't trimmed from the output from `editor.getContent({ format: 'text' })`.
    Fixed a bug where the fontsizeselect/fontselect toolbar items showed the body info rather than the first possible caret position info on init.
    Fixed a bug where it wasn't possible to select all content if the editor only contained an inline boundary element.
    Fixed a bug where `content_css` urls with query strings wasn't working.
    Fixed a bug in the Table Plugin where some table row styles were removed when changing other styles in the row properties dialog.
Version 4.7.9 (2018-02-27)
    Fixed a bug where the editor target element didn't get the correct style when removing the editor.
Version 4.7.8 (2018-02-26)
    Fixed an issue with the Help Plugin where the menuitem name wasn't lowercase.
    Fixed an issue on MacOS where text and bold text did not have the same line-height in the autocomplete dropdown in the Link Plugin dialog.
    Fixed a bug where the "paste as text" option in the Paste Plugin didn't work.
    Fixed a bug where dialog list boxes didn't get positioned correctly in documents with scroll.
    Fixed a bug where the Inlite Theme didn't use the Table Plugin api to insert correct tables.
    Fixed a bug where the Inlite Theme panel didn't hide on blur in a correct way.
    Fixed a bug where placing the cursor before a table in Firefox would scroll to the bottom of the table.
    Fixed a bug where selecting partial text in table cells with rowspans and deleting would produce faulty tables.
    Fixed a bug where the Preview Plugin didn't work on Safari due to sandbox security.
    Fixed a bug where table cell selection using the keyboard threw an error.
    Fixed so the font size and font family doesn't toggle the text but only sets the selected format on the selected text.
    Fixed so the built-in spellchecking on Chrome and Safari creates an undo level when replacing words.
Version 4.7.7 (2018-02-19)
    Added a border style selector to the advanced tab of the Image Plugin.
    Added better controls for default table inserted by the Table Plugin.
    Added new `table_responsive_width` option to the Table Plugin that controls whether to use pixel or percentage widths.
    Fixed a bug where the Link Plugin text didn't update when a URL was pasted using the context menu.
    Fixed a bug with the Spellchecker Plugin where using "Add to dictionary" in the context menu threw an error.
    Fixed a bug in the Media Plugin where the preview node for iframes got default width and height attributes that interfered with width/height styles.
    Fixed a bug where backslashes were being added to some font family names in Firefox in the fontselect toolbar item.
    Fixed a bug where errors would be thrown when trying to remove an editor that had not yet been fully initialized.
    Fixed a bug where the Imagetools Plugin didn't update the images atomically.
    Fixed a bug where the Fullscreen Plugin was throwing errors when being used on an inline editor.
    Fixed a bug where drop down menus weren't positioned correctly in inline editors on scroll.
    Fixed a bug with a semicolon missing at the end of the bundled javascript files.
    Fixed a bug in the Table Plugin with cursor navigation inside of tables where the cursor would sometimes jump into an incorrect table cells.
    Fixed a bug where indenting a table that is a list item using the "Increase indent" button would create a nested table.
    Fixed a bug where text nodes containing only whitespace were being wrapped by paragraph elements.
    Fixed a bug where whitespace was being inserted after br tags inside of paragraph tags.
    Fixed a bug where converting an indented paragraph to a list item would cause the list item to have extra padding.
    Fixed a bug where Copy/Paste in an editor with a lot of content would cause the editor to scroll to the top of the content in IE11.
    Fixed a bug with a memory leak in the DragHelper. Path contributed by ben-mckernan.
    Fixed a bug where the advanced tab in the Media Plugin was being shown even if it didn't contain anything. Patch contributed by gabrieeel.
    Fixed an outdated eventname in the EventUtils. Patch contributed by nazar-pc.
    Fixed an issue where the Json.parse function would throw an error when being used on a page with strict CSP settings.
    Fixed so you can place the curser before and after table elements within the editor in Firefox and Edge/IE.
Version 4.7.6 (2018-01-29)
    Fixed a bug in the jquery integration where it threw an error saying that "global is not defined".
    Fixed a bug where deleting a table cell whose previous sibling was set to contenteditable false would create a corrupted table.
    Fixed a bug where highlighting text in an unfocused editor did not work correctly in IE11/Edge.
    Fixed a bug where the table resize handles were not being repositioned when activating the Fullscreen Plugin.
    Fixed a bug where the Imagetools Plugin dialog didn't honor editor RTL settings.
    Fixed a bug where block elements weren't being merged correctly if you deleted from after a contenteditable false element to the beginning of another block element.
    Fixed a bug where TinyMCE didn't work with module loaders like webpack.
Version 4.7.5 (2018-01-22)
    Fixed bug with the Codesample Plugin where it wasn't possible to edit codesamples when the editor was in inline mode.
    Fixed bug where focusing on the status bar broke the keyboard navigation functionality.
    Fixed bug where an error would be thrown on Edge by the Table Plugin when pasting using the PowerPaste Plugin.
    Fixed bug in the Table Plugin where selecting row border style from the dropdown menu in advanced row properties would throw an error.
    Fixed bug with icons being rendered incorrectly on Chrome on Mac OS.
    Fixed bug in the Textcolor Plugin where the font color and background color buttons wouldn't trigger an ExecCommand event.
    Fixed bug in the Link Plugin where the url field wasn't forced LTR.
    Fixed bug where the Nonbreaking Plugin incorrectly inserted spaces into tables.
    Fixed bug with the inline theme where the toolbar wasn't repositioned on window resize.
Version 4.7.4 (2017-12-05)
    Fixed bug in the Nonbreaking Plugin where the nonbreaking_force_tab setting was being ignored.
    Fixed bug in the Table Plugin where changing row height incorrectly converted column widths to pixels.
    Fixed bug in the Table Plugin on Edge and IE11 where resizing the last column after resizing the table would cause invalid column heights.
    Fixed bug in the Table Plugin where keyboard navigation was not normalized between browsers.
    Fixed bug in the Table Plugin where the colorpicker button would show even without defining the colorpicker_callback.
    Fixed bug in the Table Plugin where it wasn't possible to set the cell background color.
    Fixed bug where Firefox would throw an error when intialising an editor on an element that is hidden or not yet added to the DOM.
    Fixed bug where Firefox would throw an error when intialising an editor inside of a hidden iframe.
Version 4.7.3 (2017-11-23)
    Added functionality to open the Codesample Plugin dialog when double clicking on a codesample. Patch contributed by dakuzen.
    Fixed bug where undo/redo didn't work correctly with some formats and caret positions.
    Fixed bug where the color picker didn't show up in Table Plugin dialogs.
    Fixed bug where it wasn't possible to change the width of a table through the Table Plugin dialog.
    Fixed bug where the Charmap Plugin couldn't insert some special characters.
    Fixed bug where editing a newly inserted link would not actually edit the link but insert a new link next to it.
    Fixed bug where deleting all content in a table cell made it impossible to place the caret into it.
    Fixed bug where the vertical alignment field in the Table Plugin cell properties dialog didn't do anything.
    Fixed bug where an image with a caption showed two sets of resize handles in IE11.
    Fixed bug where pressing the enter button inside of an h1 with contenteditable set to true would sometimes produce a p tag.
    Fixed bug with backspace not working as expected before a noneditable element.
    Fixed bug where operating on tables with invalid rowspans would cause an error to be thrown.
    Fixed so a real base64 representation of the image is available on the blobInfo that the images_upload_handler gets called with.
    Fixed so the image upload tab is available when the images_upload_handler is defined (and not only when the images_upload_url is defined).
Version 4.7.2 (2017-11-07)
    Added newly rewritten Table Plugin.
    Added support for attributes with colon in valid_elements and addValidElements.
    Added support for dailymotion short url in the Media Plugin. Patch contributed by maat8.
    Added support for converting to half pt when converting font size from px to pt. Patch contributed by danny6514.
    Added support for location hash to the Autosave plugin to make it work better with SPAs using hash routing.
    Added support for merging table cells when pasting a table into another table.
    Changed so the language packs are only loaded once. Patch contributed by 0xor1.
    Simplified the css for inline boundaries selection by switching to an attribute selector.
    Fixed bug where an error would be thrown on editor initialization if the window.getSelection() returned null.
    Fixed bug where holding down control or alt keys made the keyboard navigation inside an inline boundary not work as expected.
    Fixed bug where applying formats in IE11 produced extra, empty paragraphs in the editor.
    Fixed bug where the Word Count Plugin didn't count some mathematical operators correctly.
    Fixed bug where removing an inline editor removed the element that the editor had been initialized on.
    Fixed bug where setting the selection to the end of an editable container caused some formatting problems.
    Fixed bug where an error would be thrown sometimes when an editor was removed because of the selection bookmark was being stored asynchronously.
    Fixed a bug where an editor initialized on an empty list did not contain any valid cursor positions.
    Fixed a bug with the Context Menu Plugin and webkit browsers on Mac where right-clicking inside a table would produce an incorrect selection.
    Fixed bug where the Image Plugin constrain proportions setting wasn't working as expected.
    Fixed bug where deleting the last character in a span with decorations produced an incorrect element when typing.
    Fixed bug where focusing on inline editors made the toolbar flicker when moving between elements quickly.
    Fixed bug where the selection would be stored incorrectly in inline editors when the mouseup event was fired outside the editor body.
    Fixed bug where toggling bold at the end of an inline boundary would toggle off the whole word.
    Fixed bug where setting the skin to false would not stop the loading of some skin css files.
    Fixed bug in mobile theme where pinch-to-zoom would break after exiting the editor.
    Fixed bug where sublists of a fully selected list would not be switched correctly when changing list style.
    Fixed bug where inserting media by source would break the UndoManager.
    Fixed bug where inserting some content into the editor with a specific selection would replace some content incorrectly.
    Fixed bug where selecting all content with ctrl+a in IE11 caused problems with untoggling some formatting.
    Fixed bug where the Search and Replace Plugin left some marker spans in the editor when undoing and redoing after replacing some content.
    Fixed bug where the editor would not get a scrollbar when using the Fullscreen and Autoresize plugins together.
    Fixed bug where the font selector would stop working correctly after selecting fonts three times.
    Fixed so pressing the enter key inside of an inline boundary inserts a br after the inline boundary element.
    Fixed a bug where it wasn't possible to use tab navigation inside of a table that was inside of a list.
    Fixed bug where end_container_on_empty_block would incorrectly remove elements.
    Fixed bug where content_styles weren't added to the Preview Plugin iframe.
    Fixed so the beforeSetContent/beforeGetContent events are preventable.
    Fixed bug where changing height value in Table Plugin advanced tab didn't do anything.
    Fixed bug where it wasn't possible to remove formatting from content in beginning of table cell.
Version 4.7.1 (2017-10-09)
    Fixed bug where theme set to false on an inline editor produced an extra div element after the target element.
    Fixed bug where the editor drag icon was misaligned with the branding set to false.
    Fixed bug where doubled menu items were not being removed as expected with the removed_menuitems setting.
    Fixed bug where the Table of contents plugin threw an error when initialized.
    Fixed bug where it wasn't possible to add inline formats to text selected right to left.
    Fixed bug where the paste from plain text mode did not work as expected.
    Fixed so the style previews do not set color and background color when selected.
    Fixed bug where the Autolink plugin didn't work as expected with some formats applied on an empty editor.
    Fixed bug where the Textpattern plugin were throwing errors on some patterns.
    Fixed bug where the Save plugin saved all editors instead of only the active editor. Patch contributed by dannoe.
Version 4.7.0 (2017-10-03)
    Added new mobile ui that is specifically designed for mobile devices.
    Updated the default skin to be more modern and white since white is preferred by most implementations.
    Restructured the default menus to be more similar to common office suites like Google Docs.
    Fixed so theme can be set to false on both inline and iframe editor modes.
    Fixed bug where inline editor would add/remove the visualblocks css multiple times.
    Fixed bug where selection wouldn't be properly restored when editor lost focus and commands where invoked.
    Fixed bug where toc plugin would generate id:s for headers even though a toc wasn't inserted into the content.
    Fixed bug where is wasn't possible to drag/drop contents within the editor if paste_data_images where set to true.
    Fixed bug where getParam and close in WindowManager would get the first opened window instead of the last opened window.
    Fixed bug where delete would delete between cells inside a table in Firefox.
Version 4.6.7 (2017-09-18)
    Fixed bug where paste wasn't working in IOS.
    Fixed bug where the Word Count Plugin didn't count some mathematical operators correctly.
    Fixed bug where inserting a list in a table caused the cell to expand in height.
    Fixed bug where pressing enter in a list located inside of a table deleted list items instead of inserting new list item.
    Fixed bug where copy and pasting table cells produced inconsistent results.
    Fixed bug where initializing an editor with an ID of 'length' would throw an exception.
    Fixed bug where it was possible to split a non merged table cell.
    Fixed bug where copy and pasting a list with a very specific selection into another list would produce a nested list.
    Fixed bug where copy and pasting ordered lists sometimes produced unordered lists.
    Fixed bug where padded elements inside other elements would be treated as empty.
    Added some missing translations to Image, Link and Help plugins.
    Fixed so you can resize images inside a figure element.
    Fixed bug where an inline TinyMCE editor initialized on a table did not set selection on load in Chrome.
    Fixed the positioning of the inlite toolbar when the target element wasn't big enough to fit the toolbar.
Version 4.6.6 (2017-08-30)
    Fixed so that notifications wrap long text content instead of bleeding outside the notification element.
    Fixed so the content_style css is added after the skin and custom stylesheets.
    Fixed bug where it wasn't possible to remove a table with the Cut button.
    Fixed bug where the center format wasn't getting the same font size as the other formats in the format preview.
    Fixed bug where the wordcount plugin wasn't counting hyphenated words correctly.
    Fixed bug where all content pasted into the editor was added to the end of the editor.
    Fixed bug where enter keydown on list item selection only deleted content and didn't create a new line.
    Fixed bug where destroying the editor while the content css was still loading caused error notifications on Firefox.
    Fixed bug where undoing cut operation in IE11 left some unwanted html in the editor content.
    Fixed bug where enter keydown would throw an error in IE11.
    Fixed bug where duplicate instances of an editor were added to the editors array when using the createEditor API.
    Fixed bug where the formatter applied formats on the wrong content when spellchecker was activated.
    Fixed bug where switching formats would reset font size on child nodes.
    Fixed bug where the table caption element weren't always the first descendant to the table tag.
    Fixed bug where pasting some content into the editor on chrome some newlines were removed.
    Fixed bug where it wasn't possible to remove a list if a list item was a table element.
    Fixed bug where copy/pasting partial selections of tables wouldn't produce a proper table.
    Fixed bug where the searchreplace plugin could not find consecutive spaces.
    Fixed bug where background color wasn't applied correctly on some partially selected contents.
Version 4.6.5 (2017-08-02)
    Added new inline_boundaries_selector that allows you to specify the elements that should have boundaries.
    Added new local upload feature this allows the user to upload images directly from the image dialog.
    Added a new api for providing meta data for plugins. It will show up in the help dialog if it's provided.
    Fixed so that the notifications created by the notification manager are more screen reader accessible.
    Fixed bug where changing the list format on multiple selected lists didn't change all of the lists.
    Fixed bug where the nonbreaking plugin would insert multiple undo levels when pressing the tab key.
    Fixed bug where delete/backspace wouldn't render a caret when all editor contents where deleted.
    Fixed bug where delete/backspace wouldn't render a caret if the deleted element was a single contentEditable false element.
    Fixed bug where the wordcount plugin wouldn't count words correctly if word where typed after applying a style format.
    Fixed bug where the wordcount plugin would count mathematical formulas as multiple words for example 1+1=2.
    Fixed bug where formatting of triple clicked blocks on Chrome/Safari would result in styles being added outside the visual selection.
    Fixed bug where paste would add the contents to the end of the editor area when inline mode was used.
    Fixed bug where toggling off bold formatting on text entered in a new paragraph would add an extra line break.
    Fixed bug where autolink plugin would only produce a link on every other consecutive link on Firefox.
    Fixed bug where it wasn't possible to select all contents if the content only had one pre element.
    Fixed bug where sizzle would produce lagging behavior on some sites due to repaints caused by feature detection.
    Fixed bug where toggling off inline formats wouldn't include the space on selected contents with leading or trailing spaces.
    Fixed bug where the cut operation in UI wouldn't work in Chrome.
    Fixed bug where some legacy editor initialization logic would throw exceptions about editor settings not being defined.
    Fixed bug where it wasn't possible to apply text color to links if they where part of a non collapsed selection.
    Fixed bug where an exception would be thrown if the user selected a video element and then moved the focus outside the editor.
    Fixed bug where list operations didn't work if there where block elements inside the list items.
    Fixed bug where applying block formats to lists wrapped in block elements would apply to all elements in that wrapped block.
Version 4.6.4 (2017-06-13)
    Fixed bug where the editor would move the caret when clicking on the scrollbar next to a content editable false block.
    Fixed bug where the text color select dropdowns wasn't placed correctly when they didn't fit the width of the screen.
    Fixed bug where the default editor line height wasn't working for mixed font size contents.
    Fixed bug where the content css files for inline editors were loaded multiple times for multiple editor instances.
    Fixed bug where the initial value of the font size/font family dropdowns wasn't displayed.
    Fixed bug where the I18n api was not supporting arrays as the translation replacement values.
    Fixed bug where chrome would display "The given range isn't in document." errors for invalid ranges passed to setRng.
    Fixed bug where the compat3x plugin wasn't working since the global tinymce references wasn't resolved correctly.
    Fixed bug where the preview plugin wasn't encoding the base url passed into the iframe contents producing a xss bug.
    Fixed bug where the dom parser/serializer wasn't handling some special elements like noframes, title and xmp.
    Fixed bug where the dom parser/serializer wasn't handling cdata sections with comments inside.
    Fixed bug where the editor would scroll to the top of the editable area if a dialog was closed in inline mode.
    Fixed bug where the link dialog would not display the right rel value if rel_list was configured.
    Fixed bug where the context menu would select images on some platforms but not others.
    Fixed bug where the filenames of images were not retained on dragged and drop into the editor from the desktop.
    Fixed bug where the paste plugin would misrepresent newlines when pasting plain text and having forced_root_block configured.
    Fixed so that the error messages for the imagetools plugin is more human readable.
    Fixed so the internal validate setting for the parser/serializer can't be set from editor initialization settings.
Version 4.6.3 (2017-05-30)
    Fixed bug where the arrow keys didn't work correctly when navigating on nested inline boundary elements.
    Fixed bug where delete/backspace didn't work correctly on nested inline boundary elements.
    Fixed bug where image editing didn't work on subsequent edits of the same image.
    Fixed bug where charmap descriptions wouldn't properly wrap if they exceeded the width of the box.
    Fixed bug where the default image upload handler only accepted 200 as a valid http status code.
    Fixed so rel on target=_blank links gets forced with only noopener instead of both noopener and noreferrer.
Version 4.6.2 (2017-05-23)
    Fixed bug where the SaxParser would run out of memory on very large documents.
    Fixed bug with formatting like font size wasn't applied to del elements.
    Fixed bug where various api calls would be throwing exceptions if they where invoked on a removed editor instance.
    Fixed bug where the branding position would be incorrect if the editor was inside a hidden tab and then later showed.
    Fixed bug where the color levels feature in the imagetools dialog wasn't working properly.
    Fixed bug where imagetools dialog wouldn't pre-load images from CORS domains, before trying to prepare them for editing.
    Fixed bug where the tab key would move the caret to the next table cell if being pressed inside a list inside a table.
    Fixed bug where the cut/copy operations would loose parent context like the current format etc.
    Fixed bug with format preview not working on invalid elements excluded by valid_elements.
    Fixed bug where blocks would be merged in incorrect order on backspace/delete.
    Fixed bug where zero length text nodes would cause issues with the undo logic if there where iframes present.
    Fixed bug where the font size/family select lists would throw errors if the first node was a comment.
    Fixed bug with csp having to allow local script evaluation since it was used to detect global scope.
    Fixed bug where CSP required a relaxed option for javascript: URLs in unsupported legacy browsers.
    Fixed bug where a fake caret would be rendered for td with the contenteditable=false.
    Fixed bug where typing would be blocked on IE 11 when within a nested contenteditable=true/false structure.
Version 4.6.1 (2017-05-10)
    Added configuration option to list plugin to disable tab indentation.
    Fixed bug where format change on very specific content could cause the selection to change.
    Fixed bug where TinyMCE could not be lazyloaded through jquery integration.
    Fixed bug where entities in style attributes weren't decoded correctly on paste in webkit.
    Fixed bug where fontsize_formats option had been renamed incorrectly.
    Fixed bug with broken backspace/delete behaviour between contenteditable=false blocks.
    Fixed bug where it wasn't possible to backspace to the previous line with the inline boundaries functionality turned on.
    Fixed bug where is wasn't possible to move caret left and right around a linked image with the inline boundaries functionality turned on.
    Fixed bug where pressing enter after/before hr element threw exception. Patch contributed bradleyke.
    Fixed so the CSS in the visualblocks plugin doesn't overwrite background color. Patch contributed by Christian Rank.
    Fixed bug where multibyte characters weren't encoded correctly. Patch contributed by James Tarkenton.
    Fixed bug where shift-click to select within contenteditable=true fields wasn't working.
Version 4.6.0 (2017-05-04)
    Dropped support for IE 8-10 due to market share and lack of support from Microsoft. See tinymce docs for details.
    Added an inline boundary caret position feature that makes it easier to type at the beginning/end of links/code elements.
    Added a help plugin that adds a button and a dialog showing the editor shortcuts and loaded plugins.
    Added an inline_boundaries option that allows you to disable the inline boundary feature if it's not desired.
    Added a new ScrollIntoView event that allows you to override the default scroll to element behavior.
    Added role and aria- attributes as valid elements in the default valid elements config.
    Added new internal flag for PastePreProcess/PastePostProcess this is useful to know if the paste was coming from an external source.
    Added new ignore function to UndoManager this works similar to transact except that it doesn't add an undo level by default.
    Fixed so that urls gets retained for images when being edited. This url is then passed on to the upload handler.
    Fixed so that the editors would be initialized on readyState interactive instead of complete.
    Fixed so that the init event of the editor gets fired once all contentCSS files have been properly loaded.
    Fixed so that width/height of the editor gets taken from the textarea element if it's explicitly specified in styles.
    Fixed so that keep_styles set to false no longer clones class/style from the previous paragraph on enter.
    Fixed so that the default line-height is 1.2em to avoid zwnbsp characters from producing text rendering glitches on Windows.
    Fixed so that loading errors of content css gets presented by a notification message.
    Fixed so figure image elements can be linked when selected this wraps the figure image in a anchor element.
    Fixed bug where it wasn't possible to copy/paste rows with colspans by using the table copy/paste feature.
    Fixed bug where the protect setting wasn't properly applied to header/footer parts when using the fullpage plugin.
    Fixed bug where custom formats that specified upper case element names where not applied correctly.
    Fixed bug where some screen readers weren't reading buttons due to an aria specific fix for IE 8.
    Fixed bug where cut wasn't working correctly on iOS due to it's clipboard API not working correctly.
    Fixed bug where Edge would paste div elements instead of paragraphs when pasting plain text.
    Fixed bug where the textpattern plugin wasn't dealing with trailing punctuations correctly.
    Fixed bug where image editing would some times change the image format from jpg to png.
    Fixed bug where some UI elements could be inserted into the toolbar even if they where not registered.
    Fixed bug where it was possible to click the TD instead of the character in the character map and that caused an exception.
    Fixed bug where the font size/font family dropdowns would sometimes show an incorrect value due to css not being loaded in time.
    Fixed bug with the media plugin inserting undefined instead of retaining size when media_dimensions was set to false.
    Fixed bug with deleting images when forced_root_blocks where set to false.
    Fixed bug where input focus wasn't properly handled on nested content editable elements.
    Fixed bug where Chrome/Firefox would throw an exception when selecting images due to recent change of setBaseAndExtent support.
    Fixed bug where malformed blobs would throw exceptions now they are simply ignored.
    Fixed bug where backspace/delete wouldn't work properly in some cases where all contents was selected in WebKit.
    Fixed bug with Angular producing errors since it was expecting events objects to be patched with their custom properties.
    Fixed bug where the formatter would apply formatting to spellchecker errors now all bogus elements are excluded.
    Fixed bug with backspace/delete inside table caption elements wouldn't behave properly on IE 11.
    Fixed bug where typing after a contenteditable false inline element could move the caret to the end of that element.
    Fixed bug where backspace before/after contenteditable false blocks wouldn't properly remove the right element.
    Fixed bug where backspace before/after contenteditable false inline elements wouldn't properly empty the current block element.
    Fixed bug where vertical caret navigation with a custom line-height would sometimes match incorrect positions.
    Fixed bug with paste on Edge where character encoding wasn't handled properly due to a browser bug.
    Fixed bug with paste on Edge where extra fragment data was inserted into the contents when pasting.
    Fixed bug with pasting contents when having a whole block element selected on WebKit could cause WebKit spans to appear.
    Fixed bug where the visualchars plugin wasn't working correctly showing invisible nbsp characters.
    Fixed bug where browsers would hang if you tried to load some malformed html contents.
    Fixed bug where the init call promise wouldn't resolve if the specified selector didn't find any matching elements.
    Fixed bug where the Schema isValidChild function was case sensitive.
Version 4.5.3 (2017-02-01)
    Added keyboard navigation for menu buttons when the menu is in focus.
    Added api to the list plugin for setting custom classes/attributes on lists.
    Added validation for the anchor plugin input field according to W3C id naming specifications.
    Fixed bug where media placeholders were removed after resize with the forced_root_block setting set to false.
    Fixed bug where deleting selections with similar sibling nodes sometimes deleted the whole document.
    Fixed bug with inlite theme where several toolbars would appear scrolling when more than one instance of the editor was in use.
    Fixed bug where the editor would throw error with the fontselect plugin on hidden editor instances in Firefox.
    Fixed bug where the background color would not stretch to the font size.
    Fixed bug where font size would be removed when changing background color.
    Fixed bug where the undomanager trimmed away whitespace between nodes on undo/redo.
    Fixed bug where media_dimensions=false in media plugin caused the editor to throw an error.
    Fixed bug where IE was producing font/u elements within links on paste.
    Fixed bug where some button tooltips were broken when compat3x was in use.
    Fixed bug where backspace/delete/typeover would remove the caption element.
    Fixed bug where powerspell failed to function when compat3x was enabled.
    Fixed bug where it wasn't possible to apply sub/sup on text with large font size.
    Fixed bug where pre tags with spaces weren't treated as content.
    Fixed bug where Meta+A would select the entire document instead of all contents in nested ce=true elements.
Version 4.5.2 (2017-01-04)
    Added missing keyboard shortcut description for the underline menu item in the format menu.
    Fixed bug where external blob urls wasn't properly handled by editor upload logic. Patch contributed by David Oviedo.
    Fixed bug where urls wasn't treated as a single word by the wordcount plugin.
    Fixed bug where nbsp characters wasn't treated as word delimiters by the wordcount plugin.
    Fixed bug where editor instance wasn't properly passed to the format preview logic. Patch contributed by NullQuery.
    Fixed bug where the fake caret wasn't hidden when you moved selection to a cE=false element.
    Fixed bug where it wasn't possible to edit existing code sample blocks.
    Fixed bug where it wasn't possible to delete editor contents if the selection included an empty block.
    Fixed bug where the formatter wasn't expanding words on some international characters. Patch contributed by Martin Larochelle.
    Fixed bug where the open link feature wasn't working correctly on IE 11.
    Fixed bug where enter before/after a cE=false block wouldn't properly padd the paragraph with an br element.
    Fixed so font size and font family select boxes always displays a value by using the runtime style as a fallback.
    Fixed so missing plugins will be logged to console as warnings rather than halting the initialization of the editor.
    Fixed so splitbuttons become normal buttons in advlist plugin if styles are empty. Patch contributed by René Schleusner.
    Fixed so you can multi insert rows/cols by selecting table cells and using insert rows/columns.
Version 4.5.1 (2016-12-07)
    Fixed bug where the lists plugin wouldn't initialize without the advlist plugins if served from cdn.
    Fixed bug where selectors with "*" would cause the style format preview to throw an error.
    Fixed bug with toggling lists off on lists with empty list items would throw an error.
    Fixed bug where editing images would produce non existing blob uris.
    Fixed bug where the offscreen toc selection would be treated as the real toc element.
    Fixed bug where the aria level attribute for element path would have an incorrect start index.
    Fixed bug where the offscreen selection of cE=false that where very wide would be shown onscreen. Patch contributed by Steven Bufton.
    Fixed so the default_link_target gets applied to links created by the autolink plugin.
    Fixed so that the name attribute gets removed by the anchor plugin if editing anchors.
Version 4.5.0 (2016-11-23)
    Added new toc plugin allows you to insert table of contents based on editor headings.
    Added new auto complete menu to all url fields. Adds history, link to anchors etc.
    Added new sidebar api that allows you to add custom sidebar panels and buttons to toggle these.
    Added new insert menu button that allows you to have multiple insert functions under the same menu button.
    Added new open link feature to ctrl+click, alt+enter and context menu.
    Added new media_embed_handler option to allow the media plugin to be populated with custom embeds.
    Added new support for editing transparent images using the image tools dialog.
    Added new images_reuse_filename option to allow filenames of images to be retained for upload.
    Added new security feature where links with target="_blank" will by default get rel="noopener noreferrer".
    Added new allow_unsafe_link_target to allow you to opt-out of the target="_blank" security feature.
    Added new style_formats_autohide option to automatically hide styles based on context.
    Added new codesample_content_css option to specify where the code sample prism css is loaded from.
    Added new support for Japanese/Chinese word count following the unicode standards on this.
    Added new fragmented undo levels this dramatically reduces flicker on contents with iframes.
    Added new live previews for complex elements like table or lists.
    Fixed bug where it wasn't possible to properly tab between controls in a dialog with a disabled form item control.
    Fixed bug where firefox would generate a rectangle on elements produced after/before a cE=false elements.
    Fixed bug with advlist plugin not switching list element format properly in some edge cases.
    Fixed bug where col/rowspans wasn't correctly computed by the table plugin in some cases.
    Fixed bug where the table plugin would thrown an error if object_resizing was disabled.
    Fixed bug where some invalid markup would cause issues when running in XHTML mode. Patch contributed by Charles Bourasseau.
    Fixed bug where the fullscreen class wouldn't be removed properly when closing dialogs.
    Fixed bug where the PastePlainTextToggle event wasn't fired by the paste plugin when the state changed.
    Fixed bug where table the row type wasn't properly updated in table row dialog. Patch contributed by Matthias Balmer.
    Fixed bug where select all and cut wouldn't place caret focus back to the editor in WebKit. Patch contributed by Daniel Jalkut.
    Fixed bug where applying cell/row properties to multiple cells/rows would reset other unchanged properties.
    Fixed bug where some elements in the schema would have redundant/incorrect children.
    Fixed bug where selector and target options would cause issues if used together.
    Fixed bug where drag/drop of images from desktop on chrome would thrown an error.
    Fixed bug where cut on WebKit/Blink wouldn't add an undo level.
    Fixed bug where IE 11 would scroll to the cE=false elements when they where selected.
    Fixed bug where keys like F5 wouldn't work when a cE=false element was selected.
    Fixed bug where the undo manager wouldn't stop the typing state when commands where executed.
    Fixed bug where unlink on wrapped links wouldn't work properly.
    Fixed bug with drag/drop of images on WebKit where the image would be deleted form the source editor.
    Fixed bug where the visual characters mode would be disabled when contents was extracted from the editor.
    Fixed bug where some browsers would toggle of formats applied to the caret when clicking in the editor toolbar.
    Fixed bug where the custom theme function wasn't working correctly.
    Fixed bug where image option for custom buttons required you to have icon specified as well.
    Fixed bug where the context menu and contextual toolbars would be visible at the same time and sometimes overlapping.
    Fixed bug where the noneditable plugin would double wrap elements when using the noneditable_regexp option.
    Fixed bug where tables would get padding instead of margin when you used the indent button.
    Fixed bug where the charmap plugin wouldn't properly insert non breaking spaces.
    Fixed bug where the color previews in color input boxes wasn't properly updated.
    Fixed bug where the list items of previous lists wasn't merged in the right order.
    Fixed bug where it wasn't possible to drag/drop inline-block cE=false elements on IE 11.
    Fixed bug where some table cell merges would produce incorrect rowspan/colspan.
    Fixed so the font size of the editor defaults to 14px instead of 11px this can be overridden by custom css.
    Fixed so wordcount is debounced to reduce cpu hogging on larger texts.
    Fixed so tinymce global gets properly exported as a module when used with some module bundlers.
    Fixed so it's possible to specify what css properties you want to preview on specific formats.
    Fixed so anchors are contentEditable=false while within the editor.
    Fixed so selected contents gets wrapped in a inline code element by the codesample plugin.
    Fixed so conditional comments gets properly stripped independent of case. Patch contributed by Georgii Dolzhykov.
    Fixed so some escaped css sequences gets properly handled. Patch contributed by Georgii Dolzhykov.
    Fixed so notifications with the same message doesn't get displayed at the same time.
    Fixed so F10 can be used as an alternative key to focus to the toolbar.
    Fixed various api documentation issues and typos.
    Removed layer plugin since it wasn't really ported from 3.x and there doesn't seem to be much use for it.
    Removed moxieplayer.swf from the media plugin since it wasn't used by the media plugin.
    Removed format state from the advlist plugin to be more consistent with common word processors.
Version 4.4.3 (2016-09-01)
    Fixed bug where copy would produce an exception on Chrome.
    Fixed bug where deleting lists on IE 11 would merge in correct text nodes.
    Fixed bug where deleting partial lists with indentation wouldn't cause proper normalization.
Version 4.4.2 (2016-08-25)
    Added new importcss_exclusive option to disable unique selectors per group.
    Added new group specific selector_converter option to importcss plugin.
    Added new codesample_languages option to apply custom languages to codesample plugin.
    Added new codesample_dialog_width/codesample_dialog_height options.
    Fixed bug where fullscreen button had an incorrect keyboard shortcut.
    Fixed bug where backspace/delete wouldn't work correctly from a block to a cE=false element.
    Fixed bug where smartpaste wasn't detecting links with special characters in them like tilde.
    Fixed bug where the editor wouldn't get proper focus if you clicked on a cE=false element.
    Fixed bug where it wasn't possible to copy/paste table rows that had merged cells.
    Fixed bug where merging cells could some times produce invalid col/rowspan attibute values.
    Fixed bug where getBody would sometimes thrown an exception now it just returns null if the iframe is clobbered.
    Fixed bug where drag/drop of cE=false element wasn't properly constrained to viewport.
    Fixed bug where contextmenu on Mac would collapse any selection to a caret.
    Fixed bug where rtl mode wasn't rendered properly when loading a language pack with the rtl flag.
    Fixed bug where Kamer word bounderies would be stripped from contents.
    Fixed bug where lists would sometimes render two dots or numbers on the same line.
    Fixed bug where the skin_url wasn't used by the inlite theme.
    Fixed so data attributes are ignored when comparing formats in the formatter.
    Fixed so it's possible to disable inline toolbars in the inlite theme.
    Fixed so template dialog gets resized if it doesn't fit the window viewport.
Version 4.4.1 (2016-07-26)
    Added smart_paste option to paste plugin to allow disabling the paste behavior if needed.
    Fixed bug where png urls wasn't properly detected by the smart paste logic.
    Fixed bug where the element path wasn't working properly when multiple editor instances where used.
    Fixed bug with creating lists out of multiple paragraphs would just create one list item instead of multiple.
    Fixed bug where scroll position wasn't properly handled by the inlite theme to place the toolbar properly.
    Fixed bug where multiple instances of the editor using the inlite theme didn't render the toolbar properly.
    Fixed bug where the shortcut label for fullscreen mode didn't match the actual shortcut key.
    Fixed bug where it wasn't possible to select cE=false blocks using touch devices on for example iOS.
    Fixed bug where it was possible to select the child image within a cE=false on IE 11.
    Fixed so inserts of html containing lists doesn't merge with any existing lists unless it's a paste operation.
Version 4.4.0 (2016-06-30)
    Added new inlite theme this is a more lightweight inline UI.
    Added smarter paste logic that auto detects urls in the clipboard and inserts images/links based on that.
    Added a better image resize algorithm for better image quality in the imagetools plugin.
    Fixed bug where it wasn't possible to drag/dropping cE=false elements on FF.
    Fixed bug where backspace/delete before/after a cE=false block would produce a new paragraph.
    Fixed bug where list style type css property wasn't preserved when indenting lists.
    Fixed bug where merging of lists where done even if the list style type was different.
    Fixed bug where the image_dataimg_filter function wasn't used when pasting images.
    Fixed bug where nested editable within a non editable element would cause scroll on focus in Chrome.
    Fixed so invalid targets for inline mode is blocked on initialization. We only support elements that can have children.
Version 4.3.13 (2016-06-08)
    Added characters with a diacritical mark to charmap plugin. Patch contributed by Dominik Schilling.
    Added better error handling if the image proxy service would produce errors.
    Fixed issue with pasting list items into list items would produce nested list rather than a merged list.
    Fixed bug where table selection could get stuck in selection mode for inline editors.
    Fixed bug where it was possible to place the caret inside the resize grid elements.
    Fixed bug where it wasn't possible to place in elements horizontally adjacent cE=false blocks.
    Fixed bug where multiple notifications wouldn't be properly placed on screen.
    Fixed bug where multiple editor instance of the same id could be produces in some specific integrations.
Version 4.3.12 (2016-05-10)
    Fixed bug where focus calls couldn't be made inside the editors PostRender event handler.
    Fixed bug where some translations wouldn't work as expected due to a bug in editor.translate.
    Fixed bug where the node change event could fire with a node out side the root of the editor.
    Fixed bug where Chrome wouldn't properly present the keyboard paste clipboard details when paste was clicked.
    Fixed bug where merged cells in tables couldn't be selected from right to left.
    Fixed bug where insert row wouldn't properly update a merged cells rowspan property.
    Fixed bug where the color input boxes preview field wasn't properly set on initialization.
    Fixed bug where IME composition inside table cells wouldn't work as expected on IE 11.
    Fixed so all shadow dom support is under and experimental flag due to flaky browser support.
Version 4.3.11 (2016-04-25)
    Fixed bug where it wasn't possible to insert empty blocks though the API unless they where padded.
    Fixed bug where you couldn't type the Euro character on Windows.
    Fixed bug where backspace/delete from a cE=false element to a text block didn't work properly.
    Fixed bug where the text color default grid would render incorrectly.
    Fixed bug where the codesample plugin wouldn't load the css in the editor for multiple editors.
    Fixed so the codesample plugin textarea gets focused by default.
Version 4.3.10 (2016-04-12)
    Fixed bug where the key "y" on WebKit couldn't be entered due to conflict with keycode for F10 on keypress.
Version 4.3.9 (2016-04-12)
    Added support for focusing the contextual toolbars using keyboard.
    Added keyboard support for slider UI controls. You can no increase/decrease using arrow keys.
    Added url pattern matching for Dailymotion to media plugin. Patch contributed by Bertrand Darbon.
    Added body_class to template plugin preview. Patch contributed by Milen Petrinski.
    Added options to better override textcolor pickers with custom colors. Patch contributed by Xavier Boubert.
    Added visual arrows to inline contextual toolbars so that they point to the element being active.
    Fixed so toolbars for tables or other larger elements get better positioned below the scrollable viewport.
    Fixed bug where it was possible to click links inside cE=false blocks.
    Fixed bug where event targets wasn't properly handled in Safari Technical Preview.
    Fixed bug where drag/drop text in FF 45 would make the editor caret invisible.
    Fixed bug where the remove state wasn't properly set on editor instances when detected as clobbered.
    Fixed bug where offscreen selection of some cE=false elements would render onscreen. Patch contributed by Steven Bufton
    Fixed bug where enter would clone styles out side the root on editors inside a span. Patch contributed by ChristophKaser.
    Fixed bug where drag/drop of images into the editor didn't work correctly in FF.
    Fixed so the first item in panels for the imagetools dialog gets proper keyboard focus.
    Changed the Meta+Shift+F shortcut to Ctrl+Shift+F since Czech, Slovak, Polish languages used the first one for input.
Version 4.3.8 (2016-03-15)
    Fixed bug where inserting HR at the end of a block element would produce an extra empty block.
    Fixed bug where links would be clickable when readonly mode was enabled.
    Fixed bug where the formatter would normalize to the wrong node on very specific content.
    Fixed bug where some nested list items couldn't be indented properly.
    Fixed bug where links where clickable in the preview dialog.
    Fixed so the alt attribute doesn't get padded with an empty value by default.
    Fixed so nested alignment works more correctly. You will now alter the alignment to the closest block parent.
Version 4.3.7 (2016-03-02)
    Fixed bug where incorrect icons would be rendered for imagetools edit and color levels.
    Fixed bug where navigation using arrow keys inside a SelectBox didn't move up/down.
    Fixed bug where the visualblocks plugin would render borders round internal UI elements.
Version 4.3.6 (2016-03-01)
    Added new paste_remember_plaintext_info option to allow a global disable of the plain text mode notification.
    Added new PastePlainTextToggle event that fires when plain text mode toggles on/off.
    Fixed bug where it wasn't possible to select media elements since the drag logic would snap it to mouse cursor.
    Fixed bug where it was hard to place the caret inside nested cE=true elements when the outer cE=false element was focused.
    Fixed bug where editors wouldn't properly initialize if both selector and mode where used.
    Fixed bug where IME input inside table cells would switch the IME off.
    Fixed bug where selection inside the first table cell would cause the whole table cell to get selected.
    Fixed bug where error handling of images being uploaded wouldn't properly handle faulty statuses.
    Fixed bug where inserting contents before a HR would cause an exception to be thrown.
    Fixed bug where copy/paste of Excel data would be inserted as an image.
    Fixed caret position issues with copy/paste of inline block cE=false elements.
    Fixed issues with various menu item focus bugs in Chrome. Where the focused menu bar item wasn't properly blurred.
    Fixed so the notifications have a solid background since it would be hard to read if there where text under it.
    Fixed so notifications gets animated similar to the ones used by dialogs.
    Fixed so larger images that gets pasted is handled better.
    Fixed so the window close button is more uniform on various platform and also increased it's hit area.
Version 4.3.5 (2016-02-11)
    Npm version bump due to package not being fully updated.
Version 4.3.4 (2016-02-11)
    Added new OpenWindow/CloseWindow events that gets fired when windows open/close.
    Added new NewCell/NewRow events that gets fired when table cells/rows are created.
    Added new Promise return value to tinymce.init makes it easier to handle initialization.
    Removed the jQuery version the jQuery plugin is now moved into the main package.
    Removed jscs from build process since eslint can now handle code style checking.
    Fixed various bugs with drag/drop of contentEditable:false elements.
    Fixed bug where deleting of very specific nested list items would result in an odd list.
    Fixed bug where lists would get merged with adjacent lists outside the editable inline root.
    Fixed bug where MS Edge would crash when closing a dialog then clicking a menu item.
    Fixed bug where table cell selection would add undo levels.
    Fixed bug where table cell selection wasn't removed when inline editor where removed.
    Fixed bug where table cell selection wouldn't work properly on nested tables.
    Fixed bug where table merge menu would be available when merging between thead and tbody.
    Fixed bug where table row/column resize wouldn't get properly removed when the editor was removed.
    Fixed bug where Chrome would scroll to the editor if there where a empty hash value in document url.
    Fixed bug where the cache suffix wouldn't work correctly with the importcss plugin.
    Fixed bug where selection wouldn't work properly on MS Edge on Windows Phone 10.
    Fixed so adjacent pre blocks gets joined into one pre block since that seems like the user intent.
    Fixed so events gets properly dispatched in shadow dom. Patch provided by Nazar Mokrynskyi.
Version 4.3.3 (2016-01-14)
    Added new table_resize_bars configuration setting.  This setting allows you to disable the table resize bars.
    Added new beforeInitialize event to tinymce.util.XHR lets you modify XHR properties before open. Patch contributed by Brent Clintel.
    Added new autolink_pattern setting to autolink plugin. Enables you to override the default autolink formats. Patch contributed by Ben Tiedt.
    Added new charmap option that lets you override the default charmap of the charmap plugin.
    Added new charmap_append option that lets you add new characters to the default charmap of the charmap plugin.
    Added new insertCustomChar event that gets fired when a character is inserted by the charmap plugin.
    Fixed bug where table cells started with a superfluous &nbsp; in IE10+.
    Fixed bug where table plugin would retain all BR tags when cells were merged.
    Fixed bug where media plugin would strip underscores from youtube urls.
    Fixed bug where IME input would fail on IE 11 if you typed within a table.
    Fixed bug where double click selection of a word would remove the space before the word on insert contents.
    Fixed bug where table plugin would produce exceptions when hovering tables with invalid structure.
    Fixed bug where fullscreen wouldn't scroll back to it's original position when untoggled.
    Fixed so the template plugins templates setting can be a function that gets a callback that can provide templates.
Version 4.3.2 (2015-12-14)
    Fixed bug where the resize bars for table cells were not affected by the object_resizing property.
    Fixed bug where the contextual table toolbar would appear incorrectly if TinyMCE was initialized inline inside a table.
    Fixed bug where resizing table cells did not fire a node change event or add an undo level.
    Fixed bug where double click selection of text on IE 11 wouldn't work properly.
    Fixed bug where codesample plugin would incorrectly produce br elements inside code elements.
    Fixed bug where media plugin would strip dashes from youtube urls.
    Fixed bug where it was possible to move the caret into the table resize bars.
    Fixed bug where drag/drop into a cE=false element was possible on IE.
Version 4.3.1 (2015-11-30)
    Fixed so it's possible to disable the table inline toolbar by setting it to false or an empty string.
    Fixed bug where it wasn't possible to resize some tables using the drag handles.
    Fixed bug where unique id:s would clash for multiple editor instances and cE=false selections.
    Fixed bug where the same plugin could be initialized multiple times.
    Fixed bug where the table inline toolbars would be displayed at the same time as the image toolbars.
    Fixed bug where the table selection rect wouldn't be removed when selecting another control element.
Version 4.3.0 (2015-11-23)
    Added new table column/row resize support. Makes it a lot more easy to resize the columns/rows in a table.
    Added new table inline toolbar. Makes it easier to for example add new rows or columns to a table.
    Added new notification API. Lets you display floating notifications to the end user.
    Added new codesample plugin that lets you insert syntax highlighted pre elements into the editor.
    Added new image_caption to images. Lets you create images with captions using a HTML5 figure/figcaption elements.
    Added new live previews of embeded videos. Lets you play the video right inside the editor.
    Added new setDirty method and "dirty" event to the editor. Makes it easier to track the dirty state change.
    Added new setMode method to Editor instances that lets you dynamically switch between design/readonly.
    Added new core support for contentEditable=false elements within the editor overrides the browsers broken behavior.
    Rewrote the noneditable plugin to use the new contentEditable false core logic.
    Fixed so the dirty state doesn't set to false automatically when the undo index is set to 0.
    Fixed the Selection.placeCaretAt so it works better on IE when the coordinate is between paragraphs.
    Fixed bug where data-mce-bogus="all" element contents where counted by the word count plugin.
    Fixed bug where contentEditable=false elements would be indented by the indent buttons.
    Fixed bug where images within contentEditable=false would be selected in WebKit on mouse click.
    Fixed bug in DOMUntils split method where the replacement parameter wouldn't work on specific cases.
    Fixed bug where the importcss plugin would import classes from the skin content css file.
    Fixed so all button variants have a wrapping span for it's text to make it easier to skin.
    Fixed so it's easier to exit pre block using the arrow keys.
    Fixed bug where listboxes with fix widths didn't render correctly.
Version 4.2.8 (2015-11-13)
    Fixed bug where it was possible to delete tables as the inline root element if all columns where selected.
    Fixed bug where the UI buttons active state wasn't properly updated due to recent refactoring of that logic.
Version 4.2.7 (2015-10-27)
    Fixed bug where backspace/delete would remove all formats on the last paragraph character in WebKit/Blink.
    Fixed bug where backspace within a inline format element with a bogus caret container would move the caret.
    Fixed bug where backspace/delete on selected table cells wouldn't add an undo level.
    Fixed bug where script tags embedded within the editor could sometimes get a mce- prefix prepended to them
    Fixed bug where validate: false option could produce an error to be thrown from the Serialization step.
    Fixed bug where inline editing of a table as the root element could let the user delete that table.
    Fixed bug where inline editing of a table as the root element wouldn't properly handle enter key.
    Fixed bug where inline editing of a table as the root element would normalize the selection incorrectly.
    Fixed bug where inline editing of a list as the root element could let the user delete that list.
    Fixed bug where inline editing of a list as the root element could let the user split that list.
    Fixed bug where resize handles would be rendered on editable root elements such as table.
Version 4.2.6 (2015-09-28)
    Added capability to set request headers when using XHRs.
    Added capability to upload local images automatically default delay is set to 30 seconds after editing images.
    Added commands ids mceEditImage, mceAchor and mceMedia to be avaiable from execCommand.
    Added Edge browser to saucelabs grunt task. Patch contributed by John-David Dalton.
    Fixed bug where blob uris not produced by tinymce would produce HTML invalid markup.
    Fixed bug where selection of contents of a nearly empty editor in Edge would sometimes fail.
    Fixed bug where color styles woudln't be retained on copy/paste in Blink/Webkit.
    Fixed bug where the table plugin would throw an error when inserting rows after a child table.
    Fixed bug where the template plugin wouldn't handle functions as variable replacements.
    Fixed bug where undo/redo sometimes wouldn't work properly when applying formatting collapsed ranges.
    Fixed bug where shift+delete wouldn't do a cut operation on Blink/WebKit.
    Fixed bug where cut action wouldn't properly store the before selection bookmark for the undo level.
    Fixed bug where backspace in side an empty list element on IE would loose editor focus.
    Fixed bug where the save plugin wouldn't enable the buttons when a change occurred.
    Fixed bug where Edge wouldn't initialize the editor if a document.domain was specified.
    Fixed bug where enter key before nested images would sometimes not properly expand the previous block.
    Fixed bug where the inline toolbars wouldn't get properly hidden when blurring the editor instance.
    Fixed bug where Edge would paste Chinese characters on some Windows 10 installations.
    Fixed bug where IME would loose focus on IE 11 due to the double trailing br bug fix.
    Fixed bug where the proxy url in imagetools was incorrect. Patch contributed by Wong Ho Wang.
Version 4.2.5 (2015-08-31)
    Added fullscreen capability to embedded youtube and vimeo videos.
    Fixed bug where the uploadImages call didn't work on IE 10.
    Fixed bug where image place holders would be uploaded by uploadImages call.
    Fixed bug where images marked with bogus would be uploaded by the uploadImages call.
    Fixed bug where multiple calls to uploadImages would result in decreased performance.
    Fixed bug where pagebreaks were editable to imagetools patch contributed by Rasmus Wallin.
    Fixed bug where the element path could cause too much recursion exception.
    Fixed bug for domains containing ".min". Patch contributed by Loïc Février.
    Fixed so validation of external links to accept a number after www. Patch contributed by Victor Carvalho.
    Fixed so the charmap is exposed though execCommand. Patch contributed by Matthew Will.
    Fixed so that the image uploads are concurrent for improved performance.
    Fixed various grammar problems in inline documentation. Patches provided by nikolas.
Version 4.2.4 (2015-08-17)
    Added picture as a valid element to the HTML 5 schema. Patch contributed by Adam Taylor.
    Fixed bug where contents would be duplicated on drag/drop within the same editor.
    Fixed bug where floating/alignment of images on Edge wouldn't work properly.
    Fixed bug where it wasn't possible to drag images on IE 11.
    Fixed bug where image selection on Edge would sometimes fail.
    Fixed bug where contextual toolbars icons wasn't rendered properly when using the toolbar_items_size.
    Fixed bug where searchreplace dialog doesn't get prefilled with the selected text.
    Fixed bug where fragmented matches wouldn't get properly replaced by the searchreplace plugin.
    Fixed bug where enter key wouldn't place the caret if was after a trailing space within an inline element.
    Fixed bug where the autolink plugin could produce multiple links for the same text on Gecko.
    Fixed bug where EditorUpload could sometimes throw an exception if the blob wasn't found.
    Fixed xss issues with media plugin not properly filtering out some script attributes.
Version 4.2.3 (2015-07-30)
    Fixed bug where image selection wasn't possible on Edge due to incompatible setBaseAndExtend API.
    Fixed bug where image blobs urls where not properly destroyed by the imagetools plugin.
    Fixed bug where keyboard shortcuts wasn't working correctly on IE 8.
    Fixed skin issue where the borders of panels where not visible on IE 8.
Version 4.2.2 (2015-07-22)
    Fixed bug where float panels were not being hidden on inline editor blur when fixed_toolbar_container config option was in use.
    Fixed bug where combobox states wasn't properly updated if contents where updated without keyboard.
    Fixed bug where pasting into textbox or combobox would move the caret to the end of text.
    Fixed bug where removal of bogus span elements before block elements would remove whitespace between nodes.
    Fixed bug where repositioning of inline toolbars where async and producing errors if the editor was removed from DOM to early. Patch by iseulde.
    Fixed bug where element path wasn't working correctly. Patch contributed by iseulde.
    Fixed bug where menus wasn't rendered correctly when custom images where added to a menu. Patch contributed by Naim Hammadi.
Version 4.2.1 (2015-06-29)
    Fixed bug where back/forward buttons in the browser would render blob images as broken images.
    Fixed bug where Firefox would throw regexp to big error when replacing huge base64 chunks.
    Fixed bug rendering issues with resize and context toolbars not being placed properly until next animation frame.
    Fixed bug where the rendering of the image while cropping would some times not be centered correctly.
    Fixed bug where listbox items with submenus would me selected as active.
    Fixed bug where context menu where throwing an error when rendering.
    Fixed bug where resize both option wasn't working due to resent addClass API change. Patch contributed by Jogai.
    Fixed bug where a hideAll call for container rendered inline toolbars would throw an error.
    Fixed bug where onclick event handler on combobox could cause issues if element.id was a function by some polluting libraries.
    Fixed bug where listboxes wouldn't get proper selected sub menu item when using link_list or image_list.
    Fixed so the UI controls are as wide as 4.1.x to avoid wrapping controls in toolbars.
    Fixed so the imagetools dialog is adaptive for smaller screen sizes.
Version 4.2.0 (2015-06-25)
    Added new flat default skin to make the UI more modern.
    Added new imagetools plugin, lets you crop/resize and apply filters to images.
    Added new contextual toolbars support to the API lets you add floating toolbars for specific CSS selectors.
    Added new promise feature fill as tinymce.util.Promise.
    Added new built in image upload feature lets you upload any base64 encoded image within the editor as files.
    Fixed bug where resize handles would appear in the right position in the wrong editor when switching between resizable content in different inline editors.
    Fixed bug where tables would not be inserted in inline mode due to previous float panel fix.
    Fixed bug where floating panels would remain open when focus was lost on inline editors.
    Fixed bug where cut command on Chrome would thrown a browser security exception.
    Fixed bug where IE 11 sometimes would report an incorrect size for images in the image dialog.
    Fixed bug where it wasn't possible to remove inline formatting at the end of block elements.
    Fixed bug where it wasn't possible to delete table cell contents when cell selection was vertical.
    Fixed bug where table cell wasn't emptied from block elements if delete/backspace where pressed in empty cell.
    Fixed bug where cmd+shift+arrow didn't work correctly on Firefox mac when selecting to start/end of line.
    Fixed bug where removal of bogus elements would sometimes remove whitespace between nodes.
    Fixed bug where the resize handles wasn't updated when the main window was resized.
    Fixed so script elements gets removed by default to prevent possible XSS issues in default config implementations.
    Fixed so the UI doesn't need manual reflows when using non native layout managers.
    Fixed so base64 encoded images doesn't slow down the editor on modern browsers while editing.
    Fixed so all UI elements uses touch events to improve mobile device support.
    Removed the touch click quirks patch for iOS since it did more harm than good.
    Removed the non proportional resize handles since. Unproportional resize can still be done by holding the shift key.
Version 4.1.10 (2015-05-05)
    Fixed bug where plugins loaded with compat3x would sometimes throw errors when loading using the jQuery version.
    Fixed bug where extra empty paragraphs would get deleted in WebKit/Blink due to recent Quriks fix.
    Fixed bug where the editor wouldn't work properly on IE 12 due to some required browser sniffing.
    Fixed bug where formatting shortcut keys where interfering with Mac OS X screenshot keys.
    Fixed bug where the caret wouldn't move to the next/previous line boundary on Cmd+Left/Right on Gecko.
    Fixed bug where it wasn't possible to remove formats from very specific nested contents.
    Fixed bug where undo levels wasn't produced when typing letters using the shift or alt+ctrl modifiers.
    Fixed bug where the dirty state wasn't properly updated when typing using the shift or alt+ctrl modifiers.
    Fixed bug where an error would be thrown if an autofocused editor was destroyed quickly after its initialization. Patch provided by thorn0.
    Fixed issue with dirty state not being properly updated on redo operation.
    Fixed issue with entity decoder not handling incorrectly written numeric entities.
    Fixed issue where some PI element values wouldn't be properly encoded.
Version 4.1.9 (2015-03-10)
    Fixed bug where indentation wouldn't work properly for non list elements.
    Fixed bug with image plugin not pulling the image dimensions out correctly if a custom document_base_url was used.
    Fixed bug where ctrl+alt+[1-9] would conflict with the AltGr+[1-9] on Windows. New shortcuts is ctrl+shift+[1-9].
    Fixed bug with removing formatting on nodes in inline mode would sometimes include nodes outside the editor body.
    Fixed bug where extra nbsp:s would be inserted when you replaced a word surrounded by spaces using insertContent.
    Fixed bug with pasting from Google Docs would produce extra strong elements and line feeds.
Version 4.1.8 (2015-03-05)
    Added new html5 sizes attribute to img elements used together with srcset.
    Added new elementpath option that makes it possible to disable the element path but keep the statusbar.
    Added new option table_style_by_css for the table plugin to set table styling with css rather than table attributes.
    Added new link_assume_external_targets option to prompt the user to prepend http:// prefix if the supplied link does not contain a protocol prefix.
    Added new image_prepend_url option to allow a custom base path/url to be added to images.
    Added new table_appearance_options option to make it possible to disable some options.
    Added new image_title option to make it possible to alter the title of the image, disabled by default.
    Fixed bug where selection starting from out side of the body wouldn't produce a proper selection range on IE 11.
    Fixed bug where pressing enter twice before a table moves the cursor in the table and causes a javascript error.
    Fixed bug where advanced image styles were not respected.
    Fixed bug where the less common Shift+Delete didn't produce a proper cut operation on WebKit browsers.
    Fixed bug where image/media size constrain logic would produce NaN when handling non number values.
    Fixed bug where internal classes where removed by the removeformat command.
    Fixed bug with creating links table cell contents with a specific selection would throw a exceptions on WebKit/Blink.
    Fixed bug where valid_classes option didn't work as expected according to docs. Patch provided by thorn0.
    Fixed bug where jQuery plugin would patch the internal methods multiple times. Patch provided by Drew Martin.
    Fixed bug where backspace key wouldn't delete the current selection of newly formatted content.
    Fixed bug where type over of inline formatting elements wouldn't properly keep the format on WebKit/Blink.
    Fixed bug where selection needed to be properly normalized on modern IE versions.
    Fixed bug where Command+Backspace didn't properly delete the whole line of text but the previous word.
    Fixed bug where UI active states wheren't properly updated on IE if you placed caret within the current range.
    Fixed bug where delete/backspace on WebKit/Blink would remove span elements created by the user.
    Fixed bug where delete/backspace would produce incorrect results when deleting between two text blocks with br elements.
    Fixed bug where captions where removed when pasting from MS Office.
    Fixed bug where lists plugin wouldn't properly remove fully selected nested lists.
    Fixed bug where the ttf font used for icons would throw an warning message on Gecko on Mac OS X.
    Fixed a bug where applying a color to text did not update the undo/redo history.
    Fixed so shy entities gets displayed when using the visualchars plugin.
    Fixed so removeformat removes ins/del by default since these might be used for strikethough.
    Fixed so multiple language packs can be loaded and added to the global I18n data structure.
    Fixed so transparent color selection gets treated as a normal color selection. Patch contributed by Alexander Hofbauer.
    Fixed so it's possible to disable autoresize_overflow_padding, autoresize_bottom_margin options by setting them to false.
    Fixed so the charmap plugin shows the description of the character in the dialog. Patch contributed by Jelle Hissink.
    Removed address from the default list of block formats since it tends to be missused.
    Fixed so the pre block format is called preformatted to make it more verbose.
    Fixed so it's possible to context scope translation strings this isn't needed most of the time.
    Fixed so the max length of the width/height input fields of the media dialog is 5 instead of 3.
    Fixed so drag/dropped contents gets properly processed by paste plugin since it's basically a paste. Patch contributed by Greg Fairbanks.
    Fixed so shortcut keys for headers is ctrl+alt+[1-9] instead of ctrl+[1-9] since these are for switching tabs in the browsers.
    Fixed so "u" doesn't get converted into a span element by the legacy input filter. Since this is now a valid HTML5 element.
    Fixed font families in order to provide appropriate web-safe fonts.
Version 4.1.7 (2014-11-27)
    Added HTML5 schema support for srcset, source and picture. Patch contributed by mattheu.
    Added new cache_suffix setting to enable cache busting by producing unique urls.
    Added new paste_convert_word_fake_lists option to enable users to disable the fake lists convert logic.
    Fixed so advlist style changes adds undo levels for each change.
    Fixed bug where WebKit would sometimes produce an exception when the autolink plugin where looking for URLs.
    Fixed bug where IE 7 wouldn't be rendered properly due to aggressive css compression.
    Fixed bug where DomQuery wouldn't accept window as constructor element.
    Fixed bug where the color picker in 3.x dialogs wouldn't work properly. Patch contributed by Callidior.
    Fixed bug where the image plugin wouldn't respect the document_base_url.
    Fixed bug where the jQuery plugin would fail to append to elements named array prototype names.
Version 4.1.6 (2014-10-08)
    Fixed bug with clicking on the scrollbar of the iframe would cause a JS error to be thrown.
    Fixed bug where null would produce an exception if you passed it to selection.setRng.
    Fixed bug where Ctrl/Cmd+Tab would indent the current list item if you switched tabs in the browser.
    Fixed bug where pasting empty cells from Excel would result in a broken table.
    Fixed bug where it wasn't possible to switch back to default list style type.
    Fixed issue where the select all quirk fix would fire for other modifiers than Ctrl/Cmd combinations.
    Replaced jake with grunt since it is more mainstream and has better plugin support.
Version 4.1.5 (2014-09-09)
    Fixed bug where sometimes the resize rectangles wouldn't properly render on images on WebKit/Blink.
    Fixed bug in list plugin where delete/backspace would merge empty LI elements in lists incorrectly.
    Fixed bug where empty list elements would result in empty LI elements without it's parent container.
    Fixed bug where backspace in empty caret formatted element could produce an type error exception of Gecko.
    Fixed bug where lists pasted from word with a custom start index above 9 wouldn't be properly handled.
    Fixed bug where tabfocus plugin would tab out of the editor instance even if the default action was prevented.
    Fixed bug where tabfocus wouldn't tab properly to other adjacent editor instances.
    Fixed bug where the DOMUtils setStyles wouldn't properly removed or update the data-mce-style attribute.
    Fixed bug where dialog select boxes would be placed incorrectly if document.body wasn't statically positioned.
    Fixed bug where pasting would sometimes scroll to the top of page if the user was using the autoresize plugin.
    Fixed bug where caret wouldn't be properly rendered by Chrome when clicking on the iframes documentElement.
    Fixed so custom images for menubutton/splitbutton can be provided. Patch contributed by Naim Hammadi.
    Fixed so the default action of windows closing can be prevented by blocking the default action of the close event.
    Fixed so nodeChange and focus of the editor isn't automatically performed when opening sub dialogs.
Version 4.1.4 (2014-08-21)
    Added new media_filter_html option to media plugin that blocks any conditional comments, scripts etc within a video element.
    Added new content_security_policy option allows you to set custom policy for iframe contents. Patch contributed by Francois Chagnon.
    Fixed bug where activate/deactivate events wasn't firing properly when switching between editors.
    Fixed bug where placing the caret on iOS was difficult due to a WebKit bug with touch events.
    Fixed bug where the resize helper wouldn't render properly on older IE versions.
    Fixed bug where resizing images inside tables on older IE versions would sometimes fail depending mouse position.
    Fixed bug where editor.insertContent would produce an exception when inserting select/option elements.
    Fixed bug where extra empty paragraphs would be produced if block elements where inserted inside span elements.
    Fixed bug where the spellchecker menu item wouldn't be properly checked if spell checking was started before it was rendered.
    Fixed bug where the DomQuery filter function wouldn't remove non elements from collection.
    Fixed bug where document with custom document.domain wouldn't properly render the editor.
    Fixed bug where IE 8 would throw exception when trying to enter invalid color values into colorboxes.
    Fixed bug where undo manager could incorrectly add an extra undo level when custom resize handles was removed.
    Fixed bug where it wouldn't be possible to alter cell properties properly on table cells on IE 8.
    Fixed so the color picker button in table dialog isn't shown unless you include the colorpicker plugin or add your own custom color picker.
    Fixed so activate/deactivate events fire when windowManager opens a window since.
    Fixed so the table advtab options isn't separated by an underscore to normalize naming with image_advtab option.
    Fixed so the table cell dialog has proper padding when the advanced tab in disabled.
Version 4.1.3 (2014-07-29)
    Added event binding logic to tinymce.util.XHR making it possible to override headers and settings before any request is made.
    Fixed bug where drag events wasn't fireing properly on older IE versions since the event handlers where bound to document.
    Fixed bug where drag/dropping contents within the editor on IE would force the contents into plain text mode even if it was internal content.
    Fixed bug where IE 7 wouldn't open menus properly due to a resize bug in the browser auto closing them immediately.
    Fixed bug where the DOMUtils getPos logic wouldn't produce a valid coordinate inside the body if the body was positioned non static.
    Fixed bug where the element path and format state wasn't properly updated if you had the wordcount plugin enabled.
    Fixed bug where a comment at the beginning of source would produce an exception in the formatter logic.
    Fixed bug where setAttrib/getAttrib on null would throw exception together with any hooked attributes like style.
    Fixed bug where table sizes wasn't properly retained when copy/pasting on WebKit/Blink.
    Fixed bug where WebKit/Blink would produce colors in RGB format instead of the forced HEX format when deleting contents.
    Fixed bug where the width attribute wasn't updated on tables if you changed the size inside the table dialog.
    Fixed bug where control selection wasn't properly handled when the caret was placed directly after an image.
    Fixed bug where selecting the contents of table cells using the selection.select method wouldn't place the caret properly.
    Fixed bug where the selection state for images wasn't removed when placing the caret right after an image on WebKit/Blink.
    Fixed bug where all events wasn't properly unbound when and editor instance was removed or destroyed by some external innerHTML call.
    Fixed bug where it wasn't possible or very hard to select images on iOS when the onscreen keyboard was visible.
    Fixed so auto_focus can take a boolean argument this will auto focus the last initialized editor might be useful for single inits.
    Fixed so word auto detect lists logic works better for faked lists that doesn't have specific markup.
    Fixed so nodeChange gets fired on mouseup as it used to before 4.1.1 we optimized that event to fire less often.
    Removed the finish menu item from spellchecker menu since it's redundant you can stop spellchecking by toggling menu item or button.
Version 4.1.2 (2014-07-15)
    Added offset/grep to DomQuery class works basically the same as it's jQuery equivalent.
    Fixed bug where backspace/delete or setContent with an empty string would remove header data when using the fullpage plugin.
    Fixed bug where tinymce.remove with a selector not matching any editors would remove all editors.
    Fixed bug where resizing of the editor didn't work since the theme was calling setStyles instead of setStyle.
    Fixed bug where IE 7 would fail to append html fragments to iframe document when using DomQuery.
    Fixed bug where the getStyle DOMUtils method would produce an exception if it was called with null as it's element.
    Fixed bug where the paste plugin would remove the element if the none of the paste_webkit_styles rules matched the current style.
    Fixed bug where contextmenu table items wouldn't work properly on IE since it would some times fire an incorrect selection change.
    Fixed bug where the padding/border values wasn't used in the size calculation for the body size when using autoresize. Patch contributed by Matt Whelan.
    Fixed bug where conditional word comments wouldn't be properly removed when pasting plain text.
    Fixed bug where resizing would sometime fail on IE 11 when the mouseup occurred inside the resizable element.
    Fixed so the iframe gets initialized without any inline event handlers for better CSP support. Patch contributed by Matt Whelan.
    Fixed so the tinymce.dom.Sizzle is the latest version of sizzle this resolves the document context bug.
Version 4.1.1 (2014-07-08)
    Fixed bug where pasting plain text on some WebKit versions would result in an empty line.
    Fixed bug where resizing images inside tables on IE 11 wouldn't work properly.
    Fixed bug where IE 11 would sometimes throw "Invalid argument" exception when editor contents was set to an empty string.
    Fixed bug where document.activeElement would throw exceptions on IE 9 when that element was hidden or removed from dom.
    Fixed bug where WebKit/Blink sometimes produced br elements with the Apple-interchange-newline class.
    Fixed bug where table cell selection wasn't properly removed when copy/pasting table cells.
    Fixed bug where pasting nested list items from Word wouldn't produce proper semantic nested lists.
    Fixed bug where right clicking using the contextmenu plugin on WebKit/Blink on Mac OS X would select the target current word or line.
    Fixed bug where it wasn't possible to alter table cell properties on IE 8 using the context menu.
    Fixed bug where the resize helper wouldn't be correctly positioned on older IE versions.
    Fixed bug where fullpage plugin would produce an error if you didn't specify a doctype encoding.
    Fixed bug where anchor plugin would get the name/id of the current element even if it wasn't anchor element.
    Fixed bug where visual aids for tables wouldn't be properly disabled when changing the border size.
    Fixed bug where some control selection events wasn't properly fired on older IE versions.
    Fixed bug where table cell selection on older IE versions would prevent resizing of images.
    Fixed bug with paste_data_images paste option not working properly on modern IE versions.
    Fixed bug where custom elements with underscores in the name wasn't properly parsed/serialized.
    Fixed bug where applying inline formats to nested list elements would produce an incorrect formatting result.
    Fixed so it's possible to hide items from elements path by using preventDefault/stopPropagation.
    Fixed so inline mode toolbar gets rendered right aligned if the editable element positioned to the documents right edge.
    Fixed so empty inline elements inside empty block elements doesn't get removed if configured to be kept intact.
    Fixed so DomQuery parentsUntil/prevUntil/nextUntil supports selectors/elements/filters etc.
    Fixed so legacyoutput plugin overrides fontselect and fontsizeselect controls and handles font elements properly.
Version 4.1.0 (2014-06-18)
    Added new file_picker_callback option to replace the old file_browser_callback the latter will still work though.
    Added new custom colors to textcolor plugin will be displayed if a color picker is provided also shows the latest colors.
    Added new color_picker_callback option to enable you to add custom color pickers to the editor.
    Added new advanced tabs to table/cell/row dialogs to enable you to select colors for border/background.
    Added new colorpicker plugin that lets you select colors from a hsv color picker.
    Added new tinymce.util.Color class to handle color parsing and converting.
    Added new colorpicker UI widget element lets you add a hsv color picker to any form/window.
    Added new textpattern plugin that allows you to use markdown like text patterns to format contents.
    Added new resize helper element that shows the current width & height while resizing.
    Added new "once" method to Editor and EventDispatcher enables since callback execution events.
    Added new jQuery like class under tinymce.dom.DomQuery it's exposed on editor instances (editor.$) and globally under (tinymce.$).
    Fixed so the default resize method for images are proportional shift/ctrl can be used to make an unproportional size.
    Fixed bug where the image_dimensions option of the image plugin would cause exceptions when it tried to update the size.
    Fixed bug where table cell dialog class field wasn't properly updated when editing an a table cell with an existing class.
    Fixed bug where Safari on Mac would produce webkit-fake-url for pasted images so these are now removed.
    Fixed bug where the nodeChange event would get fired before the selection was changed when clicking inside the current selection range.
    Fixed bug where valid_classes option would cause exception when it removed internal prefixed classes like mce-item-.
    Fixed bug where backspace would cause navigation in IE 8 on an inline element and after a caret formatting was applied.
    Fixed so placeholder images produced by the media plugin gets selected when inserted/edited.
    Fixed so it's possible to drag in images when the paste_data_images option is enabled. Might be useful for mail clients.
    Fixed so images doesn't get a width/height applied if the image_dimensions option is set to false useful for responsive contents.
    Fixed so it's possible to pass in an optional arguments object for the nodeChanged function to be passed to all nodechange event listeners.
    Fixed bug where media plugin embed code didn't update correctly.<|MERGE_RESOLUTION|>--- conflicted
+++ resolved
@@ -1,11 +1,8 @@
 Version 5.0.1 (TBD)
-<<<<<<< HEAD
     Added aria attributes to silver inline dialogs #TINY-2694
     Added presentation and document presets to htmlpanel #TINY-2694
     Added default icons to registry #TINY-3307
-=======
     Fixed an issue where the inline editor could use fractional pixels for positioning #TINY-3202
->>>>>>> d8425eec
     Fixed an issue where uploading non-image files in the Image Plugin upload tab threw an error. #TINY-3244
     Added H1-H6 toggle button registration to the silver theme #TINY-3070
     Fixed an issue in the media plugin that was causing the source url and height/width to be lost in certain circumstances #TINY-2858
