--- conflicted
+++ resolved
@@ -152,17 +152,10 @@
  * bubbles: the bubbles for the popup (see api.Bubble)
  * bounds: the screen
  */
-<<<<<<< HEAD
-const attempts = (candidates: AnchorLayout[], anchorBox: AnchorBox, elementBox: AnchorElement, bubbles: Bubble, bounds: Boxes.Bounds): Reposition.RepositionDecision => {
+const attempts = (candidates: AnchorLayout[], anchorBox: AnchorBox, elementBox: AnchorElement, bubbles: Bubble, bounds: Boxes.Bounds): RepositionDecision => {
   const panelWidth = elementBox.width;
   const panelHeight = elementBox.height;
-  const attemptBestFit = (layout: AnchorLayout, reposition: Reposition.RepositionDecision, deltaW: number, deltaH: number) => {
-=======
-const attempts = (candidates: AnchorLayout[], anchorBox: AnchorBox, elementBox: AnchorElement, bubbles: Bubble, bounds: Boxes.Bounds): RepositionDecision => {
-  const panelWidth = elementBox.width();
-  const panelHeight = elementBox.height();
   const attemptBestFit = (layout: AnchorLayout, reposition: RepositionDecision, deltaW: number, deltaH: number) => {
->>>>>>> b254a793
     const next: SpotInfo = layout(anchorBox, elementBox, bubbles);
     const attemptLayout = attempt(next, panelWidth, panelHeight, bounds);
 
@@ -185,36 +178,21 @@
       return b.fold(adt.fit, bestNext);
     },
     // fold base case: No candidates, it's never going to be correct, so do whatever
-<<<<<<< HEAD
-    adt.nofit(Reposition.decision({
+    adt.nofit({
       x: anchorBox.x,
       y: anchorBox.y,
       width: elementBox.width,
       height: elementBox.height,
       maxHeight: elementBox.height,
       maxWidth: elementBox.width,
-=======
-    adt.nofit({
-      x: anchorBox.x(),
-      y: anchorBox.y(),
-      width: elementBox.width(),
-      height: elementBox.height(),
-      maxHeight: elementBox.height(),
-      maxWidth: elementBox.width(),
->>>>>>> b254a793
       direction: Direction.southeast(),
       classes: {
         on: [],
         off: []
       },
       label: 'none',
-<<<<<<< HEAD
       candidateYforTest: anchorBox.y
-    }), -1, -1)
-=======
-      candidateYforTest: anchorBox.y()
     }, -1, -1)
->>>>>>> b254a793
   );
 
   // unwrapping 'reposition' from the adt, for both fit & nofit the first arg is the one we need,
