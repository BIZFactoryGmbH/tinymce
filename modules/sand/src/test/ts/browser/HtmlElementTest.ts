<<<<<<< HEAD
import { describe, it } from '@ephox/bedrock-client';
=======
import { context, describe, it } from '@ephox/bedrock-client';
>>>>>>> 36f32935
import { assert } from 'chai';

import * as SandHTMLElement from 'ephox/sand/api/SandHTMLElement';

describe('HtmlElementTest', () => {
<<<<<<< HEAD
  const span = document.createElement('div');

  it('SandHTMLElement', () => {
    assert.isFalse(SandHTMLElement.isPrototypeOf(null));
    assert.isFalse(SandHTMLElement.isPrototypeOf(undefined));
    assert.isFalse(SandHTMLElement.isPrototypeOf('a string'));
    assert.isFalse(SandHTMLElement.isPrototypeOf({}));
    assert.isTrue(SandHTMLElement.isPrototypeOf(span));
=======
  context('isPrototypeOf', () => {
    it('non elements should be false', () => {
      assert.isFalse(SandHTMLElement.isPrototypeOf(null));
      assert.isFalse(SandHTMLElement.isPrototypeOf(undefined));
      assert.isFalse(SandHTMLElement.isPrototypeOf('a string'));
      assert.isFalse(SandHTMLElement.isPrototypeOf({}));
    });

    it('nodes should be false', () => {
      const text = document.createTextNode('text');
      const comment = document.createComment('comment');
      const frag = document.createDocumentFragment();
      assert.isFalse(SandHTMLElement.isPrototypeOf(text));
      assert.isFalse(SandHTMLElement.isPrototypeOf(comment));
      assert.isFalse(SandHTMLElement.isPrototypeOf(frag));
    });

    it('SVG elements should be false', () => {
      const svg = document.createElementNS('http://www.w3.org/2000/svg', 'svg');
      assert.isFalse(SandHTMLElement.isPrototypeOf(svg));
    });

    it('same window elements should be true', () => {
      const div = document.createElement('div');
      assert.isTrue(SandHTMLElement.isPrototypeOf(div));
    });

    it('TINY-7374: different window elements should be true', () => {
      const span = document.createElement('span');      // HTMLSpanElement
      const strong = document.createElement('strong');  // HTMLElement
      const iframe = document.createElement('iframe');
      document.body.appendChild(iframe);

      const iframeDoc = iframe.contentDocument;
      iframeDoc.open();
      iframeDoc.write('<html><body></body></html>');
      iframeDoc.close();

      iframeDoc.body.appendChild(span);
      iframeDoc.body.appendChild(strong);
      assert.isTrue(SandHTMLElement.isPrototypeOf(span));
      assert.isTrue(SandHTMLElement.isPrototypeOf(strong));

      document.body.removeChild(iframe);
    });
>>>>>>> 36f32935
  });
});<|MERGE_RESOLUTION|>--- conflicted
+++ resolved
@@ -1,23 +1,9 @@
-<<<<<<< HEAD
-import { describe, it } from '@ephox/bedrock-client';
-=======
 import { context, describe, it } from '@ephox/bedrock-client';
->>>>>>> 36f32935
 import { assert } from 'chai';
 
 import * as SandHTMLElement from 'ephox/sand/api/SandHTMLElement';
 
 describe('HtmlElementTest', () => {
-<<<<<<< HEAD
-  const span = document.createElement('div');
-
-  it('SandHTMLElement', () => {
-    assert.isFalse(SandHTMLElement.isPrototypeOf(null));
-    assert.isFalse(SandHTMLElement.isPrototypeOf(undefined));
-    assert.isFalse(SandHTMLElement.isPrototypeOf('a string'));
-    assert.isFalse(SandHTMLElement.isPrototypeOf({}));
-    assert.isTrue(SandHTMLElement.isPrototypeOf(span));
-=======
   context('isPrototypeOf', () => {
     it('non elements should be false', () => {
       assert.isFalse(SandHTMLElement.isPrototypeOf(null));
@@ -63,6 +49,5 @@
 
       document.body.removeChild(iframe);
     });
->>>>>>> 36f32935
   });
 });