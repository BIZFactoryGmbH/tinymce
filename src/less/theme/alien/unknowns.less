/* stylelint-disable */

@input-button-focus-border-color: @button-background-color;
@select-focus-border-color: @button-background-color;
@checkbox-unfocused-box-shadow: 0 0 0 2px transparent;
//
// This file contains unknown classes that require documentation
// or clarifications before we can correctly implement them into
// the main styles.
// Consider this document technical debt.
//

// Please give an exanple where this is used. /FD
.tox-dialog-loading::before {
  background-color: rgba(0, 0, 0, .5);
  content: "";
  height: 100%;
  position: absolute;
  width: 100%;
  z-index: 999;
}

// I assume cursor:pointer should be applied to .tox-dialog__body-nav-item in dialog.less
// and all .tox-tab instances removed. If correct, please perform the changes and delete
// the below declaration and this comment. /FD
.tox-tab {
  cursor: pointer;
}

// We decided in the Tiny Drive styles to not have styling on error textfields and just have a validation
// message below the text field. But the classes could be useful to keep. I've replaced the below
// declarations with `.tox-form__group--error` in form/layout.less. So please remove the below declaraions
// from the code and replace with the above ones and delete this when done /FD
//
.tox-textbox-field-invalid input,
.tox-textbox-field-invalid textarea {
  outline: 1px solid red;
}

// If we need a very narrow dialog (and this seems ridiculously narrow), then
// add a `.tox-dialog--width-sm` class in dialog.less. Remove this when done //FD.
.tox-special-characters {
  max-width: 200px;
}

// This has been replaced with .tox-menu__item--state-active. I've made the below class
// bright red to highlight all occurances. Also, active state is indicated by a checkbox.
// (this probably needs discussion). Please remove this block when done. /FD
.tox-menu__item.tox-selected-item {
  background-color: red;
  color: white;
}

.tox-menu__item:hover:not(.tox-selected-item) {
  background-color: inherit !important;
  color: inherit !important;
}

// How is this used? //FD
.tox-input-wrap {
  align-items: center;
  -moz-appearance: none;
  -webkit-appearance: none;
  appearance: none;
  background-color: @background-color;
  border-color: @border-color;
  border-radius: @control-border-radius;
  border-style: solid;
  border-width: 1px;
  box-shadow: none;
  box-sizing: border-box;
  color: @text-color;
  display: flex;
  flex-grow: 1;
  margin: 0;
  outline: none;
  padding: 0;
}

// * This overrides the default focus border but I don't dare to remove this now /fd 2018-10-01
// * Class used as a wrapper for input fields to place a accessory icon on the right side within a textfield.
//   See dialog-2.html for example //fd 2018-10-02
.tox-input-wrap .tox-textfield {
  border: none;
}

.tox-input-wrap:not(.tox-status-valid) .tox-status-icon__checkmark,
.tox-input-wrap:not(.tox-status-unknown) .tox-status-icon__warning,
.tox-input-wrap:not(.tox-status-invalid) .tox-status-icon__error {
  display: none;
}

// Statuses is used as accessory icons within .tox-input-wrap
.tox-status {
  transform: scale(.8);
}

.tox-status-icon__checkmark svg {
  fill: green;
}

.tox-status-icon__warning svg {
  fill: orange;
}

.tox-status-icon__error svg {
  fill: red;
}

// Fredrik will redo this as a component later. Please keep this declarations here until then /FD
.tox-lock.tox-locked .tox-lock-icon__unlock,
.tox-lock:not(.tox-locked) .tox-lock-icon__lock {
  display: none;
}

// Content JS should never be styled. the *__content-js is supposed to be a hook for javascript, not for styling. //FD
.tox-dialog__content-js {
  display: flex;
  flex: 1;
}

.tox-dialog {
  display: flex;
  flex-direction: column;
}

.tox-dialog__body {
  display: flex;
  flex: 1;
}

.tox-dialog__body-content {
  display: flex;
  flex: 1;
  flex-direction: column;
}

.tox-form__group--stretched {
  display: flex;
  flex: 1;
  flex-direction: column;

  .tox-textarea {
    flex: 1;
    resize: none;
  }
}

.tox-dialog--width-lg {
  // The height property is required to flex the textarea within large dialogs to fit to parent
  height: 650px;
}

.tox-form {
  display: flex;
  flex: 1;
  flex-direction: column;
}

.tox-dropzone-container {
  display: flex;
  flex: 1;
}

.tox-dropzone {
  justify-content: center;
}

.tox-dropzone p {
  color: @text-color-muted;
  margin-bottom: 1em;
}

// This is required to make popups in a dialog appear over other dialog (urlinput, colorinput etc)
.tox-dialog__popups {
  position: absolute;
  z-index: @z-index-dialogs;
}

// This is so that the focus outline on the checkbox does not move the checkbox
.@{prefix}-checkbox__icons {
  border-radius: @checkbox-focus-border-radius;
  box-shadow: @checkbox-unfocused-box-shadow;
  padding: calc(@button-padding-y - @button-border-width);
}

.tox-dialog__body-content .tox-collection {
  display: flex;
  flex: 1;
}

.tox-form__group--collection {
  display: flex;
}

//For table properties advanced colorpicker

.tox-color-input {
  display: flex;
  input {
    border-radius: 3px 0px 0px 3px;
    display: flex;
    user-select: none;
    border-right: 0;
  }

   span {
    border-radius: 0 3px 3px 0;
    box-sizing: border-box;
    border-left: 0;
    border-color: @border-color;
    border-style: solid;
    border-width: 1px;
    box-shadow: none;
    box-sizing: border-box;
    display: flex;
    width: 35px;

    &:focus {
      border-color: @input-button-focus-border-color;
    }
  }
}

// cap the width of the autocompleter for horizontal cases e.g. emoji picker
.tox-autocompleter {
  max-width: 25em;
}

// Do we want a focus style for disabled buttons?
.tox-collection__item.tox-collection__item--state-disabled.tox-collection__item--active {
  background-color: @collection-item-active-background-color;
}

.tox-selectfield select:focus {
  border-color: @select-focus-border-color;
}

.tox-tbtn--bespoke .tox-tbtn__select-label {
  overflow: hidden;
  text-overflow: ellipsis;
  white-space: nowrap;
  width: 7em;
}

// restore some default styles for the help dialog
ul {
  display: block;
  list-style-type: disc;
  margin-block-start: 1em;
  margin-block-end: 1em;
  margin-inline-start: 0px;
  margin-inline-end: 0px;
  padding-inline-start: 40px;
}

a {
  cursor: pointer;
  color: #2276d2;
}

.tox-custom-editor {
  display: flex;
}

<<<<<<< HEAD
.tox-navobj,
iframe {
  display: flex;
  flex: 1;
}
=======
/* stylelint-enable */
>>>>>>> c962702b
<|MERGE_RESOLUTION|>--- conflicted
+++ resolved
@@ -144,6 +144,16 @@
     flex: 1;
     resize: none;
   }
+
+  .tox-navobj {
+    display: flex;
+    flex: 1;
+  }
+
+  .tox-navobj > iframe {
+    display: flex;
+    flex: 1;
+  }
 }
 
 .tox-dialog--width-lg {
@@ -263,12 +273,4 @@
   display: flex;
 }
 
-<<<<<<< HEAD
-.tox-navobj,
-iframe {
-  display: flex;
-  flex: 1;
-}
-=======
-/* stylelint-enable */
->>>>>>> c962702b
+/* stylelint-enable */