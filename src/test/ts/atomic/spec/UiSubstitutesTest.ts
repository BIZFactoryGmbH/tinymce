import { Logger, RawAssertions } from '@ephox/agar';
import { UnitTest } from '@ephox/bedrock';
import { Option } from '@ephox/katamari';
<<<<<<< HEAD
import UiSubstitutes from 'ephox/alloy/spec/UiSubstitutes';
=======
import * as UiSubstitutes from 'ephox/alloy/spec/UiSubstitutes';
>>>>>>> c7e92c3c

UnitTest.test('UiSubstitutesTest', function () {
  Logger.sync(
    'Testing empty components',
    function () {
      const actual = UiSubstitutes.substitutePlaces(Option.some('detail'), { }, [ ], { });
      RawAssertions.assertEq('Components should stay empty', [ ], actual);
    }
  );

  Logger.sync(
    'Testing everything normal',
    function () {
      const actual = UiSubstitutes.substitutePlaces(Option.some('owner'), 'detail', [
        { uiType: 'normal' }
      ], { });
      RawAssertions.assertEq('Normal should be returned as is', [
        { uiType: 'normal', components: [ ] }
      ], actual);
    }
  );

  Logger.sync(
    'Testing one level with a dependent',
    function () {
      const actual = UiSubstitutes.substitutePlaces(Option.some('owner'), 'detail', [
        { uiType: 'normal' },
        { uiType: 'placeholder', name: 'foo', owner: 'owner' }
      ], {
        foo: UiSubstitutes.single(true, function (detail) {
          return {
            uiType: 'foo-dependent',
            detail
          };
        })
      });
      RawAssertions.assertEq('Dependent should be substituted', [
        { uiType: 'normal', components: [ ] },
        { uiType: 'foo-dependent', detail: 'detail', components: [ ] }
      ], actual);
    }
  );

  // Do a property based test once it has worked that everything returns a uiType
  // Jsc.property(
  //   'E')
  // assert.eq(1, 2);
});<|MERGE_RESOLUTION|>--- conflicted
+++ resolved
@@ -1,11 +1,7 @@
 import { Logger, RawAssertions } from '@ephox/agar';
 import { UnitTest } from '@ephox/bedrock';
 import { Option } from '@ephox/katamari';
-<<<<<<< HEAD
-import UiSubstitutes from 'ephox/alloy/spec/UiSubstitutes';
-=======
 import * as UiSubstitutes from 'ephox/alloy/spec/UiSubstitutes';
->>>>>>> c7e92c3c
 
 UnitTest.test('UiSubstitutesTest', function () {
   Logger.sync(
