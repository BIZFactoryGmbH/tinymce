--- conflicted
+++ resolved
@@ -1,10 +1,5 @@
-<<<<<<< HEAD
-import { Assertions, FocusTools, Keyboard, Keys, Mouse, Step, UiControls, UiFinder, Waiter } from '@ephox/agar';
+import { Assertions, FocusTools, Keyboard, Keys, Mouse, Step, Touch, UiControls, UiFinder, Waiter } from '@ephox/agar';
 import { UnitTest } from '@ephox/bedrock-client';
-=======
-import { Assertions, FocusTools, Keyboard, Keys, Mouse, Step, Touch, UiControls, UiFinder, Waiter } from '@ephox/agar';
-import { UnitTest } from '@ephox/bedrock';
->>>>>>> 56f3efbc
 import { Arr, Future, Option, Result, Strings } from '@ephox/katamari';
 import { Focus, Value } from '@ephox/sugar';
 
@@ -18,11 +13,7 @@
 import { Container } from 'ephox/alloy/api/ui/Container';
 import { tieredMenu as TieredMenu } from 'ephox/alloy/api/ui/TieredMenu';
 import { Typeahead } from 'ephox/alloy/api/ui/Typeahead';
-<<<<<<< HEAD
 import { DatasetRepresentingState } from 'ephox/alloy/behaviour/representing/RepresentingTypes';
-=======
-import { DatasetRepresentingState } from 'ephox/alloy/behaviour/representing/RepresentState';
->>>>>>> 56f3efbc
 import * as DropdownAssertions from 'ephox/alloy/test/dropdown/DropdownAssertions';
 import * as TestDropdownMenu from 'ephox/alloy/test/dropdown/TestDropdownMenu';
 import * as NavigationUtils from 'ephox/alloy/test/NavigationUtils';
