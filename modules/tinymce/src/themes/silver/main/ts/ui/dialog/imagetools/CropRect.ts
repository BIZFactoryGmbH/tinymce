/**
 * Copyright (c) Tiny Technologies, Inc. All rights reserved.
 * Licensed under the LGPL or a commercial license.
 * For LGPL see License.txt in the project root for license information.
 * For commercial licenses see https://www.tiny.cloud/
 */

import { Arr } from '@ephox/katamari';
import {
  Attribute, Classes, Css, DomEvent, EventArgs, EventUnbinder, Insert, SelectorFilter, SelectorFind, SugarElement, SugarShadowDom
} from '@ephox/sugar';

import Rect, { GeomRect } from 'tinymce/core/api/geom/Rect';
import Observable from 'tinymce/core/api/util/Observable';
import VK from 'tinymce/core/api/util/VK';

import DragHelper from './DragHelper';

let count = 0;

export interface CropRect extends Observable<any> {
  toggleVisibility: (state: boolean) => void;
  setClampRect: (rect: GeomRect) => void;
  setRect: (rect: GeomRect) => void;
  getInnerRect: (rect: GeomRect) => void;
  setInnerRect: (rect: GeomRect) => void;
  setViewPortRect: (rect: GeomRect) => void;
  destroy: () => void;
}

interface Handle {
  readonly name: string;
  readonly xMul: -1 | 0 | 1;
  readonly yMul: -1 | 0 | 1;
  readonly deltaX: -1 | 0 | 1;
  readonly deltaY: -1 | 0 | 1;
  readonly deltaW: -1 | 0 | 1;
  readonly deltaH: -1 | 0 | 1;
  readonly label: string;
}

const create = (currentRect: GeomRect, viewPortRect: GeomRect, clampRect: GeomRect, containerElm: HTMLElement, action: () => void): CropRect => {
  let dragHelpers: any[];
  let events: EventUnbinder[] = [];
  const prefix = 'tox-';
  const id = prefix + 'crid-' + count++;
  const container = SugarElement.fromDom(containerElm);

  const handles: Handle[] = [
    { name: 'move', xMul: 0, yMul: 0, deltaX: 1, deltaY: 1, deltaW: 0, deltaH: 0, label: 'Crop Mask' },
    { name: 'nw', xMul: 0, yMul: 0, deltaX: 1, deltaY: 1, deltaW: -1, deltaH: -1, label: 'Top Left Crop Handle' },
    { name: 'ne', xMul: 1, yMul: 0, deltaX: 0, deltaY: 1, deltaW: 1, deltaH: -1, label: 'Top Right Crop Handle' },
    { name: 'sw', xMul: 0, yMul: 1, deltaX: 1, deltaY: 0, deltaW: -1, deltaH: 1, label: 'Bottom Left Crop Handle' },
    { name: 'se', xMul: 1, yMul: 1, deltaX: 0, deltaY: 0, deltaW: 1, deltaH: 1, label: 'Bottom Right Crop Handle' }
  ];

  const blockers = [ 'top', 'right', 'bottom', 'left' ];

  const getAbsoluteRect = (outerRect: GeomRect, relativeRect: GeomRect): GeomRect => ({
    x: relativeRect.x + outerRect.x,
    y: relativeRect.y + outerRect.y,
    w: relativeRect.w,
    h: relativeRect.h
  });

  const getRelativeRect = (outerRect: GeomRect, innerRect: GeomRect): GeomRect => ({
    x: innerRect.x - outerRect.x,
    y: innerRect.y - outerRect.y,
    w: innerRect.w,
    h: innerRect.h
  });

  const getInnerRect = () => getRelativeRect(clampRect, currentRect);

<<<<<<< HEAD
  const moveRect = (handle, startRect: GeomRect, deltaX: number, deltaY: number) => {
=======
  const moveRect = (handle: Handle, startRect: GeomRect, deltaX: number, deltaY: number) => {
>>>>>>> 9c601e2f
    const x = startRect.x + deltaX * handle.deltaX;
    const y = startRect.y + deltaY * handle.deltaY;
    const w = Math.max(20, startRect.w + deltaX * handle.deltaW);
    const h = Math.max(20, startRect.h + deltaY * handle.deltaH);

    let rect = currentRect = Rect.clamp({ x, y, w, h }, clampRect, handle.name === 'move');
    rect = getRelativeRect(clampRect, rect);

    instance.fire('updateRect', { rect });
    setInnerRect(rect);
  };

  const render = () => {
<<<<<<< HEAD
    const createDragHelper = (handle) => {
=======
    const createDragHelper = (handle: Handle) => {
>>>>>>> 9c601e2f
      let startRect: GeomRect;
      return DragHelper(id, {
        document: containerElm.ownerDocument,
        root: SugarShadowDom.getRootNode(container).dom,
        handle: id + '-' + handle.name,

        start: () => {
          startRect = currentRect;
        },

        drag: (e) => {
          moveRect(handle, startRect, e.deltaX, e.deltaY);
        }
      });
    };

<<<<<<< HEAD
    const cropContainer = SugarElement.fromHtml<HTMLDivElement>('<div role="grid" aria-dropeffect="execute">');
    Attribute.setAll(cropContainer, {
      id,
      class: prefix + 'croprect-container'
=======
    const cropContainer = SugarElement.fromTag('div');
    Attribute.setAll(cropContainer, {
      id,
      'class': prefix + 'croprect-container',
      'role': 'grid',
      'aria-dropeffect': 'execute'
>>>>>>> 9c601e2f
    });
    Insert.append(container, cropContainer);

    Arr.each(blockers, (blocker) => {
      SelectorFind.descendant(container, '#' + id).each((blockerElm) => {
<<<<<<< HEAD
        const cropBlocker = SugarElement.fromHtml<HTMLDivElement>('<div style="display: none" data-mce-bogus="all">');
        Attribute.setAll(cropBlocker, {
          id: id + '-' + blocker,
          class: prefix + 'croprect-block'
        });
=======
        const cropBlocker = SugarElement.fromTag('div');
        Attribute.setAll(cropBlocker, {
          'id': id + '-' + blocker,
          'class': prefix + 'croprect-block',
          'data-mce-bogus': 'all'
        });
        Css.set(cropBlocker, 'display', 'none');
>>>>>>> 9c601e2f
        Insert.append(blockerElm, cropBlocker);
      });
    });

    Arr.each(handles, (handle) => {
      SelectorFind.descendant(container, '#' + id).each((handleElm) => {
<<<<<<< HEAD
        const cropHandle = SugarElement.fromHtml<HTMLDivElement>('<div style="display: none" data-mce-bogus="all" role="gridcell" tabindex="-1">');
=======
        const cropHandle = SugarElement.fromTag('div');
>>>>>>> 9c601e2f
        Attribute.setAll(cropHandle, {
          'id': id + '-' + handle.name,
          'aria-label': handle.label,
          'aria-grabbed': 'false',
<<<<<<< HEAD
          'title': handle.label // TODO: tooltips AP-213
        });
        Classes.add(cropHandle, [ prefix + 'croprect-handle', prefix + 'croprect-handle-' + handle.name ]);
=======
          'data-mce-bogus': 'all',
          'role': 'gridcell',
          'tabindex': '-1',
          'title': handle.label // TODO: tooltips AP-213
        });
        Classes.add(cropHandle, [ prefix + 'croprect-handle', prefix + 'croprect-handle-' + handle.name ]);
        Css.set(cropHandle, 'display', 'none');
>>>>>>> 9c601e2f
        Insert.append(handleElm, cropHandle);
      });
    });

    dragHelpers = Arr.map(handles, createDragHelper);

    repaint(currentRect);

    const handleFocus = (e: EventArgs<FocusEvent>) => {
      Attribute.set(e.target, 'aria-grabbed', e.raw.type === 'focus' ? 'true' : 'false');
    };

    const handleKeydown = (e: EventArgs<KeyboardEvent>) => {
      let activeHandle: Handle;

      Arr.each(handles, (handle) => {
        if (Attribute.get(e.target, 'id') === id + '-' + handle.name) {
          activeHandle = handle;
          return false;
        }
      });

      const moveAndBlock = (evt, handle, startRect, deltaX, deltaY) => {
        evt.stopPropagation();
        evt.preventDefault();

        moveRect(activeHandle, startRect, deltaX, deltaY);
      };

      switch (e.raw.keyCode) {
        case VK.LEFT:
          moveAndBlock(e, activeHandle, currentRect, -10, 0);
          break;

        case VK.RIGHT:
          moveAndBlock(e, activeHandle, currentRect, 10, 0);
          break;

        case VK.UP:
          moveAndBlock(e, activeHandle, currentRect, 0, -10);
          break;

        case VK.DOWN:
          moveAndBlock(e, activeHandle, currentRect, 0, 10);
          break;

        case VK.ENTER:
        case VK.SPACEBAR:
          e.prevent();
          action();
          break;
      }
    };

    events.push(
      DomEvent.bind(container, 'focusin', handleFocus),
      DomEvent.bind(container, 'focusout', handleFocus),
      DomEvent.bind(container, 'keydown', handleKeydown)
    );
  };

  const toggleVisibility = (state: boolean) => {
    const selectors = [
      ...Arr.map(handles, (handle) => '#' + id + '-' + handle.name),
      ...Arr.map(blockers, (blocker) => '#' + id + '-' + blocker)
    ].join(',');

    const elems = SelectorFilter.descendants(container, selectors);
    if (state) {
      Arr.each(elems, (elm) => Css.remove(elm, 'display'));
    } else {
      Arr.each(elems, (elm) => Css.set(elm, 'display', 'none'));
    }
  };

  const repaint = (rect: GeomRect) => {
    const updateElementRect = (name: string, newRect: GeomRect) => {
      SelectorFind.descendant(container, '#' + id + '-' + name).each((elm) => {
        Css.setAll(elm, {
          left: newRect.x + 'px',
          top: newRect.y + 'px',
          width: Math.max(0, newRect.w) + 'px',
          height: Math.max(0, newRect.h) + 'px'
        });
      });
    };

    Arr.each(handles, (handle) => {
      SelectorFind.descendant(container, '#' + id + '-' + handle.name).each((elm) => {
        Css.setAll(elm, {
          left: (rect.w * handle.xMul + rect.x) + 'px',
          top: (rect.h * handle.yMul + rect.y) + 'px'
        });
      });
    });

    updateElementRect('top', { x: viewPortRect.x, y: viewPortRect.y, w: viewPortRect.w, h: rect.y - viewPortRect.y });
    updateElementRect('right', { x: rect.x + rect.w, y: rect.y, w: viewPortRect.w - rect.x - rect.w + viewPortRect.x, h: rect.h });
    updateElementRect('bottom', {
      x: viewPortRect.x,
      y: rect.y + rect.h,
      w: viewPortRect.w,
      h: viewPortRect.h - rect.y - rect.h + viewPortRect.y
    });
    updateElementRect('left', { x: viewPortRect.x, y: rect.y, w: rect.x - viewPortRect.x, h: rect.h });
    updateElementRect('move', rect);
  };

  const setRect = (rect: GeomRect): void => {
    currentRect = rect;
    repaint(currentRect);
  };

  const setViewPortRect = (rect: GeomRect): void => {
    viewPortRect = rect;
    repaint(currentRect);
  };

  const setInnerRect = (rect: GeomRect): void => {
    setRect(getAbsoluteRect(clampRect, rect));
  };

  const setClampRect = (rect: GeomRect): void => {
    clampRect = rect;
    repaint(currentRect);
  };

  const destroy = () => {
    Arr.each(dragHelpers, (helper) => helper.destroy());
    dragHelpers = [];

    Arr.each(events, (e) => e.unbind());
    events = [];
  };

  render();

  const instance = {
    ...Observable,
    toggleVisibility,
    setClampRect,
    setRect,
    getInnerRect,
    setInnerRect,
    setViewPortRect,
    destroy
  };

  return instance;
};

export const CropRect = {
  create
};<|MERGE_RESOLUTION|>--- conflicted
+++ resolved
@@ -72,11 +72,7 @@
 
   const getInnerRect = () => getRelativeRect(clampRect, currentRect);
 
-<<<<<<< HEAD
-  const moveRect = (handle, startRect: GeomRect, deltaX: number, deltaY: number) => {
-=======
   const moveRect = (handle: Handle, startRect: GeomRect, deltaX: number, deltaY: number) => {
->>>>>>> 9c601e2f
     const x = startRect.x + deltaX * handle.deltaX;
     const y = startRect.y + deltaY * handle.deltaY;
     const w = Math.max(20, startRect.w + deltaX * handle.deltaW);
@@ -90,11 +86,7 @@
   };
 
   const render = () => {
-<<<<<<< HEAD
-    const createDragHelper = (handle) => {
-=======
     const createDragHelper = (handle: Handle) => {
->>>>>>> 9c601e2f
       let startRect: GeomRect;
       return DragHelper(id, {
         document: containerElm.ownerDocument,
@@ -111,31 +103,17 @@
       });
     };
 
-<<<<<<< HEAD
-    const cropContainer = SugarElement.fromHtml<HTMLDivElement>('<div role="grid" aria-dropeffect="execute">');
-    Attribute.setAll(cropContainer, {
-      id,
-      class: prefix + 'croprect-container'
-=======
     const cropContainer = SugarElement.fromTag('div');
     Attribute.setAll(cropContainer, {
       id,
       'class': prefix + 'croprect-container',
       'role': 'grid',
       'aria-dropeffect': 'execute'
->>>>>>> 9c601e2f
     });
     Insert.append(container, cropContainer);
 
     Arr.each(blockers, (blocker) => {
       SelectorFind.descendant(container, '#' + id).each((blockerElm) => {
-<<<<<<< HEAD
-        const cropBlocker = SugarElement.fromHtml<HTMLDivElement>('<div style="display: none" data-mce-bogus="all">');
-        Attribute.setAll(cropBlocker, {
-          id: id + '-' + blocker,
-          class: prefix + 'croprect-block'
-        });
-=======
         const cropBlocker = SugarElement.fromTag('div');
         Attribute.setAll(cropBlocker, {
           'id': id + '-' + blocker,
@@ -143,27 +121,17 @@
           'data-mce-bogus': 'all'
         });
         Css.set(cropBlocker, 'display', 'none');
->>>>>>> 9c601e2f
         Insert.append(blockerElm, cropBlocker);
       });
     });
 
     Arr.each(handles, (handle) => {
       SelectorFind.descendant(container, '#' + id).each((handleElm) => {
-<<<<<<< HEAD
-        const cropHandle = SugarElement.fromHtml<HTMLDivElement>('<div style="display: none" data-mce-bogus="all" role="gridcell" tabindex="-1">');
-=======
         const cropHandle = SugarElement.fromTag('div');
->>>>>>> 9c601e2f
         Attribute.setAll(cropHandle, {
           'id': id + '-' + handle.name,
           'aria-label': handle.label,
           'aria-grabbed': 'false',
-<<<<<<< HEAD
-          'title': handle.label // TODO: tooltips AP-213
-        });
-        Classes.add(cropHandle, [ prefix + 'croprect-handle', prefix + 'croprect-handle-' + handle.name ]);
-=======
           'data-mce-bogus': 'all',
           'role': 'gridcell',
           'tabindex': '-1',
@@ -171,7 +139,6 @@
         });
         Classes.add(cropHandle, [ prefix + 'croprect-handle', prefix + 'croprect-handle-' + handle.name ]);
         Css.set(cropHandle, 'display', 'none');
->>>>>>> 9c601e2f
         Insert.append(handleElm, cropHandle);
       });
     });
