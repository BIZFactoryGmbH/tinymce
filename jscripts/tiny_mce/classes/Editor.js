/**
 * Editor.js
 *
 * Copyright 2009, Moxiecode Systems AB
 * Released under LGPL License.
 *
 * License: http://tinymce.moxiecode.com/license
 * Contributing: http://tinymce.moxiecode.com/contributing
 */

(function(tinymce) {
	// Shorten these names
	var DOM = tinymce.DOM, Event = tinymce.dom.Event, extend = tinymce.extend,
		Dispatcher = tinymce.util.Dispatcher, each = tinymce.each, isGecko = tinymce.isGecko,
		isIE = tinymce.isIE, isWebKit = tinymce.isWebKit, is = tinymce.is,
		ThemeManager = tinymce.ThemeManager, PluginManager = tinymce.PluginManager,
		inArray = tinymce.inArray, grep = tinymce.grep, explode = tinymce.explode;

	/**
	 * This class contains the core logic for a TinyMCE editor.
	 *
	 * @class tinymce.Editor
	 * @example
	 * // Add a class to all paragraphs in the editor.
	 * tinyMCE.activeEditor.dom.addClass(tinyMCE.activeEditor.dom.select('p'), 'someclass');
	 * 
	 * // Gets the current editors selection as text
	 * tinyMCE.activeEditor.selection.getContent({format : 'text'});
	 * 
	 * // Creates a new editor instance
	 * var ed = new tinymce.Editor('textareaid', {
	 *     some_setting : 1
	 * });
	 * 
	 * // Select each item the user clicks on
	 * ed.onClick.add(function(ed, e) {
	 *     ed.selection.select(e.target);
	 * });
	 * 
	 * ed.render();
	 */
	tinymce.create('tinymce.Editor', {
		/**
		 * Constructs a editor instance by id.
		 *
		 * @constructor
		 * @method Editor
		 * @param {String} id Unique id for the editor.
		 * @param {Object} s Optional settings string for the editor.
		 * @author Moxiecode
		 */
		Editor : function(id, s) {
			var t = this;

			/**
			 * Editor instance id, normally the same as the div/textarea that was replaced. 
			 *
			 * @property id
			 * @type String
			 */
			t.id = t.editorId = id;

			t.execCommands = {};
			t.queryStateCommands = {};
			t.queryValueCommands = {};

			/**
			 * State to force the editor to return false on a isDirty call. 
			 *
			 * @property isNotDirty
			 * @type Boolean
			 * @example
			 * function ajaxSave() {
			 *     var ed = tinyMCE.get('elm1');
			 *
			 *     // Save contents using some XHR call
			 *     alert(ed.getContent());
			 *
			 *     ed.isNotDirty = 1; // Force not dirty state
			 * }
			 */
			t.isNotDirty = false;

			/**
			 * Name/Value object containting plugin instances.
			 *
			 * @property plugins
			 * @type Object
			 * @example
			 * // Execute a method inside a plugin directly
			 * tinyMCE.activeEditor.plugins.someplugin.someMethod();
			 */
			t.plugins = {};

			// Add events to the editor
			each([
				/**
				 * Fires before the initialization of the editor.
				 *
				 * @event onPreInit
				 * @param {tinymce.Editor} sender Editor instance.
				 * @see #onInit
				 * @example
				 * // Adds an observer to the onPreInit event using tinyMCE.init
				 * tinyMCE.init({
				 *    ...
				 *    setup : function(ed) {
				 *       ed.onPreInit.add(function(ed) {
				 *           console.debug('PreInit: ' + ed.id);
				 *       });
				 *    }
				 * });
				 */
				'onPreInit',

				/**
				 * Fires before the initialization of the editor.
				 *
				 * @event onBeforeRenderUI
				 * @param {tinymce.Editor} sender Editor instance.
				 * @example
				 * // Adds an observer to the onBeforeRenderUI event using tinyMCE.init
				 * tinyMCE.init({
				 *    ...
				 *    setup : function(ed) {
 				 *      ed.onBeforeRenderUI.add(function(ed, cm) {
 				 *          console.debug('Before render: ' + ed.id);
 				 *      });
				 *    }
				 * });
				 */
				'onBeforeRenderUI',

				/**
				 * Fires after the rendering has completed.
				 *
				 * @event onPostRender
				 * @param {tinymce.Editor} sender Editor instance.
				 * @example
				 * // Adds an observer to the onPostRender event using tinyMCE.init
				 * tinyMCE.init({
				 *    ...
				 *    setup : function(ed) {
				 *       ed.onPostRender.add(function(ed, cm) {
				 *           console.debug('After render: ' + ed.id);
				 *       });
				 *    }
				 * });
				 */
				'onPostRender',

				/**
				 * Fires after the initialization of the editor is done.
				 *
				 * @event onInit
				 * @param {tinymce.Editor} sender Editor instance.
				 * @see #onPreInit
				 * @example
				 * // Adds an observer to the onInit event using tinyMCE.init
				 * tinyMCE.init({
				 *    ...
				 *    setup : function(ed) {
				 *       ed.onInit.add(function(ed) {
				 *           console.debug('Editor is done: ' + ed.id);
				 *       });
				 *    }
				 * });
				 */
				'onInit',

				/**
				 * Fires when the editor instance is removed from page.
				 *
				 * @event onRemove
				 * @param {tinymce.Editor} sender Editor instance.
				 * @example
				 * // Adds an observer to the onRemove event using tinyMCE.init
				 * tinyMCE.init({
				 *    ...
				 *    setup : function(ed) {
				 *       ed.onRemove.add(function(ed) {
				 *           console.debug('Editor was removed: ' + ed.id);
				 *       });
				 *    }
				 * });
				 */
				'onRemove',

				/**
				 * Fires when the editor is activated.
				 *
				 * @event onActivate
				 * @param {tinymce.Editor} sender Editor instance.
				 * @example
				 * // Adds an observer to the onActivate event using tinyMCE.init
				 * tinyMCE.init({
				 *    ...
				 *    setup : function(ed) {
				 *       ed.onActivate.add(function(ed) {
				 *           console.debug('Editor was activated: ' + ed.id);
				 *       });
				 *    }
				 * });
				 */
				'onActivate',

				/**
				 * Fires when the editor is deactivated.
				 *
				 * @event onDeactivate
				 * @param {tinymce.Editor} sender Editor instance.
				 * @example
				 * // Adds an observer to the onDeactivate event using tinyMCE.init
				 * tinyMCE.init({
				 *    ...
				 *    setup : function(ed) {
				 *       ed.onDeactivate.add(function(ed) {
				 *           console.debug('Editor was deactivated: ' + ed.id);
				 *       });
				 *    }
				 * });
				 */
				'onDeactivate',

				/**
				 * Fires when something in the body of the editor is clicked.
				 *
				 * @event onClick
				 * @param {tinymce.Editor} sender Editor instance.
				 * @param {Event} evt W3C DOM Event instance.
				 * @example
				 * // Adds an observer to the onClick event using tinyMCE.init
				 * tinyMCE.init({
				 *    ...
				 *    setup : function(ed) {
				 *       ed.onClick.add(function(ed, e) {
				 *           console.debug('Editor was clicked: ' + e.target.nodeName);
				 *       });
				 *    }
				 * });
				 */
				'onClick',

				/**
				 * Fires when a registered event is intercepted.
				 *
				 * @event onEvent
				 * @param {tinymce.Editor} sender Editor instance.
				 * @param {Event} evt W3C DOM Event instance.
				 * @example
				 * // Adds an observer to the onEvent event using tinyMCE.init
				 * tinyMCE.init({
				 *    ...
				 *    setup : function(ed) {
				 *       ed.onEvent.add(function(ed, e) {
 				 *          console.debug('Editor event occured: ' + e.target.nodeName);
				 *       });
				 *    }
				 * });
				 */
				'onEvent',

				/**
				 * Fires when a mouseup event is intercepted inside the editor.
				 *
				 * @event onMouseUp
				 * @param {tinymce.Editor} sender Editor instance.
				 * @param {Event} evt W3C DOM Event instance.
				 * @example
				 * // Adds an observer to the onMouseUp event using tinyMCE.init
				 * tinyMCE.init({
				 *    ...
				 *    setup : function(ed) {
				 *       ed.onMouseUp.add(function(ed, e) {
				 *           console.debug('Mouse up event: ' + e.target.nodeName);
				 *       });
				 *    }
				 * });
				 */
				'onMouseUp',

				/**
				 * Fires when a mousedown event is intercepted inside the editor.
				 *
				 * @event onMouseDown
				 * @param {tinymce.Editor} sender Editor instance.
				 * @param {Event} evt W3C DOM Event instance.
				 * @example
				 * // Adds an observer to the onMouseDown event using tinyMCE.init
				 * tinyMCE.init({
				 *    ...
				 *    setup : function(ed) {
				 *       ed.onMouseDown.add(function(ed, e) {
				 *           console.debug('Mouse down event: ' + e.target.nodeName);
				 *       });
				 *    }
				 * });
				 */
				'onMouseDown',

				/**
				 * Fires when a dblclick event is intercepted inside the editor.
				 *
				 * @event onDblClick
				 * @param {tinymce.Editor} sender Editor instance.
				 * @param {Event} evt W3C DOM Event instance.
				 * @example
				 * // Adds an observer to the onDblClick event using tinyMCE.init
				 * tinyMCE.init({
				 *    ...
				 *    setup : function(ed) {
				 *       ed.onDblClick.add(function(ed, e) {
 				 *          console.debug('Double click event: ' + e.target.nodeName);
				 *       });
				 *    }
				 * });
				 */
				'onDblClick',

				/**
				 * Fires when a keydown event is intercepted inside the editor.
				 *
				 * @event onKeyDown
				 * @param {tinymce.Editor} sender Editor instance.
				 * @param {Event} evt W3C DOM Event instance.
				 * @example
				 * // Adds an observer to the onKeyDown event using tinyMCE.init
				 * tinyMCE.init({
				 *    ...
				 *    setup : function(ed) {
				 *       ed.onKeyDown.add(function(ed, e) {
				 *           console.debug('Key down event: ' + e.keyCode);
				 *       });
				 *    }
				 * });
				 */
				'onKeyDown',

				/**
				 * Fires when a keydown event is intercepted inside the editor.
				 *
				 * @event onKeyUp
				 * @param {tinymce.Editor} sender Editor instance.
				 * @param {Event} evt W3C DOM Event instance.
				 * @example
				 * // Adds an observer to the onKeyUp event using tinyMCE.init
				 * tinyMCE.init({
				 *    ...
				 *    setup : function(ed) {
				 *       ed.onKeyUp.add(function(ed, e) {
				 *           console.debug('Key up event: ' + e.keyCode);
				 *       });
				 *    }
				 * });
				 */
				'onKeyUp',

				/**
				 * Fires when a keypress event is intercepted inside the editor.
				 *
				 * @event onKeyPress
				 * @param {tinymce.Editor} sender Editor instance.
				 * @param {Event} evt W3C DOM Event instance.
				 * @example
				 * // Adds an observer to the onKeyPress event using tinyMCE.init
				 * tinyMCE.init({
				 *    ...
				 *    setup : function(ed) {
				 *       ed.onKeyPress.add(function(ed, e) {
				 *           console.debug('Key press event: ' + e.keyCode);
				 *       });
				 *    }
				 * });
				 */
				'onKeyPress',

				/**
				 * Fires when a contextmenu event is intercepted inside the editor.
				 *
				 * @event onContextMenu
				 * @param {tinymce.Editor} sender Editor instance.
				 * @param {Event} evt W3C DOM Event instance.
				 * @example
				 * // Adds an observer to the onContextMenu event using tinyMCE.init
				 * tinyMCE.init({
				 *    ...
				 *    setup : function(ed) {
				 *       ed.onContextMenu.add(function(ed, e) {
				 *            console.debug('Context menu event:' + e.target);
				 *       });
				 *    }
				 * });
				 */
				'onContextMenu',

				/**
				 * Fires when a form submit event is intercepted.
				 *
				 * @event onSubmit
				 * @param {tinymce.Editor} sender Editor instance.
				 * @param {Event} evt W3C DOM Event instance.
				 * @example
				 * // Adds an observer to the onSubmit event using tinyMCE.init
				 * tinyMCE.init({
				 *    ...
				 *    setup : function(ed) {
				 *       ed.onSubmit.add(function(ed, e) {
				 *            console.debug('Form submit:' + e.target);
				 *       });
				 *    }
				 * });
				 */
				'onSubmit',

				/**
				 * Fires when a form reset event is intercepted.
				 *
				 * @event onReset
				 * @param {tinymce.Editor} sender Editor instance.
				 * @param {Event} evt W3C DOM Event instance.
				 * @example
				 * // Adds an observer to the onReset event using tinyMCE.init
				 * tinyMCE.init({
				 *    ...
				 *    setup : function(ed) {
				 *       ed.onReset.add(function(ed, e) {
				 *            console.debug('Form reset:' + e.target);
				 *       });
				 *    }
				 * });
				 */
				'onReset',

				/**
				 * Fires when a paste event is intercepted inside the editor.
				 *
				 * @event onPaste
				 * @param {tinymce.Editor} sender Editor instance.
				 * @param {Event} evt W3C DOM Event instance.
				 * @example
				 * // Adds an observer to the onPaste event using tinyMCE.init
				 * tinyMCE.init({
				 *    ...
				 *    setup : function(ed) {
				 *       ed.onPaste.add(function(ed, e) {
				 *            console.debug('Pasted plain text');
				 *       });
				 *    }
				 * });
				 */
				'onPaste',

				/**
				 * Fires when the Serializer does a preProcess on the contents.
				 *
				 * @event onPreProcess
				 * @param {tinymce.Editor} sender Editor instance.
				 * @param {Object} obj PreProcess object.
				 * @option {Node} node DOM node for the item being serialized.
				 * @option {String} format The specified output format normally "html".
				 * @option {Boolean} get Is true if the process is on a getContent operation.
				 * @option {Boolean} set Is true if the process is on a setContent operation.
				 * @option {Boolean} cleanup Is true if the process is on a cleanup operation.
				 * @example
				 * // Adds an observer to the onPreProcess event using tinyMCE.init
				 * tinyMCE.init({
				 *    ...
				 *    setup : function(ed) {
				 *       ed.onPreProcess.add(function(ed, o) {
				 *            // Add a class to each paragraph in the editor
				 *            ed.dom.addClass(ed.dom.select('p', o.node), 'myclass');
				 *       });
				 *    }
				 * });
				 */
				'onPreProcess',

				/**
				 * Fires when the Serializer does a postProcess on the contents.
				 *
				 * @event onPostProcess
				 * @param {tinymce.Editor} sender Editor instance.
				 * @param {Object} obj PreProcess object.
				 * @example
				 * // Adds an observer to the onPostProcess event using tinyMCE.init
				 * tinyMCE.init({
				 *    ...
				 *    setup : function(ed) {
				 *       ed.onPostProcess.add(function(ed, o) {
				 *            // Remove all paragraphs and replace with BR
				 *            o.content = o.content.replace(/<p[^>]+>|<p>/g, '');
				 *            o.content = o.content.replace(/<\/p>/g, '<br />');
				 *       });
				 *    }
				 * });
				 */
				'onPostProcess',

				/**
				 * Fires before new contents is added to the editor. Using for example setContent.
				 *
				 * @event onBeforeSetContent
				 * @param {tinymce.Editor} sender Editor instance.
				 * @example
				 * // Adds an observer to the onBeforeSetContent event using tinyMCE.init
				 * tinyMCE.init({
				 *    ...
				 *    setup : function(ed) {
				 *       ed.onBeforeSetContent.add(function(ed, o) {
				 *            // Replaces all a characters with b characters
				 *            o.content = o.content.replace(/a/g, 'b');
				 *       });
				 *    }
				 * });
				 */
				'onBeforeSetContent',

				/**
				 * Fires before contents is extracted from the editor using for example getContent.
				 *
				 * @event onBeforeGetContent
				 * @param {tinymce.Editor} sender Editor instance.
				 * @param {Event} evt W3C DOM Event instance.
				 * @example
				 * // Adds an observer to the onBeforeGetContent event using tinyMCE.init
				 * tinyMCE.init({
				 *    ...
				 *    setup : function(ed) {
				 *       ed.onBeforeGetContent.add(function(ed, o) {
				 *            console.debug('Before get content.');
				 *       });
				 *    }
				 * });
				 */
				'onBeforeGetContent',

				/**
				 * Fires after the contents has been added to the editor using for example onSetContent.
				 *
				 * @event onSetContent
				 * @param {tinymce.Editor} sender Editor instance.
				 * @example
				 * // Adds an observer to the onSetContent event using tinyMCE.init
				 * tinyMCE.init({
				 *    ...
				 *    setup : function(ed) {
				 *       ed.onSetContent.add(function(ed, o) {
				 *            // Replaces all a characters with b characters
				 *            o.content = o.content.replace(/a/g, 'b');
				 *       });
				 *    }
				 * });
				 */
				'onSetContent',

				/**
				 * Fires after the contents has been extracted from the editor using for example getContent.
				 *
				 * @event onGetContent
				 * @param {tinymce.Editor} sender Editor instance.
				 * @example
				 * // Adds an observer to the onGetContent event using tinyMCE.init
				 * tinyMCE.init({
				 *    ...
				 *    setup : function(ed) {
				 *       ed.onGetContent.add(function(ed, o) {
				 *           // Replace all a characters with b
				 *           o.content = o.content.replace(/a/g, 'b');
				 *       });
				 *    }
				 * });
				 */
				'onGetContent',

				/**
				 * Fires when the editor gets loaded with contents for example when the load method is executed.
				 *
				 * @event onLoadContent
				 * @param {tinymce.Editor} sender Editor instance.
				 * @example
				 * // Adds an observer to the onLoadContent event using tinyMCE.init
				 * tinyMCE.init({
				 *    ...
				 *    setup : function(ed) {
				 *       ed.onLoadContent.add(function(ed, o) {
				 *           // Output the element name
				 *           console.debug(o.element.nodeName);
				 *       });
				 *    }
				 * });
				 */
				'onLoadContent',

				/**
				 * Fires when the editor contents gets saved for example when the save method is executed.
				 *
				 * @event onSaveContent
				 * @param {tinymce.Editor} sender Editor instance.
				 * @example
				 * // Adds an observer to the onSaveContent event using tinyMCE.init
				 * tinyMCE.init({
				 *    ...
				 *    setup : function(ed) {
				 *       ed.onSaveContent.add(function(ed, o) {
				 *           // Output the element name
				 *           console.debug(o.element.nodeName);
				 *       });
				 *    }
				 * });
				 */
				'onSaveContent',

				/**
				 * Fires when the user changes node location using the mouse or keyboard.
				 *
				 * @event onNodeChange
				 * @param {tinymce.Editor} sender Editor instance.
				 * @example
				 * // Adds an observer to the onNodeChange event using tinyMCE.init
				 * tinyMCE.init({
				 *    ...
				 *    setup : function(ed) {
				 *       ed.onNodeChange.add(function(ed, cm, e) {
				 *           // Activates the link button when the caret is placed in a anchor element
				 *           if (e.nodeName == 'A')
				 *              cm.setActive('link', true);
				 *       });
				 *    }
				 * });
				 */
				'onNodeChange',

				/**
				 * Fires when a new undo level is added to the editor.
				 *
				 * @event onChange
				 * @param {tinymce.Editor} sender Editor instance.
				 * @example
				 * // Adds an observer to the onChange event using tinyMCE.init
				 * tinyMCE.init({
				 *    ...
				 *    setup : function(ed) {
				 * 	  ed.onChange.add(function(ed, l) {
				 * 		  console.debug('Editor contents was modified. Contents: ' + l.content);
				 * 	  });
				 *    }
				 * });
				 */
				'onChange',

				/**
				 * Fires before a command gets executed for example "Bold".
				 *
				 * @event onBeforeExecCommand
				 * @param {tinymce.Editor} sender Editor instance.
				 * @example
				 * // Adds an observer to the onBeforeExecCommand event using tinyMCE.init
				 * tinyMCE.init({
				 *    ...
				 *    setup : function(ed) {
				 *       ed.onBeforeExecCommand.add(function(ed, cmd, ui, val) {
				 *           console.debug('Command is to be executed: ' + cmd);
				 *       });
				 *    }
				 * });
				 */
				'onBeforeExecCommand',

				/**
				 * Fires after a command is executed for example "Bold".
				 *
				 * @event onExecCommand
				 * @param {tinymce.Editor} sender Editor instance.
				 * @example
				 * // Adds an observer to the onExecCommand event using tinyMCE.init
				 * tinyMCE.init({
				 *    ...
				 *    setup : function(ed) {
				 *       ed.onExecCommand.add(function(ed, cmd, ui, val) {
				 *           console.debug('Command was executed: ' + cmd);
				 *       });
				 *    }
				 * });
				 */
				'onExecCommand',

				/**
				 * Fires when the contents is undo:ed.
				 *
				 * @event onUndo
				 * @param {tinymce.Editor} sender Editor instance.
				 * @param {Object} level Undo level object.
				 * @ example
				 * // Adds an observer to the onUndo event using tinyMCE.init
				 * tinyMCE.init({
				 *    ...
				 *    setup : function(ed) {
				 *       ed.onUndo.add(function(ed, level) {
				 *           console.debug('Undo was performed: ' + level.content);
				 *       });
				 *    }
				 * });
				 */
				'onUndo',

				/**
				 * Fires when the contents is redo:ed.
				 *
				 * @event onRedo
				 * @param {tinymce.Editor} sender Editor instance.
				 * @param {Object} level Undo level object.
				 * @example
				 * // Adds an observer to the onRedo event using tinyMCE.init
				 * tinyMCE.init({
				 *    ...
				 *    setup : function(ed) {
				 *       ed.onRedo.add(function(ed, level) {
				 *           console.debug('Redo was performed: ' +level.content);
				 *       });
				 *    }
				 * });
				 */
				'onRedo',

				/**
				 * Fires when visual aids is enabled/disabled.
				 *
				 * @event onVisualAid
				 * @param {tinymce.Editor} sender Editor instance.
				 * @example
				 * // Adds an observer to the onVisualAid event using tinyMCE.init
				 * tinyMCE.init({
				 *    ...
				 *    setup : function(ed) {
				 *       ed.onVisualAid.add(function(ed, e, s) {
				 *           console.debug('onVisualAid event: ' + ed.id + ", State: " + s);
				 *       });
				 *    }
				 * });
				 */
				'onVisualAid',

				/**
				 * Fires when the progress throbber is shown above the editor.
				 *
				 * @event onSetProgressState
				 * @param {tinymce.Editor} sender Editor instance.
				 * @example
				 * // Adds an observer to the onSetProgressState event using tinyMCE.init
				 * tinyMCE.init({
				 *    ...
				 *    setup : function(ed) {
				 *       ed.onSetProgressState.add(function(ed, b) {
				 *            if (b)
				 *                 console.debug('SHOW!');
				 *            else
				 *                 console.debug('HIDE!');
				 *       });
				 *    }
				 * });
				 */
				'onSetProgressState'
			], function(e) {
				t[e] = new Dispatcher(t);
			});

			/**
			 * Name/value collection with editor settings.
			 *
			 * @property settings
			 * @type Object
			 * @example
			 * // Get the value of the theme setting
			 * tinyMCE.activeEditor.windowManager.alert("You are using the " + tinyMCE.activeEditor.settings.theme + " theme");
			 */
			t.settings = s = extend({
				id : id,
				language : 'en',
				docs_language : 'en',
				theme : 'simple',
				skin : 'default',
				delta_width : 0,
				delta_height : 0,
				popup_css : '',
				plugins : '',
				document_base_url : tinymce.documentBaseURL,
				add_form_submit_trigger : 1,
				submit_patch : 1,
				add_unload_trigger : 1,
				convert_urls : 1,
				relative_urls : 1,
				remove_script_host : 1,
				table_inline_editing : 0,
				object_resizing : 1,
				cleanup : 1,
				accessibility_focus : 1,
				custom_shortcuts : 1,
				custom_undo_redo_keyboard_shortcuts : 1,
				custom_undo_redo_restore_selection : 1,
				custom_undo_redo : 1,
				doctype : tinymce.isIE6 ? '<!DOCTYPE HTML PUBLIC "-//W3C//DTD HTML 4.01 Transitional//EN">' : '<!DOCTYPE>', // Use old doctype on IE 6 to avoid horizontal scroll
				visual_table_class : 'mceItemTable',
				visual : 1,
				font_size_style_values : 'xx-small,x-small,small,medium,large,x-large,xx-large',
				apply_source_formatting : 1,
				directionality : 'ltr',
				forced_root_block : 'p',
				hidden_input : 1,
				padd_empty_editor : 1,
				render_ui : 1,
				init_theme : 1,
				force_p_newlines : 1,
				indentation : '30px',
				keep_styles : 1,
				fix_table_elements : 1,
				inline_styles : 1,
				convert_fonts_to_spans : true,
				indent : 'simple',
				indent_before : 'p,h1,h2,h3,h4,h5,h6,blockquote,div,title,style,pre,script,td,ul,li,area,table,thead,tfoot,tbody,tr',
				indent_after : 'p,h1,h2,h3,h4,h5,h6,blockquote,div,title,style,pre,script,td,ul,li,area,table,thead,tfoot,tbody,tr',
				validate : true,
				entity_encoding : 'named',
				url_converter : t.convertURL,
				url_converter_scope : t,
				ie7_compat : true
			}, s);

			/**
			 * URI object to document configured for the TinyMCE instance.
			 *
			 * @property documentBaseURI
			 * @type tinymce.util.URI
			 * @example
			 * // Get relative URL from the location of document_base_url
			 * tinyMCE.activeEditor.documentBaseURI.toRelative('/somedir/somefile.htm');
			 * 
			 * // Get absolute URL from the location of document_base_url
			 * tinyMCE.activeEditor.documentBaseURI.toAbsolute('somefile.htm');
			 */
			t.documentBaseURI = new tinymce.util.URI(s.document_base_url || tinymce.documentBaseURL, {
				base_uri : tinyMCE.baseURI
			});

			/**
			 * URI object to current document that holds the TinyMCE editor instance.
			 *
			 * @property baseURI
			 * @type tinymce.util.URI
			 * @example
			 * // Get relative URL from the location of the API
			 * tinyMCE.activeEditor.baseURI.toRelative('/somedir/somefile.htm');
			 * 
			 * // Get absolute URL from the location of the API
			 * tinyMCE.activeEditor.baseURI.toAbsolute('somefile.htm');
			 */
			t.baseURI = tinymce.baseURI;

			/**
			 * Array with CSS files to load into the iframe.
			 *
			 * @property contentCSS
			 * @type Array
			 */			
			t.contentCSS = [];

			// Call setup
			t.execCallback('setup', t);
		},

		/**
		 * Renderes the editor/adds it to the page.
		 *
		 * @method render
		 */
		render : function(nst) {
			var t = this, s = t.settings, id = t.id, sl = tinymce.ScriptLoader;

			// Page is not loaded yet, wait for it
			if (!Event.domLoaded) {
				Event.add(document, 'init', function() {
					t.render();
				});
				return;
			}

			tinyMCE.settings = s;

			// Element not found, then skip initialization
			if (!t.getElement())
				return;

			// Is a iPad/iPhone, then skip initialization. We need to sniff here since the
			// browser says it has contentEditable support but there is no visible caret
			// We will remove this check ones Apple implements full contentEditable support
			if (tinymce.isIDevice)
				return;

			// Add hidden input for non input elements inside form elements
			if (!/TEXTAREA|INPUT/i.test(t.getElement().nodeName) && s.hidden_input && DOM.getParent(id, 'form'))
				DOM.insertAfter(DOM.create('input', {type : 'hidden', name : id}), id);

			/**
			 * Window manager reference, use this to open new windows and dialogs.
			 *
			 * @property windowManager
			 * @type tinymce.WindowManager
			 * @example
			 * // Shows an alert message
			 * tinyMCE.activeEditor.windowManager.alert('Hello world!');
			 * 
			 * // Opens a new dialog with the file.htm file and the size 320x240
			 * // It also adds a custom parameter this can be retrieved by using tinyMCEPopup.getWindowArg inside the dialog.
			 * tinyMCE.activeEditor.windowManager.open({
			 *    url : 'file.htm',
			 *    width : 320,
			 *    height : 240
			 * }, {
			 *    custom_param : 1
			 * });
			 */
			if (tinymce.WindowManager)
				t.windowManager = new tinymce.WindowManager(t);

			if (s.encoding == 'xml') {
				t.onGetContent.add(function(ed, o) {
					if (o.save)
						o.content = DOM.encode(o.content);
				});
			}

			if (s.add_form_submit_trigger) {
				t.onSubmit.addToTop(function() {
					if (t.initialized) {
						t.save();
						t.isNotDirty = 1;
					}
				});
			}

			if (s.add_unload_trigger) {
				t._beforeUnload = tinyMCE.onBeforeUnload.add(function() {
					if (t.initialized && !t.destroyed && !t.isHidden())
						t.save({format : 'raw', no_events : true});
				});
			}

			tinymce.addUnload(t.destroy, t);

			if (s.submit_patch) {
				t.onBeforeRenderUI.add(function() {
					var n = t.getElement().form;

					if (!n)
						return;

					// Already patched
					if (n._mceOldSubmit)
						return;

					// Check page uses id="submit" or name="submit" for it's submit button
					if (!n.submit.nodeType && !n.submit.length) {
						t.formElement = n;
						n._mceOldSubmit = n.submit;
						n.submit = function() {
							// Save all instances
							tinymce.triggerSave();
							t.isNotDirty = 1;

							return t.formElement._mceOldSubmit(t.formElement);
						};
					}

					n = null;
				});
			}

			// Load scripts
			function loadScripts() {
				if (s.language && s.language_load !== false)
					sl.add(tinymce.baseURL + '/langs/' + s.language + '.js');

				if (s.theme && s.theme.charAt(0) != '-' && !ThemeManager.urls[s.theme])
					ThemeManager.load(s.theme, 'themes/' + s.theme + '/editor_template' + tinymce.suffix + '.js');

				each(explode(s.plugins), function(p) {
					if (p && p.charAt(0) != '-' && !PluginManager.urls[p]) {
						// Skip safari plugin, since it is removed as of 3.3b1
						if (p == 'safari')
							return;

						PluginManager.load(p, 'plugins/' + p + '/editor_plugin' + tinymce.suffix + '.js');
					}
				});

				// Init when que is loaded
				sl.loadQueue(function() {
					if (!t.removed)
						t.init();
				});
			};

			loadScripts();
		},

		/**
		 * Initializes the editor this will be called automatically when
		 * all plugins/themes and language packs are loaded by the rendered method.
		 * This method will setup the iframe and create the theme and plugin instances.
		 *
		 * @method init
		 */
		init : function() {
			var n, t = this, s = t.settings, w, h, e = t.getElement(), o, ti, u, bi, bc, re, i;

			tinymce.add(t);

			s.aria_label = s.aria_label || DOM.getAttrib(e, 'aria-label', t.getLang('aria.rich_text_area'));

			/**
			 * Reference to the theme instance that was used to generate the UI. 
			 *
			 * @property theme
			 * @type tinymce.Theme
			 * @example
			 * // Executes a method on the theme directly
			 * tinyMCE.activeEditor.theme.someMethod();
			 */
			if (s.theme) {
				s.theme = s.theme.replace(/-/, '');
				o = ThemeManager.get(s.theme);
				t.theme = new o();

				if (t.theme.init && s.init_theme)
					t.theme.init(t, ThemeManager.urls[s.theme] || tinymce.documentBaseURL.replace(/\/$/, ''));
			}

			// Create all plugins
			each(explode(s.plugins.replace(/\-/g, '')), function(p) {
				var c = PluginManager.get(p), u = PluginManager.urls[p] || tinymce.documentBaseURL.replace(/\/$/, ''), po;

				if (c) {
					po = new c(t, u);

					t.plugins[p] = po;

					if (po.init)
						po.init(t, u);
				}
			});

			// Setup popup CSS path(s)
			if (s.popup_css !== false) {
				if (s.popup_css)
					s.popup_css = t.documentBaseURI.toAbsolute(s.popup_css);
				else
					s.popup_css = t.baseURI.toAbsolute("themes/" + s.theme + "/skins/" + s.skin + "/dialog.css");
			}

			if (s.popup_css_add)
				s.popup_css += ',' + t.documentBaseURI.toAbsolute(s.popup_css_add);

			/**
			 * Control manager instance for the editor. Will enables you to create new UI elements and change their states etc.
			 *
			 * @property controlManager
			 * @type tinymce.ControlManager
			 * @example
			 * // Disables the bold button
			 * tinyMCE.activeEditor.controlManager.setDisabled('bold', true);
			 */
			t.controlManager = new tinymce.ControlManager(t);

			if (s.custom_undo_redo) {
				t.onExecCommand.add(function(ed, cmd, ui, val, a) {
					if (cmd != 'Undo' && cmd != 'Redo' && cmd != 'mceRepaint' && (!a || !a.skip_undo))
						t.undoManager.add();
				});
			}

			t.onExecCommand.add(function(ed, c) {
				// Don't refresh the select lists until caret move
				if (!/^(FontName|FontSize)$/.test(c))
					t.nodeChanged();
			});

			// Remove ghost selections on images and tables in Gecko
			if (isGecko) {
				function repaint(a, o) {
					if (!o || !o.initial)
						t.execCommand('mceRepaint');
				};

				t.onUndo.add(repaint);
				t.onRedo.add(repaint);
				t.onSetContent.add(repaint);
			}

			// Enables users to override the control factory
			t.onBeforeRenderUI.dispatch(t, t.controlManager);

			// Measure box
			if (s.render_ui) {
				w = s.width || e.style.width || e.offsetWidth;
				h = s.height || e.style.height || e.offsetHeight;
				t.orgDisplay = e.style.display;
				re = /^[0-9\.]+(|px)$/i;

				if (re.test('' + w))
					w = Math.max(parseInt(w) + (o.deltaWidth || 0), 100);

				if (re.test('' + h))
					h = Math.max(parseInt(h) + (o.deltaHeight || 0), 100);

				// Render UI
				o = t.theme.renderUI({
					targetNode : e,
					width : w,
					height : h,
					deltaWidth : s.delta_width,
					deltaHeight : s.delta_height
				});

				t.editorContainer = o.editorContainer;
			}

			// #ifdef contentEditable

			// Content editable mode ends here
			if (s.content_editable) {
				e = n = o = null; // Fix IE leak
				return t.setupContentEditable();
			}

			// #endif

			// User specified a document.domain value
			if (document.domain && location.hostname != document.domain)
				tinymce.relaxedDomain = document.domain;

			// Resize editor
			DOM.setStyles(o.sizeContainer || o.editorContainer, {
				width : w,
				height : h
			});

			// Load specified content CSS last
			if (s.content_css) {
				tinymce.each(explode(s.content_css), function(u) {
					t.contentCSS.push(t.documentBaseURI.toAbsolute(u));
				});
			}

			h = (o.iframeHeight || h) + (typeof(h) == 'number' ? (o.deltaHeight || 0) : '');
			if (h < 100)
				h = 100;

			t.iframeHTML = s.doctype + '<html><head xmlns="http://www.w3.org/1999/xhtml">';

			// We only need to override paths if we have to
			// IE has a bug where it remove site absolute urls to relative ones if this is specified
			if (s.document_base_url != tinymce.documentBaseURL)
				t.iframeHTML += '<base href="' + t.documentBaseURI.getURI() + '" />';

			// IE8 doesn't support carets behind images setting ie7_compat would force IE8+ to run in IE7 compat mode.
			if (s.ie7_compat)
				t.iframeHTML += '<meta http-equiv="X-UA-Compatible" content="IE=7" />';
			else
				t.iframeHTML += '<meta http-equiv="X-UA-Compatible" content="IE=edge" />';

			t.iframeHTML += '<meta http-equiv="Content-Type" content="text/html; charset=UTF-8" />';

			// Firefox 2 doesn't load stylesheets correctly this way
			if (!isGecko || !/Firefox\/2/.test(navigator.userAgent)) {
				for (i = 0; i < t.contentCSS.length; i++)
					t.iframeHTML += '<link type="text/css" rel="stylesheet" href="' + t.contentCSS[i] + '" />';

				t.contentCSS = [];
			}

			bi = s.body_id || 'tinymce';
			if (bi.indexOf('=') != -1) {
				bi = t.getParam('body_id', '', 'hash');
				bi = bi[t.id] || bi;
			}

			bc = s.body_class || '';
			if (bc.indexOf('=') != -1) {
				bc = t.getParam('body_class', '', 'hash');
				bc = bc[t.id] || '';
			}

			t.iframeHTML += '</head><body id="' + bi + '" class="mceContentBody ' + bc + '"></body></html>';

			// Domain relaxing enabled, then set document domain
			if (tinymce.relaxedDomain && (isIE || (tinymce.isOpera && parseFloat(opera.version()) < 11))) {
				// We need to write the contents here in IE since multiple writes messes up refresh button and back button
				u = 'javascript:(function(){document.open();document.domain="' + document.domain + '";var ed = window.parent.tinyMCE.get("' + t.id + '");document.write(ed.iframeHTML);document.close();ed.setupIframe();})()';				
			}

			// Create iframe
			// TODO: ACC add the appropriate description on this.
			n = DOM.add(o.iframeContainer, 'iframe', { 
				id : t.id + "_ifr",
				src : u || 'javascript:""', // Workaround for HTTPS warning in IE6/7
				frameBorder : '0', 
				title : s.aria_label,
				style : {
					width : '100%',
					height : h
				}
			});

			t.contentAreaContainer = o.iframeContainer;
			DOM.get(o.editorContainer).style.display = t.orgDisplay;
			DOM.get(t.id).style.display = 'none';
			DOM.setAttrib(t.id, 'aria-hidden', true);

			if (!tinymce.relaxedDomain || !u)
				t.setupIframe();

			e = n = o = null; // Cleanup
		},

		/**
		 * This method get called by the init method ones the iframe is loaded.
		 * It will fill the iframe with contents, setups DOM and selection objects for the iframe.
		 * This method should not be called directly.
		 *
		 * @method setupIframe
		 */
		setupIframe : function() {
			var t = this, s = t.settings, e = DOM.get(t.id), d = t.getDoc(), h, b;

			// Setup iframe body
			if (!isIE || !tinymce.relaxedDomain) {
				d.open();
				d.write(t.iframeHTML);
				d.close();

				if (tinymce.relaxedDomain)
					d.domain = tinymce.relaxedDomain;
			}

			// Design mode needs to be added here Ctrl+A will fail otherwise
			if (!isIE) {
				try {
					if (!s.readonly)
						d.designMode = 'On';
				} catch (ex) {
					// Will fail on Gecko if the editor is placed in an hidden container element
					// The design mode will be set ones the editor is focused
				}
			}

			// IE needs to use contentEditable or it will display non secure items for HTTPS
			if (isIE) {
				// It will not steal focus if we hide it while setting contentEditable
				b = t.getBody();
				DOM.hide(b);

				if (!s.readonly)
					b.contentEditable = true;

				DOM.show(b);
			}

			/**
			 * Schema instance, enables you to validate elements and it's children.
			 *
			 * @property schema
			 * @type tinymce.html.Schema
			 */
			t.schema = new tinymce.html.Schema(s);

			/**
			 * DOM instance for the editor.
			 *
			 * @property dom
			 * @type tinymce.dom.DOMUtils
			 * @example
			 * // Adds a class to all paragraphs within the editor
			 * tinyMCE.activeEditor.dom.addClass(tinyMCE.activeEditor.dom.select('p'), 'someclass');
			 */
			t.dom = new tinymce.dom.DOMUtils(t.getDoc(), {
				keep_values : true,
				url_converter : t.convertURL,
				url_converter_scope : t,
				hex_colors : s.force_hex_style_colors,
				class_filter : s.class_filter,
				update_styles : 1,
				fix_ie_paragraphs : 1,
				schema : t.schema
			});

			/**
			 * HTML parser will be used when contents is inserted into the editor.
			 *
			 * @property parser
			 * @type tinymce.html.DomParser
			 */
			t.parser = new tinymce.html.DomParser(s, t.schema);

			// Force anchor names closed
			t.parser.addAttributeFilter('name', function(nodes, name) {
				var i = nodes.length, sibling, prevSibling, parent, node;

				while (i--) {
					node = nodes[i];
					if (node.name === 'a' && node.firstChild) {
						parent = node.parent;

						// Move children after current node
						sibling = node.lastChild;
						do {
							prevSibling = sibling.prev;
							parent.insert(sibling, node);
							sibling = prevSibling;
						} while (sibling);
					}
				}
			});

			// Convert src and href into data-mce-src, data-mce-href and data-mce-style
			t.parser.addAttributeFilter('src,href,style', function(nodes, name) {
				var i = nodes.length, node, dom = t.dom, value;

				while (i--) {
					node = nodes[i];
					value = node.attr(name);

					if (name === "style")
						node.attr('data-mce-style', dom.serializeStyle(dom.parseStyle(value), node.name));
					else
						node.attr('data-mce-' + name, t.convertURL(value, name, node.name));
				}
			});

			// Keep scripts from executing
			t.parser.addNodeFilter('script', function(nodes, name) {
				var i = nodes.length;

				while (i--)
					nodes[i].attr('type', 'mce-text/javascript');
			});

			t.parser.addNodeFilter('#cdata', function(nodes, name) {
				var i = nodes.length, node;

				while (i--) {
					node = nodes[i];
					node.type = 8;
					node.name = '#comment';
					node.value = '[CDATA[' + node.value + ']]';
				}
			});

			t.parser.addNodeFilter('p,h1,h2,h3,h4,h5,h6,div', function(nodes, name) {
				var i = nodes.length, node, nonEmptyElements = t.schema.getNonEmptyElements();

				while (i--) {
					node = nodes[i];

					if (node.isEmpty(nonEmptyElements))
						node.empty().append(new tinymce.html.Node('br', 1)).shortEnded = true;
				}
			});

			/**
			 * DOM serializer for the editor. Will be used when contents is extracted from the editor.
			 *
			 * @property serializer
			 * @type tinymce.dom.Serializer
			 * @example
			 * // Serializes the first paragraph in the editor into a string
			 * tinyMCE.activeEditor.serializer.serialize(tinyMCE.activeEditor.dom.select('p')[0]);
			 */
			t.serializer = new tinymce.dom.Serializer(s, t.dom, t.schema);

			/**
			 * Selection instance for the editor.
			 *
			 * @property selection
			 * @type tinymce.dom.Selection
			 * @example
			 * // Sets some contents to the current selection in the editor
			 * tinyMCE.activeEditor.selection.setContent('Some contents');
			 *
			 * // Gets the current selection
			 * alert(tinyMCE.activeEditor.selection.getContent());
			 *
			 * // Selects the first paragraph found
			 * tinyMCE.activeEditor.selection.select(tinyMCE.activeEditor.dom.select('p')[0]);
			 */
			t.selection = new tinymce.dom.Selection(t.dom, t.getWin(), t.serializer);

			/**
			 * Formatter instance.
			 *
			 * @property formatter
			 * @type tinymce.Formatter
			 */
			t.formatter = new tinymce.Formatter(this);

			// Register default formats
			t.formatter.register({
				alignleft : [
					{selector : 'p,h1,h2,h3,h4,h5,h6,td,th,div,ul,ol,li', styles : {textAlign : 'left'}},
					{selector : 'img,table', collapsed : false, styles : {'float' : 'left'}}
				],

				aligncenter : [
					{selector : 'p,h1,h2,h3,h4,h5,h6,td,th,div,ul,ol,li', styles : {textAlign : 'center'}},
					{selector : 'img', collapsed : false, styles : {display : 'block', marginLeft : 'auto', marginRight : 'auto'}},
					{selector : 'table', collapsed : false, styles : {marginLeft : 'auto', marginRight : 'auto'}}
				],

				alignright : [
					{selector : 'p,h1,h2,h3,h4,h5,h6,td,th,div,ul,ol,li', styles : {textAlign : 'right'}},
					{selector : 'img,table', collapsed : false, styles : {'float' : 'right'}}
				],

				alignfull : [
					{selector : 'p,h1,h2,h3,h4,h5,h6,td,th,div,ul,ol,li', styles : {textAlign : 'justify'}}
				],

				bold : [
					{inline : 'strong', remove : 'all'},
					{inline : 'span', styles : {fontWeight : 'bold'}},
					{inline : 'b', remove : 'all'}
				],

				italic : [
					{inline : 'em', remove : 'all'},
					{inline : 'span', styles : {fontStyle : 'italic'}},
					{inline : 'i', remove : 'all'}
				],

				underline : [
					{inline : 'span', styles : {textDecoration : 'underline'}, exact : true},
					{inline : 'u', remove : 'all'}
				],

				strikethrough : [
					{inline : 'span', styles : {textDecoration : 'line-through'}, exact : true},
					{inline : 'strike', remove : 'all'}
				],

				forecolor : {inline : 'span', styles : {color : '%value'}, wrap_links : false},
				hilitecolor : {inline : 'span', styles : {backgroundColor : '%value'}, wrap_links : false},
				fontname : {inline : 'span', styles : {fontFamily : '%value'}},
				fontsize : {inline : 'span', styles : {fontSize : '%value'}},
				fontsize_class : {inline : 'span', attributes : {'class' : '%value'}},
				blockquote : {block : 'blockquote', wrapper : 1, remove : 'all'},

				removeformat : [
					{selector : 'b,strong,em,i,font,u,strike', remove : 'all', split : true, expand : false, block_expand : true, deep : true},
					{selector : 'span', attributes : ['style', 'class'], remove : 'empty', split : true, expand : false, deep : true},
					{selector : '*', attributes : ['style', 'class'], split : false, expand : false, deep : true}
				]
			});

			// Register default block formats
			each('p h1 h2 h3 h4 h5 h6 div address pre div code dt dd samp'.split(/\s/), function(name) {
				t.formatter.register(name, {block : name, remove : 'all'});
			});

			// Register user defined formats
			t.formatter.register(t.settings.formats);

			/**
			 * Undo manager instance, responsible for handling undo levels. 
			 *
			 * @property undoManager
			 * @type tinymce.UndoManager
			 * @example
			 * // Undoes the last modification to the editor
			 * tinyMCE.activeEditor.undoManager.undo();
			 */
			t.undoManager = new tinymce.UndoManager(t);

			// Pass through
			t.undoManager.onAdd.add(function(um, l) {
				if (!l.initial)
					return t.onChange.dispatch(t, l, um);
			});

			t.undoManager.onUndo.add(function(um, l) {
				return t.onUndo.dispatch(t, l, um);
			});

			t.undoManager.onRedo.add(function(um, l) {
				return t.onRedo.dispatch(t, l, um);
			});

			t.forceBlocks = new tinymce.ForceBlocks(t, {
				forced_root_block : s.forced_root_block
			});

			t.editorCommands = new tinymce.EditorCommands(t);

			// Pass through
			t.serializer.onPreProcess.add(function(se, o) {
				return t.onPreProcess.dispatch(t, o, se);
			});

			t.serializer.onPostProcess.add(function(se, o) {
				return t.onPostProcess.dispatch(t, o, se);
			});

			t.onPreInit.dispatch(t);

			if (!s.gecko_spellcheck)
				t.getBody().spellcheck = 0;

			if (!s.readonly)
				t._addEvents();

			t.controlManager.onPostRender.dispatch(t, t.controlManager);
			t.onPostRender.dispatch(t);

			if (s.directionality)
				t.getBody().dir = s.directionality;

			if (s.nowrap)
				t.getBody().style.whiteSpace = "nowrap";

			if (s.handle_node_change_callback) {
				t.onNodeChange.add(function(ed, cm, n) {
					t.execCallback('handle_node_change_callback', t.id, n, -1, -1, true, t.selection.isCollapsed());
				});
			}

			if (s.save_callback) {
				t.onSaveContent.add(function(ed, o) {
					var h = t.execCallback('save_callback', t.id, o.content, t.getBody());

					if (h)
						o.content = h;
				});
			}

			if (s.onchange_callback) {
				t.onChange.add(function(ed, l) {
					t.execCallback('onchange_callback', t, l);
				});
			}

			if (s.protect) {
				t.onBeforeSetContent.add(function(ed, o) {
					if (s.protect) {
						each(s.protect, function(pattern) {
							o.content = o.content.replace(pattern, function(str) {
								return '<!--mce:protected ' + escape(str) + '-->';
							});
						});
					}
				});
			}

			if (s.convert_newlines_to_brs) {
				t.onBeforeSetContent.add(function(ed, o) {
					if (o.initial)
						o.content = o.content.replace(/\r?\n/g, '<br />');
				});
			}

			if (s.preformatted) {
				t.onPostProcess.add(function(ed, o) {
					o.content = o.content.replace(/^\s*<pre.*?>/, '');
					o.content = o.content.replace(/<\/pre>\s*$/, '');

					if (o.set)
						o.content = '<pre class="mceItemHidden">' + o.content + '</pre>';
				});
			}

			if (s.verify_css_classes) {
				t.serializer.attribValueFilter = function(n, v) {
					var s, cl;

					if (n == 'class') {
						// Build regexp for classes
						if (!t.classesRE) {
							cl = t.dom.getClasses();

							if (cl.length > 0) {
								s = '';

								each (cl, function(o) {
									s += (s ? '|' : '') + o['class'];
								});

								t.classesRE = new RegExp('(' + s + ')', 'gi');
							}
						}

						return !t.classesRE || /(\bmceItem\w+\b|\bmceTemp\w+\b)/g.test(v) || t.classesRE.test(v) ? v : '';
					}

					return v;
				};
			}

			if (s.cleanup_callback) {
				t.onBeforeSetContent.add(function(ed, o) {
					o.content = t.execCallback('cleanup_callback', 'insert_to_editor', o.content, o);
				});

				t.onPreProcess.add(function(ed, o) {
					if (o.set)
						t.execCallback('cleanup_callback', 'insert_to_editor_dom', o.node, o);

					if (o.get)
						t.execCallback('cleanup_callback', 'get_from_editor_dom', o.node, o);
				});

				t.onPostProcess.add(function(ed, o) {
					if (o.set)
						o.content = t.execCallback('cleanup_callback', 'insert_to_editor', o.content, o);

					if (o.get)						
						o.content = t.execCallback('cleanup_callback', 'get_from_editor', o.content, o);
				});
			}

			if (s.save_callback) {
				t.onGetContent.add(function(ed, o) {
					if (o.save)
						o.content = t.execCallback('save_callback', t.id, o.content, t.getBody());
				});
			}

			if (s.handle_event_callback) {
				t.onEvent.add(function(ed, e, o) {
					if (t.execCallback('handle_event_callback', e, ed, o) === false)
						Event.cancel(e);
				});
			}

			// Add visual aids when new contents is added
			t.onSetContent.add(function() {
				t.addVisual(t.getBody());
			});

			// Remove empty contents
			if (s.padd_empty_editor) {
				t.onPostProcess.add(function(ed, o) {
					o.content = o.content.replace(/^(<p[^>]*>(&nbsp;|&#160;|\s|\u00a0|)<\/p>[\r\n]*|<br \/>[\r\n]*)$/, '');
				});
			}

			if (isGecko) {
				// Fix gecko link bug, when a link is placed at the end of block elements there is
				// no way to move the caret behind the link. This fix adds a bogus br element after the link
				function fixLinks(ed, o) {
					each(ed.dom.select('a'), function(n) {
						var pn = n.parentNode;

						if (ed.dom.isBlock(pn) && pn.lastChild === n)
							ed.dom.add(pn, 'br', {'data-mce-bogus' : 1});
					});
				};

				t.onExecCommand.add(function(ed, cmd) {
					if (cmd === 'CreateLink')
						fixLinks(ed);
				});

				t.onSetContent.add(t.selection.onSetContent.add(fixLinks));

				if (!s.readonly) {
					try {
						// Design mode must be set here once again to fix a bug where
						// Ctrl+A/Delete/Backspace didn't work if the editor was added using mceAddControl then removed then added again
						d.designMode = 'Off';
						d.designMode = 'On';
					} catch (ex) {
						// Will fail on Gecko if the editor is placed in an hidden container element
						// The design mode will be set ones the editor is focused
					}
				}
			}

			// A small timeout was needed since firefox will remove. Bug: #1838304
			setTimeout(function () {
				if (t.removed)
					return;

				t.load({initial : true, format : 'html'});
				t.startContent = t.getContent({format : 'raw'});
				t.undoManager.add();
				t.initialized = true;

				t.onInit.dispatch(t);
				t.execCallback('setupcontent_callback', t.id, t.getBody(), t.getDoc());
				t.execCallback('init_instance_callback', t);
				t.focus(true);
				t.nodeChanged({initial : 1});

				// Load specified content CSS last
				each(t.contentCSS, function(u) {
					t.dom.loadCSS(u);
				});

				// Handle auto focus
				if (s.auto_focus) {
					setTimeout(function () {
						var ed = tinymce.get(s.auto_focus);

						ed.selection.select(ed.getBody(), 1);
						ed.selection.collapse(1);
						ed.getWin().focus();
					}, 100);
				}
			}, 1);
	
			e = null;
		},

		// #ifdef contentEditable

		/**
		 * Sets up the contentEditable mode.
		 *
		 * @method setupContentEditable
		 */
		setupContentEditable : function() {
			var t = this, s = t.settings, e = t.getElement();

			t.contentDocument = s.content_document || document;
			t.contentWindow = s.content_window || window;
			t.bodyElement = e;

			// Prevent leak in IE
			s.content_document = s.content_window = null;

			DOM.hide(e);
			e.contentEditable = t.getParam('content_editable_state', true);
			DOM.show(e);

			if (!s.gecko_spellcheck)
				t.getDoc().body.spellcheck = 0;

			// Setup objects
			t.dom = new tinymce.dom.DOMUtils(t.getDoc(), {
				keep_values : true,
				url_converter : t.convertURL,
				url_converter_scope : t,
				hex_colors : s.force_hex_style_colors,
				class_filter : s.class_filter,
				root_element : t.id,
				fix_ie_paragraphs : 1,
				update_styles : 1
			});

			t.serializer = new tinymce.dom.Serializer(s, t.dom, schema);

			t.selection = new tinymce.dom.Selection(t.dom, t.getWin(), t.serializer);
			t.forceBlocks = new tinymce.ForceBlocks(t, {
				forced_root_block : s.forced_root_block
			});

			t.editorCommands = new tinymce.EditorCommands(t);

			// Pass through
			t.serializer.onPreProcess.add(function(se, o) {
				return t.onPreProcess.dispatch(t, o, se);
			});

			t.serializer.onPostProcess.add(function(se, o) {
				return t.onPostProcess.dispatch(t, o, se);
			});

			t.onPreInit.dispatch(t);
			t._addEvents();

			t.controlManager.onPostRender.dispatch(t, t.controlManager);
			t.onPostRender.dispatch(t);

			t.onSetContent.add(function() {
				t.addVisual(t.getBody());
			});

			//t.load({initial : true, format : (s.cleanup_on_startup ? 'html' : 'raw')});
			t.startContent = t.getContent({format : 'raw'});
			t.undoManager.add({initial : true});
			t.initialized = true;

			t.onInit.dispatch(t);
			t.focus(true);
			t.nodeChanged({initial : 1});

			// Load specified content CSS last
			if (s.content_css) {
				each(explode(s.content_css), function(u) {
					t.dom.loadCSS(t.documentBaseURI.toAbsolute(u));
				});
			}

			if (isIE) {
				// Store away selection
				t.dom.bind(t.getElement(), 'beforedeactivate', function() {
					t.lastSelectionBookmark = t.selection.getBookmark(1);
				});

				t.onBeforeExecCommand.add(function(ed, cmd, ui, val, o) {
					if (!DOM.getParent(ed.selection.getStart(), function(n) {return n == ed.getBody();}))
						o.terminate = 1;

					if (!DOM.getParent(ed.selection.getEnd(), function(n) {return n == ed.getBody();}))
						o.terminate = 1;
				});
			}

			e = null; // Cleanup
		},

		// #endif

		/**
		 * Focuses/activates the editor. This will set this editor as the activeEditor in the tinymce collection
		 * it will also place DOM focus inside the editor.
		 *
		 * @method focus
		 * @param {Boolean} sf Skip DOM focus. Just set is as the active editor.
		 */
		focus : function(sf) {
			var oed, t = this, ce = t.settings.content_editable, ieRng, controlElm, doc = t.getDoc();

			if (!sf) {
				// Get selected control element
				ieRng = t.selection.getRng();
				if (ieRng.item) {
					controlElm = ieRng.item(0);
				}

				// Is not content editable
				if (!ce)
					t.getWin().focus();

				// Restore selected control element
				// This is needed when for example an image is selected within a
				// layer a call to focus will then remove the control selection
				if (controlElm && controlElm.ownerDocument == doc) {
					ieRng = doc.body.createControlRange();
					ieRng.addElement(controlElm);
					ieRng.select();
				}

				// #ifdef contentEditable

				// Content editable mode ends here
				if (ce) {
					if (tinymce.isWebKit)
						t.getWin().focus();
					else {
						if (tinymce.isIE)
							t.getElement().setActive();
						else
							t.getElement().focus();
					}
				}

				// #endif
			}

			if (tinymce.activeEditor != t) {
				if ((oed = tinymce.activeEditor) != null)
					oed.onDeactivate.dispatch(oed, t);

				t.onActivate.dispatch(t, oed);
			}

			tinymce._setActive(t);
		},

		/**
		 * Executes a legacy callback. This method is useful to call old 2.x option callbacks.
		 * There new event model is a better way to add callback so this method might be removed in the future.
		 *
		 * @method execCallback
		 * @param {String} n Name of the callback to execute.
		 * @return {Object} Return value passed from callback function.
		 */
		execCallback : function(n) {
			var t = this, f = t.settings[n], s;

			if (!f)
				return;

			// Look through lookup
			if (t.callbackLookup && (s = t.callbackLookup[n])) {
				f = s.func;
				s = s.scope;
			}

			if (is(f, 'string')) {
				s = f.replace(/\.\w+$/, '');
				s = s ? tinymce.resolve(s) : 0;
				f = tinymce.resolve(f);
				t.callbackLookup = t.callbackLookup || {};
				t.callbackLookup[n] = {func : f, scope : s};
			}

			return f.apply(s || t, Array.prototype.slice.call(arguments, 1));
		},

		/**
		 * Translates the specified string by replacing variables with language pack items it will also check if there is
		 * a key mathcin the input.
		 *
		 * @method translate
		 * @param {String} s String to translate by the language pack data.
		 * @return {String} Translated string.
		 */
		translate : function(s) {
			var c = this.settings.language || 'en', i18n = tinymce.i18n;

			if (!s)
				return '';

			return i18n[c + '.' + s] || s.replace(/{\#([^}]+)\}/g, function(a, b) {
				return i18n[c + '.' + b] || '{#' + b + '}';
			});
		},

		/**
		 * Returns a language pack item by name/key.
		 *
		 * @method getLang
		 * @param {String} n Name/key to get from the language pack.
		 * @param {String} dv Optional default value to retrive.
		 */
		getLang : function(n, dv) {
			return tinymce.i18n[(this.settings.language || 'en') + '.' + n] || (is(dv) ? dv : '{#' + n + '}');
		},

		/**
		 * Returns a configuration parameter by name.
		 *
		 * @method getParam
		 * @param {String} n Configruation parameter to retrive.
		 * @param {String} dv Optional default value to return.
		 * @param {String} ty Optional type parameter.
		 * @return {String} Configuration parameter value or default value.
		 * @example
		 * // Returns a specific config value from the currently active editor
		 * var someval = tinyMCE.activeEditor.getParam('myvalue');
		 * 
		 * // Returns a specific config value from a specific editor instance by id
		 * var someval2 = tinyMCE.get('my_editor').getParam('myvalue');
		 */
		getParam : function(n, dv, ty) {
			var tr = tinymce.trim, v = is(this.settings[n]) ? this.settings[n] : dv, o;

			if (ty === 'hash') {
				o = {};

				if (is(v, 'string')) {
					each(v.indexOf('=') > 0 ? v.split(/[;,](?![^=;,]*(?:[;,]|$))/) : v.split(','), function(v) {
						v = v.split('=');

						if (v.length > 1)
							o[tr(v[0])] = tr(v[1]);
						else
							o[tr(v[0])] = tr(v);
					});
				} else
					o = v;

				return o;
			}

			return v;
		},

		/**
		 * Distpaches out a onNodeChange event to all observers. This method should be called when you
		 * need to update the UI states or element path etc.
		 *
		 * @method nodeChanged
		 * @param {Object} o Optional object to pass along for the node changed event.
		 */
		nodeChanged : function(o) {
			var t = this, s = t.selection, n = (isIE ? s.getNode() : s.getStart()) || t.getBody();

			// Fix for bug #1896577 it seems that this can not be fired while the editor is loading
			if (t.initialized) {
				o = o || {};
				n = isIE && n.ownerDocument != t.getDoc() ? t.getBody() : n; // Fix for IE initial state

				// Get parents and add them to object
				o.parents = [];
				t.dom.getParent(n, function(node) {
					if (node.nodeName == 'BODY')
						return true;

					o.parents.push(node);
				});

				t.onNodeChange.dispatch(
					t,
					o ? o.controlManager || t.controlManager : t.controlManager,
					n,
					s.isCollapsed(),
					o
				);
			}
		},

		/**
		 * Adds a button that later gets created by the ControlManager. This is a shorter and easier method
		 * of adding buttons without the need to deal with the ControlManager directly. But it's also less
		 * powerfull if you need more control use the ControlManagers factory methods instead.
		 *
		 * @method addButton
		 * @param {String} n Button name to add.
		 * @param {Object} s Settings object with title, cmd etc.
		 * @example
		 * // Adds a custom button to the editor and when a user clicks the button it will open
		 * // an alert box with the selected contents as plain text.
		 * tinyMCE.init({
		 *    ...
		 * 
		 *    theme_advanced_buttons1 : 'example,..'
		 * 
		 *    setup : function(ed) {
		 *       // Register example button
		 *       ed.addButton('example', {
		 *          title : 'example.desc',
		 *          image : '../jscripts/tiny_mce/plugins/example/img/example.gif',
		 *          onclick : function() {
		 *             ed.windowManager.alert('Hello world!! Selection: ' + ed.selection.getContent({format : 'text'}));
		 *          }
		 *       });
		 *    }
		 * });
		 */
		addButton : function(n, s) {
			var t = this;

			t.buttons = t.buttons || {};
			t.buttons[n] = s;
		},

		/**
		 * Adds a custom command to the editor, you can also override existing commands with this method.
		 * The command that you add can be executed with execCommand.
		 *
		 * @method addCommand
		 * @param {String} name Command name to add/override.
		 * @param {addCommandCallback} callback Function to execute when the command occurs.
		 * @param {Object} scope Optional scope to execute the function in.
		 * @example
		 * // Adds a custom command that later can be executed using execCommand
		 * tinyMCE.init({
		 *    ...
		 * 
		 *    setup : function(ed) {
		 *       // Register example command
		 *       ed.addCommand('mycommand', function(ui, v) {
		 *          ed.windowManager.alert('Hello world!! Selection: ' + ed.selection.getContent({format : 'text'}));
		 *       });
		 *    }
		 * });
		 */
		addCommand : function(name, callback, scope) {
			/**
			 * Callback function that gets called when a command is executed.
			 *
			 * @callback addCommandCallback
			 * @param {Boolean} ui Display UI state true/false.
			 * @param {Object} value Optional value for command.
			 * @return {Boolean} True/false state if the command was handled or not.
			 */
			this.execCommands[name] = {func : callback, scope : scope || this};
		},

		/**
		 * Adds a custom query state command to the editor, you can also override existing commands with this method.
		 * The command that you add can be executed with queryCommandState function.
		 *
		 * @method addQueryStateHandler
		 * @param {String} name Command name to add/override.
		 * @param {addQueryStateHandlerCallback} callback Function to execute when the command state retrival occurs.
		 * @param {Object} scope Optional scope to execute the function in.
		 */
		addQueryStateHandler : function(name, callback, scope) {
			/**
			 * Callback function that gets called when a queryCommandState is executed.
			 *
			 * @callback addQueryStateHandlerCallback
			 * @return {Boolean} True/false state if the command is enabled or not like is it bold.
			 */
			this.queryStateCommands[name] = {func : callback, scope : scope || this};
		},

		/**
		 * Adds a custom query value command to the editor, you can also override existing commands with this method.
		 * The command that you add can be executed with queryCommandValue function.
		 *
		 * @method addQueryValueHandler
		 * @param {String} name Command name to add/override.
		 * @param {addQueryValueHandlerCallback} callback Function to execute when the command value retrival occurs.
		 * @param {Object} scope Optional scope to execute the function in.
		 */
		addQueryValueHandler : function(name, callback, scope) {
			/**
			 * Callback function that gets called when a queryCommandValue is executed.
			 *
			 * @callback addQueryValueHandlerCallback
			 * @return {Object} Value of the command or undefined.
			 */
			this.queryValueCommands[name] = {func : callback, scope : scope || this};
		},

		/**
		 * Adds a keyboard shortcut for some command or function.
		 *
		 * @method addShortcut
		 * @param {String} pa Shortcut pattern. Like for example: ctrl+alt+o.
		 * @param {String} desc Text description for the command.
		 * @param {String/Function} cmd_func Command name string or function to execute when the key is pressed.
		 * @param {Object} sc Optional scope to execute the function in.
		 * @return {Boolean} true/false state if the shortcut was added or not.
		 */
		addShortcut : function(pa, desc, cmd_func, sc) {
			var t = this, c;

			if (!t.settings.custom_shortcuts)
				return false;

			t.shortcuts = t.shortcuts || {};

			if (is(cmd_func, 'string')) {
				c = cmd_func;

				cmd_func = function() {
					t.execCommand(c, false, null);
				};
			}

			if (is(cmd_func, 'object')) {
				c = cmd_func;

				cmd_func = function() {
					t.execCommand(c[0], c[1], c[2]);
				};
			}

			each(explode(pa), function(pa) {
				var o = {
					func : cmd_func,
					scope : sc || this,
					desc : desc,
					alt : false,
					ctrl : false,
					shift : false
				};

				each(explode(pa, '+'), function(v) {
					switch (v) {
						case 'alt':
						case 'ctrl':
						case 'shift':
							o[v] = true;
							break;

						default:
							o.charCode = v.charCodeAt(0);
							o.keyCode = v.toUpperCase().charCodeAt(0);
					}
				});

				t.shortcuts[(o.ctrl ? 'ctrl' : '') + ',' + (o.alt ? 'alt' : '') + ',' + (o.shift ? 'shift' : '') + ',' + o.keyCode] = o;
			});

			return true;
		},

		/**
		 * Executes a command on the current instance. These commands can be TinyMCE internal commands prefixed with "mce" or
		 * they can be build in browser commands such as "Bold". A compleate list of browser commands is available on MSDN or Mozilla.org.
		 * This function will dispatch the execCommand function on each plugin, theme or the execcommand_callback option if none of these
		 * return true it will handle the command as a internal browser command.
		 *
		 * @method execCommand
		 * @param {String} cmd Command name to execute, for example mceLink or Bold.
		 * @param {Boolean} ui True/false state if a UI (dialog) should be presented or not.
		 * @param {mixed} val Optional command value, this can be anything.
		 * @param {Object} a Optional arguments object.
		 * @return {Boolean} True/false if the command was executed or not.
		 */
		execCommand : function(cmd, ui, val, a) {
			var t = this, s = 0, o, st;

			if (!/^(mceAddUndoLevel|mceEndUndoLevel|mceBeginUndoLevel|mceRepaint|SelectAll)$/.test(cmd) && (!a || !a.skip_focus))
				t.focus();

			o = {};
			t.onBeforeExecCommand.dispatch(t, cmd, ui, val, o);
			if (o.terminate)
				return false;

			// Command callback
			if (t.execCallback('execcommand_callback', t.id, t.selection.getNode(), cmd, ui, val)) {
				t.onExecCommand.dispatch(t, cmd, ui, val, a);
				return true;
			}

			// Registred commands
			if (o = t.execCommands[cmd]) {
				st = o.func.call(o.scope, ui, val);

				// Fall through on true
				if (st !== true) {
					t.onExecCommand.dispatch(t, cmd, ui, val, a);
					return st;
				}
			}

			// Plugin commands
			each(t.plugins, function(p) {
				if (p.execCommand && p.execCommand(cmd, ui, val)) {
					t.onExecCommand.dispatch(t, cmd, ui, val, a);
					s = 1;
					return false;
				}
			});

			if (s)
				return true;

			// Theme commands
			if (t.theme && t.theme.execCommand && t.theme.execCommand(cmd, ui, val)) {
				t.onExecCommand.dispatch(t, cmd, ui, val, a);
				return true;
			}

			// Editor commands
			if (t.editorCommands.execCommand(cmd, ui, val)) {
				t.onExecCommand.dispatch(t, cmd, ui, val, a);
				return true;
			}

			// Browser commands
			t.getDoc().execCommand(cmd, ui, val);
			t.onExecCommand.dispatch(t, cmd, ui, val, a);
		},

		/**
		 * Returns a command specific state, for example if bold is enabled or not.
		 *
		 * @method queryCommandState
		 * @param {string} cmd Command to query state from.
		 * @return {Boolean} Command specific state, for example if bold is enabled or not.
		 */
		queryCommandState : function(cmd) {
			var t = this, o, s;

			// Is hidden then return undefined
			if (t._isHidden())
				return;

			// Registred commands
			if (o = t.queryStateCommands[cmd]) {
				s = o.func.call(o.scope);

				// Fall though on true
				if (s !== true)
					return s;
			}

			// Registred commands
			o = t.editorCommands.queryCommandState(cmd);
			if (o !== -1)
				return o;

			// Browser commands
			try {
				return this.getDoc().queryCommandState(cmd);
			} catch (ex) {
				// Fails sometimes see bug: 1896577
			}
		},

		/**
		 * Returns a command specific value, for example the current font size.
		 *
		 * @method queryCommandValue
		 * @param {string} c Command to query value from.
		 * @return {Object} Command specific value, for example the current font size.
		 */
		queryCommandValue : function(c) {
			var t = this, o, s;

			// Is hidden then return undefined
			if (t._isHidden())
				return;

			// Registred commands
			if (o = t.queryValueCommands[c]) {
				s = o.func.call(o.scope);

				// Fall though on true
				if (s !== true)
					return s;
			}

			// Registred commands
			o = t.editorCommands.queryCommandValue(c);
			if (is(o))
				return o;

			// Browser commands
			try {
				return this.getDoc().queryCommandValue(c);
			} catch (ex) {
				// Fails sometimes see bug: 1896577
			}
		},

		/**
		 * Shows the editor and hides any textarea/div that the editor is supposed to replace.
		 *
		 * @method show
		 */
		show : function() {
			var t = this;

			DOM.show(t.getContainer());
			DOM.hide(t.id);
			t.load();
		},

		/**
		 * Hides the editor and shows any textarea/div that the editor is supposed to replace.
		 *
		 * @method hide
		 */
		hide : function() {
			var t = this, d = t.getDoc();

			// Fixed bug where IE has a blinking cursor left from the editor
			if (isIE && d)
				d.execCommand('SelectAll');

			// We must save before we hide so Safari doesn't crash
			t.save();
			DOM.hide(t.getContainer());
			DOM.setStyle(t.id, 'display', t.orgDisplay);
		},

		/**
		 * Returns true/false if the editor is hidden or not.
		 *
		 * @method isHidden
		 * @return {Boolean} True/false if the editor is hidden or not.
		 */
		isHidden : function() {
			return !DOM.isHidden(this.id);
		},

		/**
		 * Sets the progress state, this will display a throbber/progess for the editor.
		 * This is ideal for asycronous operations like an AJAX save call.
		 *
		 * @method setProgressState
		 * @param {Boolean} b Boolean state if the progress should be shown or hidden.
		 * @param {Number} ti Optional time to wait before the progress gets shown.
		 * @param {Object} o Optional object to pass to the progress observers.
		 * @return {Boolean} Same as the input state.
		 * @example
		 * // Show progress for the active editor
		 * tinyMCE.activeEditor.setProgressState(true);
		 * 
		 * // Hide progress for the active editor
		 * tinyMCE.activeEditor.setProgressState(false);
		 * 
		 * // Show progress after 3 seconds
		 * tinyMCE.activeEditor.setProgressState(true, 3000);
		 */
		setProgressState : function(b, ti, o) {
			this.onSetProgressState.dispatch(this, b, ti, o);

			return b;
		},

		/**
		 * Loads contents from the textarea or div element that got converted into an editor instance.
		 * This method will move the contents from that textarea or div into the editor by using setContent
		 * so all events etc that method has will get dispatched as well.
		 *
		 * @method load
		 * @param {Object} o Optional content object, this gets passed around through the whole load process.
		 * @return {String} HTML string that got set into the editor.
		 */
		load : function(o) {
			var t = this, e = t.getElement(), h;

			if (e) {
				o = o || {};
				o.load = true;

				// Double encode existing entities in the value
				h = t.setContent(is(e.value) ? e.value : e.innerHTML, o);
				o.element = e;

				if (!o.no_events)
					t.onLoadContent.dispatch(t, o);

				o.element = e = null;

				return h;
			}
		},

		/**
		 * Saves the contents from a editor out to the textarea or div element that got converted into an editor instance.
		 * This method will move the HTML contents from the editor into that textarea or div by getContent
		 * so all events etc that method has will get dispatched as well.
		 *
		 * @method save
		 * @param {Object} o Optional content object, this gets passed around through the whole save process.
		 * @return {String} HTML string that got set into the textarea/div.
		 */
		save : function(o) {
			var t = this, e = t.getElement(), h, f;

			if (!e || !t.initialized)
				return;

			o = o || {};
			o.save = true;

			// Add undo level will trigger onchange event
			if (!o.no_events) {
				t.undoManager.typing = false;
				t.undoManager.add();
			}

			o.element = e;
			h = o.content = t.getContent(o);

			if (!o.no_events)
				t.onSaveContent.dispatch(t, o);

			h = o.content;

			if (!/TEXTAREA|INPUT/i.test(e.nodeName)) {
				e.innerHTML = h;

				// Update hidden form element
				if (f = DOM.getParent(t.id, 'form')) {
					each(f.elements, function(e) {
						if (e.name == t.id) {
							e.value = h;
							return false;
						}
					});
				}
			} else
				e.value = h;

			o.element = e = null;

			return h;
		},

		/**
		 * Sets the specified content to the editor instance, this will cleanup the content before it gets set using
		 * the different cleanup rules options.
		 *
		 * @method setContent
		 * @param {String} content Content to set to editor, normally HTML contents but can be other formats as well.
		 * @param {Object} args Optional content object, this gets passed around through the whole set process.
		 * @return {String} HTML string that got set into the editor.
		 * @example
		 * // Sets the HTML contents of the activeEditor editor
		 * tinyMCE.activeEditor.setContent('<span>some</span> html');
		 * 
		 * // Sets the raw contents of the activeEditor editor
		 * tinyMCE.activeEditor.setContent('<span>some</span> html', {format : 'raw'});
		 * 
		 * // Sets the content of a specific editor (my_editor in this example)
		 * tinyMCE.get('my_editor').setContent(data);
		 * 
		 * // Sets the bbcode contents of the activeEditor editor if the bbcode plugin was added
		 * tinyMCE.activeEditor.setContent('[b]some[/b] html', {format : 'bbcode'});
		 */
		setContent : function(content, args) {
			var self = this, rootNode, body = self.getBody();

			// Setup args object
			args = args || {};
			args.format = args.format || 'html';
			args.set = true;
			args.content = content;

			// Do preprocessing
			if (!args.no_events)
				self.onBeforeSetContent.dispatch(self, args);

			// Padd empty content in Gecko and Safari. Commands will otherwise fail on the content
			// It will also be impossible to place the caret in the editor unless there is a BR element present
			if (!tinymce.isIE && (content.length === 0 || /^\s+$/.test(content))) {
				body.innerHTML = '<br data-mce-bogus="1" />';
				return;
			}

			// Parse and serialize the html
			if (args.format !== 'raw') {
				args.content = new tinymce.html.Serializer({}, self.schema).serialize(
					self.parser.parse(args.content)
				);
			}

			// Set the new cleaned contents to the editor
			body.innerHTML = tinymce.trim(args.content);

			// Do post processing
			if (!args.no_events)
				self.onSetContent.dispatch(self, args);

			return args.content;
		},

		/**
		 * Gets the content from the editor instance, this will cleanup the content before it gets returned using
		 * the different cleanup rules options.
		 *
		 * @method getContent
		 * @param {Object} args Optional content object, this gets passed around through the whole get process.
		 * @return {String} Cleaned content string, normally HTML contents.
		 * @example
		 * // Get the HTML contents of the currently active editor
		 * console.debug(tinyMCE.activeEditor.getContent());
		 * 
		 * // Get the raw contents of the currently active editor
		 * tinyMCE.activeEditor.getContent({format : 'raw'});
		 * 
		 * // Get content of a specific editor:
		 * tinyMCE.get('content id').getContent()
		 */
		getContent : function(args) {
			var self = this, content;

			// Setup args object
			args = args || {};
			args.format = args.format || 'html';
			args.get = true;

			// Do preprocessing
			if (!args.no_events)
				self.onBeforeGetContent.dispatch(self, args);

			// Get raw contents or by default the cleaned contents
			if (args.format == 'raw')
				content = self.getBody().innerHTML;
			else
				content = self.serializer.serialize(self.getBody(), args);

			args.content = tinymce.trim(content);

			// Do post processing
			if (!args.no_events)
				self.onGetContent.dispatch(self, args);

			return args.content;
		},

		/**
		 * Returns true/false if the editor is dirty or not. It will get dirty if the user has made modifications to the contents.
		 *
		 * @method isDirty
		 * @return {Boolean} True/false if the editor is dirty or not. It will get dirty if the user has made modifications to the contents.
		 * @example
		 * if (tinyMCE.activeEditor.isDirty())
		 *     alert("You must save your contents.");
		 */
		isDirty : function() {
			var self = this;

			return tinymce.trim(self.startContent) != tinymce.trim(self.getContent({format : 'raw', no_events : 1})) && !self.isNotDirty;
		},

		/**
		 * Returns the editors container element. The container element wrappes in
		 * all the elements added to the page for the editor. Such as UI, iframe etc.
		 *
		 * @method getContainer
		 * @return {Element} HTML DOM element for the editor container.
		 */
		getContainer : function() {
			var t = this;

			if (!t.container)
				t.container = DOM.get(t.editorContainer || t.id + '_parent');

			return t.container;
		},

		/**
		 * Returns the editors content area container element. The this element is the one who
		 * holds the iframe or the editable element.
		 *
		 * @method getContentAreaContainer
		 * @return {Element} HTML DOM element for the editor area container.
		 */
		getContentAreaContainer : function() {
			return this.contentAreaContainer;
		},

		/**
		 * Returns the target element/textarea that got replaced with a TinyMCE editor instance.
		 *
		 * @method getElement
		 * @return {Element} HTML DOM element for the replaced element.
		 */
		getElement : function() {
			return DOM.get(this.settings.content_element || this.id);
		},

		/**
		 * Returns the iframes window object.
		 *
		 * @method getWin
		 * @return {Window} Iframe DOM window object.
		 */
		getWin : function() {
			var t = this, e;

			if (!t.contentWindow) {
				e = DOM.get(t.id + "_ifr");

				if (e)
					t.contentWindow = e.contentWindow;
			}

			return t.contentWindow;
		},

		/**
		 * Returns the iframes document object.
		 *
		 * @method getDoc
		 * @return {Document} Iframe DOM document object.
		 */
		getDoc : function() {
			var t = this, w;

			if (!t.contentDocument) {
				w = t.getWin();

				if (w)
					t.contentDocument = w.document;
			}

			return t.contentDocument;
		},

		/**
		 * Returns the iframes body element.
		 *
		 * @method getBody
		 * @return {Element} Iframe body element.
		 */
		getBody : function() {
			return this.bodyElement || this.getDoc().body;
		},

		/**
		 * URL converter function this gets executed each time a user adds an img, a or
		 * any other element that has a URL in it. This will be called both by the DOM and HTML
		 * manipulation functions.
		 *
		 * @method convertURL
		 * @param {string} u URL to convert.
		 * @param {string} n Attribute name src, href etc.
		 * @param {string/HTMLElement} Tag name or HTML DOM element depending on HTML or DOM insert.
		 * @return {string} Converted URL string.
		 */
		convertURL : function(u, n, e) {
			var t = this, s = t.settings;

			// Use callback instead
			if (s.urlconverter_callback)
				return t.execCallback('urlconverter_callback', u, e, true, n);

			// Don't convert link href since thats the CSS files that gets loaded into the editor also skip local file URLs
			if (!s.convert_urls || (e && e.nodeName == 'LINK') || u.indexOf('file:') === 0)
				return u;

			// Convert to relative
			if (s.relative_urls)
				return t.documentBaseURI.toRelative(u);

			// Convert to absolute
			u = t.documentBaseURI.toAbsolute(u, s.remove_script_host);

			return u;
		},

		/**
		 * Adds visual aid for tables, anchors etc so they can be more easily edited inside the editor.
		 *
		 * @method addVisual
		 * @param {Element} e Optional root element to loop though to find tables etc that needs the visual aid.
		 */
		addVisual : function(e) {
			var t = this, s = t.settings;

			e = e || t.getBody();

			if (!is(t.hasVisual))
				t.hasVisual = s.visual;

			each(t.dom.select('table,a', e), function(e) {
				var v;

				switch (e.nodeName) {
					case 'TABLE':
						v = t.dom.getAttrib(e, 'border');

						if (!v || v == '0') {
							if (t.hasVisual)
								t.dom.addClass(e, s.visual_table_class);
							else
								t.dom.removeClass(e, s.visual_table_class);
						}

						return;

					case 'A':
						v = t.dom.getAttrib(e, 'name');

						if (v) {
							if (t.hasVisual)
								t.dom.addClass(e, 'mceItemAnchor');
							else
								t.dom.removeClass(e, 'mceItemAnchor');
						}

						return;
				}
			});

			t.onVisualAid.dispatch(t, e, t.hasVisual);
		},

		/**
		 * Removes the editor from the dom and tinymce collection.
		 *
		 * @method remove
		 */
		remove : function() {
			var t = this, e = t.getContainer();

			t.removed = 1; // Cancels post remove event execution
			t.hide();

			t.execCallback('remove_instance_callback', t);
			t.onRemove.dispatch(t);

			// Clear all execCommand listeners this is required to avoid errors if the editor was removed inside another command
			t.onExecCommand.listeners = [];

			tinymce.remove(t);
			DOM.remove(e);
		},

		/**
		 * Destroys the editor instance by removing all events, element references or other resources
		 * that could leak memory. This method will be called automatically when the page is unloaded
		 * but you can also call it directly if you know what you are doing.
		 *
		 * @method destroy
		 * @param {Boolean} s Optional state if the destroy is an automatic destroy or user called one.
		 */
		destroy : function(s) {
			var t = this;

			// One time is enough
			if (t.destroyed)
				return;

			if (!s) {
				tinymce.removeUnload(t.destroy);
				tinyMCE.onBeforeUnload.remove(t._beforeUnload);

				// Manual destroy
				if (t.theme && t.theme.destroy)
					t.theme.destroy();

				// Destroy controls, selection and dom
				t.controlManager.destroy();
				t.selection.destroy();
				t.dom.destroy();

				// Remove all events

				// Don't clear the window or document if content editable
				// is enabled since other instances might still be present
				if (!t.settings.content_editable) {
					Event.clear(t.getWin());
					Event.clear(t.getDoc());
				}

				Event.clear(t.getBody());
				Event.clear(t.formElement);
			}

			if (t.formElement) {
				t.formElement.submit = t.formElement._mceOldSubmit;
				t.formElement._mceOldSubmit = null;
			}

			t.contentAreaContainer = t.formElement = t.container = t.settings.content_element = t.bodyElement = t.contentDocument = t.contentWindow = null;

			if (t.selection)
				t.selection = t.selection.win = t.selection.dom = t.selection.dom.doc = null;

			t.destroyed = 1;
		},

		// Internal functions

		_addEvents : function() {
			// 'focus', 'blur', 'dblclick', 'beforedeactivate', submit, reset
			var t = this, i, s = t.settings, dom = t.dom, lo = {
				mouseup : 'onMouseUp',
				mousedown : 'onMouseDown',
				click : 'onClick',
				keyup : 'onKeyUp',
				keydown : 'onKeyDown',
				keypress : 'onKeyPress',
				submit : 'onSubmit',
				reset : 'onReset',
				contextmenu : 'onContextMenu',
				dblclick : 'onDblClick',
				paste : 'onPaste' // Doesn't work in all browsers yet
			};

			function eventHandler(e, o) {
				var ty = e.type;

				// Don't fire events when it's removed
				if (t.removed)
					return;

				// Generic event handler
				if (t.onEvent.dispatch(t, e, o) !== false) {
					// Specific event handler
					t[lo[e.fakeType || e.type]].dispatch(t, e, o);
				}
			};

			// Add DOM events
			each(lo, function(v, k) {
				switch (k) {
					case 'contextmenu':
						dom.bind(t.getDoc(), k, eventHandler);
						break;

					case 'paste':
						dom.bind(t.getBody(), k, function(e) {
							eventHandler(e);
						});
						break;

					case 'submit':
					case 'reset':
						dom.bind(t.getElement().form || DOM.getParent(t.id, 'form'), k, eventHandler);
						break;

					default:
						dom.bind(s.content_editable ? t.getBody() : t.getDoc(), k, eventHandler);
				}
			});

			dom.bind(s.content_editable ? t.getBody() : (isGecko ? t.getDoc() : t.getWin()), 'focus', function(e) {
				t.focus(true);
			});

			// #ifdef contentEditable

			if (s.content_editable && tinymce.isOpera) {
				// Opera doesn't support focus event for contentEditable elements so we need to fake it
				function doFocus(e) {
					t.focus(true);
				};

				dom.bind(t.getBody(), 'click', doFocus);
				dom.bind(t.getBody(), 'keydown', doFocus);
			}

			// #endif

			// Fixes bug where a specified document_base_uri could result in broken images
			// This will also fix drag drop of images in Gecko
			if (tinymce.isGecko) {
				dom.bind(t.getDoc(), 'DOMNodeInserted', function(e) {
					var v;

					e = e.target;

					if (e.nodeType === 1 && e.nodeName === 'IMG' && (v = e.getAttribute('data-mce-src')))
						e.src = t.documentBaseURI.toAbsolute(v);
				});
			}

			// Set various midas options in Gecko
			if (isGecko) {
				function setOpts() {
					var t = this, d = t.getDoc(), s = t.settings;

					if (isGecko && !s.readonly) {
						if (t._isHidden()) {
							try {
								if (!s.content_editable)
									d.designMode = 'On';
							} catch (ex) {
								// Fails if it's hidden
							}
						}

						try {
							// Try new Gecko method
							d.execCommand("styleWithCSS", 0, false);
						} catch (ex) {
							// Use old method
							if (!t._isHidden())
								try {d.execCommand("useCSS", 0, true);} catch (ex) {}
						}

						if (!s.table_inline_editing)
							try {d.execCommand('enableInlineTableEditing', false, false);} catch (ex) {}

						if (!s.object_resizing)
							try {d.execCommand('enableObjectResizing', false, false);} catch (ex) {}
					}
				};

				t.onBeforeExecCommand.add(setOpts);
				t.onMouseDown.add(setOpts);
			}

			// Workaround for bug, http://bugs.webkit.org/show_bug.cgi?id=12250
			// WebKit can't even do simple things like selecting an image
			// This also fixes so it's possible to select mceItemAnchors
			if (tinymce.isWebKit) {
				t.onClick.add(function(ed, e) {
					e = e.target;

					// Needs tobe the setBaseAndExtend or it will fail to select floated images
					if (e.nodeName == 'IMG' || (e.nodeName == 'A' && dom.hasClass(e, 'mceItemAnchor'))) {
						t.selection.getSel().setBaseAndExtent(e, 0, e, 1);
						t.nodeChanged();
					}
				});
			}

			// Add node change handlers
			t.onMouseUp.add(t.nodeChanged);
			//t.onClick.add(t.nodeChanged);
			t.onKeyUp.add(function(ed, e) {
				var c = e.keyCode;

				if ((c >= 33 && c <= 36) || (c >= 37 && c <= 40) || c == 13 || c == 45 || c == 46 || c == 8 || (tinymce.isMac && (c == 91 || c == 93)) || e.ctrlKey)
					t.nodeChanged();
			});

			// Add reset handler
			t.onReset.add(function() {
				t.setContent(t.startContent, {format : 'raw'});
			});

			// Add shortcuts
			if (s.custom_shortcuts) {
				if (s.custom_undo_redo_keyboard_shortcuts) {
					t.addShortcut('ctrl+z', t.getLang('undo_desc'), 'Undo');
					t.addShortcut('ctrl+y', t.getLang('redo_desc'), 'Redo');
				}

				// Add default shortcuts for gecko
				t.addShortcut('ctrl+b', t.getLang('bold_desc'), 'Bold');
				t.addShortcut('ctrl+i', t.getLang('italic_desc'), 'Italic');
				t.addShortcut('ctrl+u', t.getLang('underline_desc'), 'Underline');

				// BlockFormat shortcuts keys
				for (i=1; i<=6; i++)
					t.addShortcut('ctrl+' + i, '', ['FormatBlock', false, 'h' + i]);

				t.addShortcut('ctrl+7', '', ['FormatBlock', false, '<p>']);
				t.addShortcut('ctrl+8', '', ['FormatBlock', false, '<div>']);
				t.addShortcut('ctrl+9', '', ['FormatBlock', false, '<address>']);

				function find(e) {
					var v = null;

					if (!e.altKey && !e.ctrlKey && !e.metaKey)
						return v;

					each(t.shortcuts, function(o) {
						if (tinymce.isMac && o.ctrl != e.metaKey)
							return;
						else if (!tinymce.isMac && o.ctrl != e.ctrlKey)
							return;

						if (o.alt != e.altKey)
							return;

						if (o.shift != e.shiftKey)
							return;

						if (e.keyCode == o.keyCode || (e.charCode && e.charCode == o.charCode)) {
							v = o;
							return false;
						}
					});

					return v;
				};

				t.onKeyUp.add(function(ed, e) {
					var o = find(e);

					if (o)
						return Event.cancel(e);
				});

				t.onKeyPress.add(function(ed, e) {
					var o = find(e);

					if (o)
						return Event.cancel(e);
				});

				t.onKeyDown.add(function(ed, e) {
					var o = find(e);

					if (o) {
						o.func.call(o.scope);
						return Event.cancel(e);
					}
				});
			}

			if (tinymce.isIE) {
				// Fix so resize will only update the width and height attributes not the styles of an image
				// It will also block mceItemNoResize items
				dom.bind(t.getDoc(), 'controlselect', function(e) {
					var re = t.resizeInfo, cb;

					e = e.target;

					// Don't do this action for non image elements
					if (e.nodeName !== 'IMG')
						return;

					if (re)
						dom.unbind(re.node, re.ev, re.cb);

					if (!dom.hasClass(e, 'mceItemNoResize')) {
						ev = 'resizeend';
						cb = dom.bind(e, ev, function(e) {
							var v;

							e = e.target;

							if (v = dom.getStyle(e, 'width')) {
								dom.setAttrib(e, 'width', v.replace(/[^0-9%]+/g, ''));
								dom.setStyle(e, 'width', '');
							}

							if (v = dom.getStyle(e, 'height')) {
								dom.setAttrib(e, 'height', v.replace(/[^0-9%]+/g, ''));
								dom.setStyle(e, 'height', '');
							}
						});
					} else {
						ev = 'resizestart';
						cb = dom.bind(e, 'resizestart', Event.cancel, Event);
					}

					re = t.resizeInfo = {
						node : e,
						ev : ev,
						cb : cb
					};
				});

				t.onKeyDown.add(function(ed, e) {
					var sel;

					switch (e.keyCode) {
						case 8:
							sel = t.getDoc().selection;

							// Fix IE control + backspace browser bug
							if (sel.createRange && sel.createRange().item) {
								ed.dom.remove(sel.createRange().item(0));
								return Event.cancel(e);
							}
					}
				});
			}

			if (tinymce.isOpera) {
				t.onClick.add(function(ed, e) {
					Event.prevent(e);
				});
			}

			// Add custom undo/redo handlers
			if (s.custom_undo_redo) {
				function addUndo() {
					t.undoManager.typing = false;
					t.undoManager.add();
				};

				dom.bind(t.getDoc(), 'focusout', function(e) {
					if (!t.removed && t.undoManager.typing)
						addUndo();
				});
				
				t.dom.bind(t.dom.getRoot(), 'dragend', function(e) {
					addUndo();
				});

				t.onKeyUp.add(function(ed, e) {
					var rng, parent, bookmark;

					// Fix for bug #3168, to remove odd ".." nodes from the DOM we need to get/set the HTML of the parent node.
					if (isIE && e.keyCode == 8) {
						rng = t.selection.getRng();
						if (rng.parentElement) {
							parent = rng.parentElement();
							bookmark = t.selection.getBookmark();
							parent.innerHTML = parent.innerHTML;
							t.selection.moveToBookmark(bookmark);
						}
					}

					if ((e.keyCode >= 33 && e.keyCode <= 36) || (e.keyCode >= 37 && e.keyCode <= 40) || e.keyCode == 13 || e.keyCode == 45 || e.ctrlKey)
						addUndo();
				});

				t.onKeyDown.add(function(ed, e) {
					var rng, parent, bookmark;

					// IE has a really odd bug where the DOM might include an node that doesn't have
					// a proper structure. If you try to access nodeValue it would throw an illegal value exception.
					// This seems to only happen when you delete contents and it seems to be avoidable if you refresh the element
					// after you delete contents from it. See: #3008923
					if (isIE && e.keyCode == 46) {
						rng = t.selection.getRng();

						if (rng.parentElement) {
							addUndo();
							parent = rng.parentElement();

							if (!t.undoManager.typing) {
								t.undoManager.typing = true;
								t.undoManager.add();
							}

							// Select next word when ctrl key is used in combo with delete
							if (e.ctrlKey) {
								rng.moveEnd('word', 1);
								rng.select();
							}

							// Delete contents
							t.selection.getSel().clear();

							// Check if we are within the same parent
							if (rng.parentElement() == parent) {
								bookmark = t.selection.getBookmark();

								try {
									// Update the HTML and hopefully it will remove the artifacts
									parent.innerHTML = parent.innerHTML;
								} catch (ex) {
									// And since it's IE it can sometimes produce an unknown runtime error
								}

								// Restore the caret position
								t.selection.moveToBookmark(bookmark);
							}

							addUndo();

							// Block the default delete behavior since it might be broken
							e.preventDefault();
							return;
						}
					}

					// Special handling for enter to ensure typing is still set to true
					if (e.keyCode == 13 && t.undoManager.typing) {
						addUndo();
<<<<<<< HEAD
						t.undoManager.typing = true;
=======
						t.undoManager.typing = 1;
>>>>>>> 5042ce99
					}
					
					// Is caracter positon keys
					if ((e.keyCode >= 33 && e.keyCode <= 36) || (e.keyCode >= 37 && e.keyCode <= 40) || e.keyCode == 45) {
						if (t.undoManager.typing)
							addUndo();

						return;
					}

					if (!t.undoManager.typing) {
						t.undoManager.add();
						t.undoManager.typing = true;
					}
				});

				t.onMouseDown.add(function() {
					if (t.undoManager.typing)
						addUndo();
				});
			}
			
			// Bug fix for FireFox keeping styles from end of selection instead of start.
			if (tinymce.isGecko) {
				function getAttributeApplyFunction() {
<<<<<<< HEAD
					t.undoManager.typing = false;
=======
					t.undoManager.typing = 0;
>>>>>>> 5042ce99
					t.undoManager.add();
					var template = t.dom.getAttribs(t.selection.getStart().cloneNode(false));
					return function() {
						var target = t.selection.getStart();
						t.dom.removeAllAttribs(target);
						each(template, function(attr) {
							target.setAttributeNode(attr.cloneNode(true));
						});
<<<<<<< HEAD
						t.undoManager.typing = false;
=======
						//t.dom.setAttribs(target, template);
						t.undoManager.typing = 0;
>>>>>>> 5042ce99
						t.undoManager.add();
					};
				}
				
				function isSelectionAcrossElements() {
					var s = t.selection;
					return !s.isCollapsed() && s.getStart() != s.getEnd();
				}
				
				t.onKeyPress.add(function(ed, e) {
					if ((e.keyCode == 8 || e.keyCode == 46) && isSelectionAcrossElements()) {
						var applyAttributes = getAttributeApplyFunction();
						t.getDoc().execCommand('delete', false, null);
						applyAttributes();
						return Event.cancel(e);
					}
				});
				
				t.dom.bind(t.getDoc(), 'cut', function(e) {
					if (isSelectionAcrossElements()) {
						var applyAttributes = getAttributeApplyFunction();
						t.onKeyUp.addToTop(Event.cancel, Event);
						setTimeout(function() {
							applyAttributes();
							t.onKeyUp.remove(Event.cancel, Event);
						}, 0);
					}
				});
			}
		},

		_isHidden : function() {
			var s;

			if (!isGecko)
				return 0;

			// Weird, wheres that cursor selection?
			s = this.selection.getSel();
			return (!s || !s.rangeCount || s.rangeCount == 0);
		}
	});
})(tinymce);
<|MERGE_RESOLUTION|>--- conflicted
+++ resolved
@@ -1,3294 +1,3281 @@
-/**
- * Editor.js
- *
- * Copyright 2009, Moxiecode Systems AB
- * Released under LGPL License.
- *
- * License: http://tinymce.moxiecode.com/license
- * Contributing: http://tinymce.moxiecode.com/contributing
- */
-
-(function(tinymce) {
-	// Shorten these names
-	var DOM = tinymce.DOM, Event = tinymce.dom.Event, extend = tinymce.extend,
-		Dispatcher = tinymce.util.Dispatcher, each = tinymce.each, isGecko = tinymce.isGecko,
-		isIE = tinymce.isIE, isWebKit = tinymce.isWebKit, is = tinymce.is,
-		ThemeManager = tinymce.ThemeManager, PluginManager = tinymce.PluginManager,
-		inArray = tinymce.inArray, grep = tinymce.grep, explode = tinymce.explode;
-
-	/**
-	 * This class contains the core logic for a TinyMCE editor.
-	 *
-	 * @class tinymce.Editor
-	 * @example
-	 * // Add a class to all paragraphs in the editor.
-	 * tinyMCE.activeEditor.dom.addClass(tinyMCE.activeEditor.dom.select('p'), 'someclass');
-	 * 
-	 * // Gets the current editors selection as text
-	 * tinyMCE.activeEditor.selection.getContent({format : 'text'});
-	 * 
-	 * // Creates a new editor instance
-	 * var ed = new tinymce.Editor('textareaid', {
-	 *     some_setting : 1
-	 * });
-	 * 
-	 * // Select each item the user clicks on
-	 * ed.onClick.add(function(ed, e) {
-	 *     ed.selection.select(e.target);
-	 * });
-	 * 
-	 * ed.render();
-	 */
-	tinymce.create('tinymce.Editor', {
-		/**
-		 * Constructs a editor instance by id.
-		 *
-		 * @constructor
-		 * @method Editor
-		 * @param {String} id Unique id for the editor.
-		 * @param {Object} s Optional settings string for the editor.
-		 * @author Moxiecode
-		 */
-		Editor : function(id, s) {
-			var t = this;
-
-			/**
-			 * Editor instance id, normally the same as the div/textarea that was replaced. 
-			 *
-			 * @property id
-			 * @type String
-			 */
-			t.id = t.editorId = id;
-
-			t.execCommands = {};
-			t.queryStateCommands = {};
-			t.queryValueCommands = {};
-
-			/**
-			 * State to force the editor to return false on a isDirty call. 
-			 *
-			 * @property isNotDirty
-			 * @type Boolean
-			 * @example
-			 * function ajaxSave() {
-			 *     var ed = tinyMCE.get('elm1');
-			 *
-			 *     // Save contents using some XHR call
-			 *     alert(ed.getContent());
-			 *
-			 *     ed.isNotDirty = 1; // Force not dirty state
-			 * }
-			 */
-			t.isNotDirty = false;
-
-			/**
-			 * Name/Value object containting plugin instances.
-			 *
-			 * @property plugins
-			 * @type Object
-			 * @example
-			 * // Execute a method inside a plugin directly
-			 * tinyMCE.activeEditor.plugins.someplugin.someMethod();
-			 */
-			t.plugins = {};
-
-			// Add events to the editor
-			each([
-				/**
-				 * Fires before the initialization of the editor.
-				 *
-				 * @event onPreInit
-				 * @param {tinymce.Editor} sender Editor instance.
-				 * @see #onInit
-				 * @example
-				 * // Adds an observer to the onPreInit event using tinyMCE.init
-				 * tinyMCE.init({
-				 *    ...
-				 *    setup : function(ed) {
-				 *       ed.onPreInit.add(function(ed) {
-				 *           console.debug('PreInit: ' + ed.id);
-				 *       });
-				 *    }
-				 * });
-				 */
-				'onPreInit',
-
-				/**
-				 * Fires before the initialization of the editor.
-				 *
-				 * @event onBeforeRenderUI
-				 * @param {tinymce.Editor} sender Editor instance.
-				 * @example
-				 * // Adds an observer to the onBeforeRenderUI event using tinyMCE.init
-				 * tinyMCE.init({
-				 *    ...
-				 *    setup : function(ed) {
- 				 *      ed.onBeforeRenderUI.add(function(ed, cm) {
- 				 *          console.debug('Before render: ' + ed.id);
- 				 *      });
-				 *    }
-				 * });
-				 */
-				'onBeforeRenderUI',
-
-				/**
-				 * Fires after the rendering has completed.
-				 *
-				 * @event onPostRender
-				 * @param {tinymce.Editor} sender Editor instance.
-				 * @example
-				 * // Adds an observer to the onPostRender event using tinyMCE.init
-				 * tinyMCE.init({
-				 *    ...
-				 *    setup : function(ed) {
-				 *       ed.onPostRender.add(function(ed, cm) {
-				 *           console.debug('After render: ' + ed.id);
-				 *       });
-				 *    }
-				 * });
-				 */
-				'onPostRender',
-
-				/**
-				 * Fires after the initialization of the editor is done.
-				 *
-				 * @event onInit
-				 * @param {tinymce.Editor} sender Editor instance.
-				 * @see #onPreInit
-				 * @example
-				 * // Adds an observer to the onInit event using tinyMCE.init
-				 * tinyMCE.init({
-				 *    ...
-				 *    setup : function(ed) {
-				 *       ed.onInit.add(function(ed) {
-				 *           console.debug('Editor is done: ' + ed.id);
-				 *       });
-				 *    }
-				 * });
-				 */
-				'onInit',
-
-				/**
-				 * Fires when the editor instance is removed from page.
-				 *
-				 * @event onRemove
-				 * @param {tinymce.Editor} sender Editor instance.
-				 * @example
-				 * // Adds an observer to the onRemove event using tinyMCE.init
-				 * tinyMCE.init({
-				 *    ...
-				 *    setup : function(ed) {
-				 *       ed.onRemove.add(function(ed) {
-				 *           console.debug('Editor was removed: ' + ed.id);
-				 *       });
-				 *    }
-				 * });
-				 */
-				'onRemove',
-
-				/**
-				 * Fires when the editor is activated.
-				 *
-				 * @event onActivate
-				 * @param {tinymce.Editor} sender Editor instance.
-				 * @example
-				 * // Adds an observer to the onActivate event using tinyMCE.init
-				 * tinyMCE.init({
-				 *    ...
-				 *    setup : function(ed) {
-				 *       ed.onActivate.add(function(ed) {
-				 *           console.debug('Editor was activated: ' + ed.id);
-				 *       });
-				 *    }
-				 * });
-				 */
-				'onActivate',
-
-				/**
-				 * Fires when the editor is deactivated.
-				 *
-				 * @event onDeactivate
-				 * @param {tinymce.Editor} sender Editor instance.
-				 * @example
-				 * // Adds an observer to the onDeactivate event using tinyMCE.init
-				 * tinyMCE.init({
-				 *    ...
-				 *    setup : function(ed) {
-				 *       ed.onDeactivate.add(function(ed) {
-				 *           console.debug('Editor was deactivated: ' + ed.id);
-				 *       });
-				 *    }
-				 * });
-				 */
-				'onDeactivate',
-
-				/**
-				 * Fires when something in the body of the editor is clicked.
-				 *
-				 * @event onClick
-				 * @param {tinymce.Editor} sender Editor instance.
-				 * @param {Event} evt W3C DOM Event instance.
-				 * @example
-				 * // Adds an observer to the onClick event using tinyMCE.init
-				 * tinyMCE.init({
-				 *    ...
-				 *    setup : function(ed) {
-				 *       ed.onClick.add(function(ed, e) {
-				 *           console.debug('Editor was clicked: ' + e.target.nodeName);
-				 *       });
-				 *    }
-				 * });
-				 */
-				'onClick',
-
-				/**
-				 * Fires when a registered event is intercepted.
-				 *
-				 * @event onEvent
-				 * @param {tinymce.Editor} sender Editor instance.
-				 * @param {Event} evt W3C DOM Event instance.
-				 * @example
-				 * // Adds an observer to the onEvent event using tinyMCE.init
-				 * tinyMCE.init({
-				 *    ...
-				 *    setup : function(ed) {
-				 *       ed.onEvent.add(function(ed, e) {
- 				 *          console.debug('Editor event occured: ' + e.target.nodeName);
-				 *       });
-				 *    }
-				 * });
-				 */
-				'onEvent',
-
-				/**
-				 * Fires when a mouseup event is intercepted inside the editor.
-				 *
-				 * @event onMouseUp
-				 * @param {tinymce.Editor} sender Editor instance.
-				 * @param {Event} evt W3C DOM Event instance.
-				 * @example
-				 * // Adds an observer to the onMouseUp event using tinyMCE.init
-				 * tinyMCE.init({
-				 *    ...
-				 *    setup : function(ed) {
-				 *       ed.onMouseUp.add(function(ed, e) {
-				 *           console.debug('Mouse up event: ' + e.target.nodeName);
-				 *       });
-				 *    }
-				 * });
-				 */
-				'onMouseUp',
-
-				/**
-				 * Fires when a mousedown event is intercepted inside the editor.
-				 *
-				 * @event onMouseDown
-				 * @param {tinymce.Editor} sender Editor instance.
-				 * @param {Event} evt W3C DOM Event instance.
-				 * @example
-				 * // Adds an observer to the onMouseDown event using tinyMCE.init
-				 * tinyMCE.init({
-				 *    ...
-				 *    setup : function(ed) {
-				 *       ed.onMouseDown.add(function(ed, e) {
-				 *           console.debug('Mouse down event: ' + e.target.nodeName);
-				 *       });
-				 *    }
-				 * });
-				 */
-				'onMouseDown',
-
-				/**
-				 * Fires when a dblclick event is intercepted inside the editor.
-				 *
-				 * @event onDblClick
-				 * @param {tinymce.Editor} sender Editor instance.
-				 * @param {Event} evt W3C DOM Event instance.
-				 * @example
-				 * // Adds an observer to the onDblClick event using tinyMCE.init
-				 * tinyMCE.init({
-				 *    ...
-				 *    setup : function(ed) {
-				 *       ed.onDblClick.add(function(ed, e) {
- 				 *          console.debug('Double click event: ' + e.target.nodeName);
-				 *       });
-				 *    }
-				 * });
-				 */
-				'onDblClick',
-
-				/**
-				 * Fires when a keydown event is intercepted inside the editor.
-				 *
-				 * @event onKeyDown
-				 * @param {tinymce.Editor} sender Editor instance.
-				 * @param {Event} evt W3C DOM Event instance.
-				 * @example
-				 * // Adds an observer to the onKeyDown event using tinyMCE.init
-				 * tinyMCE.init({
-				 *    ...
-				 *    setup : function(ed) {
-				 *       ed.onKeyDown.add(function(ed, e) {
-				 *           console.debug('Key down event: ' + e.keyCode);
-				 *       });
-				 *    }
-				 * });
-				 */
-				'onKeyDown',
-
-				/**
-				 * Fires when a keydown event is intercepted inside the editor.
-				 *
-				 * @event onKeyUp
-				 * @param {tinymce.Editor} sender Editor instance.
-				 * @param {Event} evt W3C DOM Event instance.
-				 * @example
-				 * // Adds an observer to the onKeyUp event using tinyMCE.init
-				 * tinyMCE.init({
-				 *    ...
-				 *    setup : function(ed) {
-				 *       ed.onKeyUp.add(function(ed, e) {
-				 *           console.debug('Key up event: ' + e.keyCode);
-				 *       });
-				 *    }
-				 * });
-				 */
-				'onKeyUp',
-
-				/**
-				 * Fires when a keypress event is intercepted inside the editor.
-				 *
-				 * @event onKeyPress
-				 * @param {tinymce.Editor} sender Editor instance.
-				 * @param {Event} evt W3C DOM Event instance.
-				 * @example
-				 * // Adds an observer to the onKeyPress event using tinyMCE.init
-				 * tinyMCE.init({
-				 *    ...
-				 *    setup : function(ed) {
-				 *       ed.onKeyPress.add(function(ed, e) {
-				 *           console.debug('Key press event: ' + e.keyCode);
-				 *       });
-				 *    }
-				 * });
-				 */
-				'onKeyPress',
-
-				/**
-				 * Fires when a contextmenu event is intercepted inside the editor.
-				 *
-				 * @event onContextMenu
-				 * @param {tinymce.Editor} sender Editor instance.
-				 * @param {Event} evt W3C DOM Event instance.
-				 * @example
-				 * // Adds an observer to the onContextMenu event using tinyMCE.init
-				 * tinyMCE.init({
-				 *    ...
-				 *    setup : function(ed) {
-				 *       ed.onContextMenu.add(function(ed, e) {
-				 *            console.debug('Context menu event:' + e.target);
-				 *       });
-				 *    }
-				 * });
-				 */
-				'onContextMenu',
-
-				/**
-				 * Fires when a form submit event is intercepted.
-				 *
-				 * @event onSubmit
-				 * @param {tinymce.Editor} sender Editor instance.
-				 * @param {Event} evt W3C DOM Event instance.
-				 * @example
-				 * // Adds an observer to the onSubmit event using tinyMCE.init
-				 * tinyMCE.init({
-				 *    ...
-				 *    setup : function(ed) {
-				 *       ed.onSubmit.add(function(ed, e) {
-				 *            console.debug('Form submit:' + e.target);
-				 *       });
-				 *    }
-				 * });
-				 */
-				'onSubmit',
-
-				/**
-				 * Fires when a form reset event is intercepted.
-				 *
-				 * @event onReset
-				 * @param {tinymce.Editor} sender Editor instance.
-				 * @param {Event} evt W3C DOM Event instance.
-				 * @example
-				 * // Adds an observer to the onReset event using tinyMCE.init
-				 * tinyMCE.init({
-				 *    ...
-				 *    setup : function(ed) {
-				 *       ed.onReset.add(function(ed, e) {
-				 *            console.debug('Form reset:' + e.target);
-				 *       });
-				 *    }
-				 * });
-				 */
-				'onReset',
-
-				/**
-				 * Fires when a paste event is intercepted inside the editor.
-				 *
-				 * @event onPaste
-				 * @param {tinymce.Editor} sender Editor instance.
-				 * @param {Event} evt W3C DOM Event instance.
-				 * @example
-				 * // Adds an observer to the onPaste event using tinyMCE.init
-				 * tinyMCE.init({
-				 *    ...
-				 *    setup : function(ed) {
-				 *       ed.onPaste.add(function(ed, e) {
-				 *            console.debug('Pasted plain text');
-				 *       });
-				 *    }
-				 * });
-				 */
-				'onPaste',
-
-				/**
-				 * Fires when the Serializer does a preProcess on the contents.
-				 *
-				 * @event onPreProcess
-				 * @param {tinymce.Editor} sender Editor instance.
-				 * @param {Object} obj PreProcess object.
-				 * @option {Node} node DOM node for the item being serialized.
-				 * @option {String} format The specified output format normally "html".
-				 * @option {Boolean} get Is true if the process is on a getContent operation.
-				 * @option {Boolean} set Is true if the process is on a setContent operation.
-				 * @option {Boolean} cleanup Is true if the process is on a cleanup operation.
-				 * @example
-				 * // Adds an observer to the onPreProcess event using tinyMCE.init
-				 * tinyMCE.init({
-				 *    ...
-				 *    setup : function(ed) {
-				 *       ed.onPreProcess.add(function(ed, o) {
-				 *            // Add a class to each paragraph in the editor
-				 *            ed.dom.addClass(ed.dom.select('p', o.node), 'myclass');
-				 *       });
-				 *    }
-				 * });
-				 */
-				'onPreProcess',
-
-				/**
-				 * Fires when the Serializer does a postProcess on the contents.
-				 *
-				 * @event onPostProcess
-				 * @param {tinymce.Editor} sender Editor instance.
-				 * @param {Object} obj PreProcess object.
-				 * @example
-				 * // Adds an observer to the onPostProcess event using tinyMCE.init
-				 * tinyMCE.init({
-				 *    ...
-				 *    setup : function(ed) {
-				 *       ed.onPostProcess.add(function(ed, o) {
-				 *            // Remove all paragraphs and replace with BR
-				 *            o.content = o.content.replace(/<p[^>]+>|<p>/g, '');
-				 *            o.content = o.content.replace(/<\/p>/g, '<br />');
-				 *       });
-				 *    }
-				 * });
-				 */
-				'onPostProcess',
-
-				/**
-				 * Fires before new contents is added to the editor. Using for example setContent.
-				 *
-				 * @event onBeforeSetContent
-				 * @param {tinymce.Editor} sender Editor instance.
-				 * @example
-				 * // Adds an observer to the onBeforeSetContent event using tinyMCE.init
-				 * tinyMCE.init({
-				 *    ...
-				 *    setup : function(ed) {
-				 *       ed.onBeforeSetContent.add(function(ed, o) {
-				 *            // Replaces all a characters with b characters
-				 *            o.content = o.content.replace(/a/g, 'b');
-				 *       });
-				 *    }
-				 * });
-				 */
-				'onBeforeSetContent',
-
-				/**
-				 * Fires before contents is extracted from the editor using for example getContent.
-				 *
-				 * @event onBeforeGetContent
-				 * @param {tinymce.Editor} sender Editor instance.
-				 * @param {Event} evt W3C DOM Event instance.
-				 * @example
-				 * // Adds an observer to the onBeforeGetContent event using tinyMCE.init
-				 * tinyMCE.init({
-				 *    ...
-				 *    setup : function(ed) {
-				 *       ed.onBeforeGetContent.add(function(ed, o) {
-				 *            console.debug('Before get content.');
-				 *       });
-				 *    }
-				 * });
-				 */
-				'onBeforeGetContent',
-
-				/**
-				 * Fires after the contents has been added to the editor using for example onSetContent.
-				 *
-				 * @event onSetContent
-				 * @param {tinymce.Editor} sender Editor instance.
-				 * @example
-				 * // Adds an observer to the onSetContent event using tinyMCE.init
-				 * tinyMCE.init({
-				 *    ...
-				 *    setup : function(ed) {
-				 *       ed.onSetContent.add(function(ed, o) {
-				 *            // Replaces all a characters with b characters
-				 *            o.content = o.content.replace(/a/g, 'b');
-				 *       });
-				 *    }
-				 * });
-				 */
-				'onSetContent',
-
-				/**
-				 * Fires after the contents has been extracted from the editor using for example getContent.
-				 *
-				 * @event onGetContent
-				 * @param {tinymce.Editor} sender Editor instance.
-				 * @example
-				 * // Adds an observer to the onGetContent event using tinyMCE.init
-				 * tinyMCE.init({
-				 *    ...
-				 *    setup : function(ed) {
-				 *       ed.onGetContent.add(function(ed, o) {
-				 *           // Replace all a characters with b
-				 *           o.content = o.content.replace(/a/g, 'b');
-				 *       });
-				 *    }
-				 * });
-				 */
-				'onGetContent',
-
-				/**
-				 * Fires when the editor gets loaded with contents for example when the load method is executed.
-				 *
-				 * @event onLoadContent
-				 * @param {tinymce.Editor} sender Editor instance.
-				 * @example
-				 * // Adds an observer to the onLoadContent event using tinyMCE.init
-				 * tinyMCE.init({
-				 *    ...
-				 *    setup : function(ed) {
-				 *       ed.onLoadContent.add(function(ed, o) {
-				 *           // Output the element name
-				 *           console.debug(o.element.nodeName);
-				 *       });
-				 *    }
-				 * });
-				 */
-				'onLoadContent',
-
-				/**
-				 * Fires when the editor contents gets saved for example when the save method is executed.
-				 *
-				 * @event onSaveContent
-				 * @param {tinymce.Editor} sender Editor instance.
-				 * @example
-				 * // Adds an observer to the onSaveContent event using tinyMCE.init
-				 * tinyMCE.init({
-				 *    ...
-				 *    setup : function(ed) {
-				 *       ed.onSaveContent.add(function(ed, o) {
-				 *           // Output the element name
-				 *           console.debug(o.element.nodeName);
-				 *       });
-				 *    }
-				 * });
-				 */
-				'onSaveContent',
-
-				/**
-				 * Fires when the user changes node location using the mouse or keyboard.
-				 *
-				 * @event onNodeChange
-				 * @param {tinymce.Editor} sender Editor instance.
-				 * @example
-				 * // Adds an observer to the onNodeChange event using tinyMCE.init
-				 * tinyMCE.init({
-				 *    ...
-				 *    setup : function(ed) {
-				 *       ed.onNodeChange.add(function(ed, cm, e) {
-				 *           // Activates the link button when the caret is placed in a anchor element
-				 *           if (e.nodeName == 'A')
-				 *              cm.setActive('link', true);
-				 *       });
-				 *    }
-				 * });
-				 */
-				'onNodeChange',
-
-				/**
-				 * Fires when a new undo level is added to the editor.
-				 *
-				 * @event onChange
-				 * @param {tinymce.Editor} sender Editor instance.
-				 * @example
-				 * // Adds an observer to the onChange event using tinyMCE.init
-				 * tinyMCE.init({
-				 *    ...
-				 *    setup : function(ed) {
-				 * 	  ed.onChange.add(function(ed, l) {
-				 * 		  console.debug('Editor contents was modified. Contents: ' + l.content);
-				 * 	  });
-				 *    }
-				 * });
-				 */
-				'onChange',
-
-				/**
-				 * Fires before a command gets executed for example "Bold".
-				 *
-				 * @event onBeforeExecCommand
-				 * @param {tinymce.Editor} sender Editor instance.
-				 * @example
-				 * // Adds an observer to the onBeforeExecCommand event using tinyMCE.init
-				 * tinyMCE.init({
-				 *    ...
-				 *    setup : function(ed) {
-				 *       ed.onBeforeExecCommand.add(function(ed, cmd, ui, val) {
-				 *           console.debug('Command is to be executed: ' + cmd);
-				 *       });
-				 *    }
-				 * });
-				 */
-				'onBeforeExecCommand',
-
-				/**
-				 * Fires after a command is executed for example "Bold".
-				 *
-				 * @event onExecCommand
-				 * @param {tinymce.Editor} sender Editor instance.
-				 * @example
-				 * // Adds an observer to the onExecCommand event using tinyMCE.init
-				 * tinyMCE.init({
-				 *    ...
-				 *    setup : function(ed) {
-				 *       ed.onExecCommand.add(function(ed, cmd, ui, val) {
-				 *           console.debug('Command was executed: ' + cmd);
-				 *       });
-				 *    }
-				 * });
-				 */
-				'onExecCommand',
-
-				/**
-				 * Fires when the contents is undo:ed.
-				 *
-				 * @event onUndo
-				 * @param {tinymce.Editor} sender Editor instance.
-				 * @param {Object} level Undo level object.
-				 * @ example
-				 * // Adds an observer to the onUndo event using tinyMCE.init
-				 * tinyMCE.init({
-				 *    ...
-				 *    setup : function(ed) {
-				 *       ed.onUndo.add(function(ed, level) {
-				 *           console.debug('Undo was performed: ' + level.content);
-				 *       });
-				 *    }
-				 * });
-				 */
-				'onUndo',
-
-				/**
-				 * Fires when the contents is redo:ed.
-				 *
-				 * @event onRedo
-				 * @param {tinymce.Editor} sender Editor instance.
-				 * @param {Object} level Undo level object.
-				 * @example
-				 * // Adds an observer to the onRedo event using tinyMCE.init
-				 * tinyMCE.init({
-				 *    ...
-				 *    setup : function(ed) {
-				 *       ed.onRedo.add(function(ed, level) {
-				 *           console.debug('Redo was performed: ' +level.content);
-				 *       });
-				 *    }
-				 * });
-				 */
-				'onRedo',
-
-				/**
-				 * Fires when visual aids is enabled/disabled.
-				 *
-				 * @event onVisualAid
-				 * @param {tinymce.Editor} sender Editor instance.
-				 * @example
-				 * // Adds an observer to the onVisualAid event using tinyMCE.init
-				 * tinyMCE.init({
-				 *    ...
-				 *    setup : function(ed) {
-				 *       ed.onVisualAid.add(function(ed, e, s) {
-				 *           console.debug('onVisualAid event: ' + ed.id + ", State: " + s);
-				 *       });
-				 *    }
-				 * });
-				 */
-				'onVisualAid',
-
-				/**
-				 * Fires when the progress throbber is shown above the editor.
-				 *
-				 * @event onSetProgressState
-				 * @param {tinymce.Editor} sender Editor instance.
-				 * @example
-				 * // Adds an observer to the onSetProgressState event using tinyMCE.init
-				 * tinyMCE.init({
-				 *    ...
-				 *    setup : function(ed) {
-				 *       ed.onSetProgressState.add(function(ed, b) {
-				 *            if (b)
-				 *                 console.debug('SHOW!');
-				 *            else
-				 *                 console.debug('HIDE!');
-				 *       });
-				 *    }
-				 * });
-				 */
-				'onSetProgressState'
-			], function(e) {
-				t[e] = new Dispatcher(t);
-			});
-
-			/**
-			 * Name/value collection with editor settings.
-			 *
-			 * @property settings
-			 * @type Object
-			 * @example
-			 * // Get the value of the theme setting
-			 * tinyMCE.activeEditor.windowManager.alert("You are using the " + tinyMCE.activeEditor.settings.theme + " theme");
-			 */
-			t.settings = s = extend({
-				id : id,
-				language : 'en',
-				docs_language : 'en',
-				theme : 'simple',
-				skin : 'default',
-				delta_width : 0,
-				delta_height : 0,
-				popup_css : '',
-				plugins : '',
-				document_base_url : tinymce.documentBaseURL,
-				add_form_submit_trigger : 1,
-				submit_patch : 1,
-				add_unload_trigger : 1,
-				convert_urls : 1,
-				relative_urls : 1,
-				remove_script_host : 1,
-				table_inline_editing : 0,
-				object_resizing : 1,
-				cleanup : 1,
-				accessibility_focus : 1,
-				custom_shortcuts : 1,
-				custom_undo_redo_keyboard_shortcuts : 1,
-				custom_undo_redo_restore_selection : 1,
-				custom_undo_redo : 1,
-				doctype : tinymce.isIE6 ? '<!DOCTYPE HTML PUBLIC "-//W3C//DTD HTML 4.01 Transitional//EN">' : '<!DOCTYPE>', // Use old doctype on IE 6 to avoid horizontal scroll
-				visual_table_class : 'mceItemTable',
-				visual : 1,
-				font_size_style_values : 'xx-small,x-small,small,medium,large,x-large,xx-large',
-				apply_source_formatting : 1,
-				directionality : 'ltr',
-				forced_root_block : 'p',
-				hidden_input : 1,
-				padd_empty_editor : 1,
-				render_ui : 1,
-				init_theme : 1,
-				force_p_newlines : 1,
-				indentation : '30px',
-				keep_styles : 1,
-				fix_table_elements : 1,
-				inline_styles : 1,
-				convert_fonts_to_spans : true,
-				indent : 'simple',
-				indent_before : 'p,h1,h2,h3,h4,h5,h6,blockquote,div,title,style,pre,script,td,ul,li,area,table,thead,tfoot,tbody,tr',
-				indent_after : 'p,h1,h2,h3,h4,h5,h6,blockquote,div,title,style,pre,script,td,ul,li,area,table,thead,tfoot,tbody,tr',
-				validate : true,
-				entity_encoding : 'named',
-				url_converter : t.convertURL,
-				url_converter_scope : t,
-				ie7_compat : true
-			}, s);
-
-			/**
-			 * URI object to document configured for the TinyMCE instance.
-			 *
-			 * @property documentBaseURI
-			 * @type tinymce.util.URI
-			 * @example
-			 * // Get relative URL from the location of document_base_url
-			 * tinyMCE.activeEditor.documentBaseURI.toRelative('/somedir/somefile.htm');
-			 * 
-			 * // Get absolute URL from the location of document_base_url
-			 * tinyMCE.activeEditor.documentBaseURI.toAbsolute('somefile.htm');
-			 */
-			t.documentBaseURI = new tinymce.util.URI(s.document_base_url || tinymce.documentBaseURL, {
-				base_uri : tinyMCE.baseURI
-			});
-
-			/**
-			 * URI object to current document that holds the TinyMCE editor instance.
-			 *
-			 * @property baseURI
-			 * @type tinymce.util.URI
-			 * @example
-			 * // Get relative URL from the location of the API
-			 * tinyMCE.activeEditor.baseURI.toRelative('/somedir/somefile.htm');
-			 * 
-			 * // Get absolute URL from the location of the API
-			 * tinyMCE.activeEditor.baseURI.toAbsolute('somefile.htm');
-			 */
-			t.baseURI = tinymce.baseURI;
-
-			/**
-			 * Array with CSS files to load into the iframe.
-			 *
-			 * @property contentCSS
-			 * @type Array
-			 */			
-			t.contentCSS = [];
-
-			// Call setup
-			t.execCallback('setup', t);
-		},
-
-		/**
-		 * Renderes the editor/adds it to the page.
-		 *
-		 * @method render
-		 */
-		render : function(nst) {
-			var t = this, s = t.settings, id = t.id, sl = tinymce.ScriptLoader;
-
-			// Page is not loaded yet, wait for it
-			if (!Event.domLoaded) {
-				Event.add(document, 'init', function() {
-					t.render();
-				});
-				return;
-			}
-
-			tinyMCE.settings = s;
-
-			// Element not found, then skip initialization
-			if (!t.getElement())
-				return;
-
-			// Is a iPad/iPhone, then skip initialization. We need to sniff here since the
-			// browser says it has contentEditable support but there is no visible caret
-			// We will remove this check ones Apple implements full contentEditable support
-			if (tinymce.isIDevice)
-				return;
-
-			// Add hidden input for non input elements inside form elements
-			if (!/TEXTAREA|INPUT/i.test(t.getElement().nodeName) && s.hidden_input && DOM.getParent(id, 'form'))
-				DOM.insertAfter(DOM.create('input', {type : 'hidden', name : id}), id);
-
-			/**
-			 * Window manager reference, use this to open new windows and dialogs.
-			 *
-			 * @property windowManager
-			 * @type tinymce.WindowManager
-			 * @example
-			 * // Shows an alert message
-			 * tinyMCE.activeEditor.windowManager.alert('Hello world!');
-			 * 
-			 * // Opens a new dialog with the file.htm file and the size 320x240
-			 * // It also adds a custom parameter this can be retrieved by using tinyMCEPopup.getWindowArg inside the dialog.
-			 * tinyMCE.activeEditor.windowManager.open({
-			 *    url : 'file.htm',
-			 *    width : 320,
-			 *    height : 240
-			 * }, {
-			 *    custom_param : 1
-			 * });
-			 */
-			if (tinymce.WindowManager)
-				t.windowManager = new tinymce.WindowManager(t);
-
-			if (s.encoding == 'xml') {
-				t.onGetContent.add(function(ed, o) {
-					if (o.save)
-						o.content = DOM.encode(o.content);
-				});
-			}
-
-			if (s.add_form_submit_trigger) {
-				t.onSubmit.addToTop(function() {
-					if (t.initialized) {
-						t.save();
-						t.isNotDirty = 1;
-					}
-				});
-			}
-
-			if (s.add_unload_trigger) {
-				t._beforeUnload = tinyMCE.onBeforeUnload.add(function() {
-					if (t.initialized && !t.destroyed && !t.isHidden())
-						t.save({format : 'raw', no_events : true});
-				});
-			}
-
-			tinymce.addUnload(t.destroy, t);
-
-			if (s.submit_patch) {
-				t.onBeforeRenderUI.add(function() {
-					var n = t.getElement().form;
-
-					if (!n)
-						return;
-
-					// Already patched
-					if (n._mceOldSubmit)
-						return;
-
-					// Check page uses id="submit" or name="submit" for it's submit button
-					if (!n.submit.nodeType && !n.submit.length) {
-						t.formElement = n;
-						n._mceOldSubmit = n.submit;
-						n.submit = function() {
-							// Save all instances
-							tinymce.triggerSave();
-							t.isNotDirty = 1;
-
-							return t.formElement._mceOldSubmit(t.formElement);
-						};
-					}
-
-					n = null;
-				});
-			}
-
-			// Load scripts
-			function loadScripts() {
-				if (s.language && s.language_load !== false)
-					sl.add(tinymce.baseURL + '/langs/' + s.language + '.js');
-
-				if (s.theme && s.theme.charAt(0) != '-' && !ThemeManager.urls[s.theme])
-					ThemeManager.load(s.theme, 'themes/' + s.theme + '/editor_template' + tinymce.suffix + '.js');
-
-				each(explode(s.plugins), function(p) {
-					if (p && p.charAt(0) != '-' && !PluginManager.urls[p]) {
-						// Skip safari plugin, since it is removed as of 3.3b1
-						if (p == 'safari')
-							return;
-
-						PluginManager.load(p, 'plugins/' + p + '/editor_plugin' + tinymce.suffix + '.js');
-					}
-				});
-
-				// Init when que is loaded
-				sl.loadQueue(function() {
-					if (!t.removed)
-						t.init();
-				});
-			};
-
-			loadScripts();
-		},
-
-		/**
-		 * Initializes the editor this will be called automatically when
-		 * all plugins/themes and language packs are loaded by the rendered method.
-		 * This method will setup the iframe and create the theme and plugin instances.
-		 *
-		 * @method init
-		 */
-		init : function() {
-			var n, t = this, s = t.settings, w, h, e = t.getElement(), o, ti, u, bi, bc, re, i;
-
-			tinymce.add(t);
-
-			s.aria_label = s.aria_label || DOM.getAttrib(e, 'aria-label', t.getLang('aria.rich_text_area'));
-
-			/**
-			 * Reference to the theme instance that was used to generate the UI. 
-			 *
-			 * @property theme
-			 * @type tinymce.Theme
-			 * @example
-			 * // Executes a method on the theme directly
-			 * tinyMCE.activeEditor.theme.someMethod();
-			 */
-			if (s.theme) {
-				s.theme = s.theme.replace(/-/, '');
-				o = ThemeManager.get(s.theme);
-				t.theme = new o();
-
-				if (t.theme.init && s.init_theme)
-					t.theme.init(t, ThemeManager.urls[s.theme] || tinymce.documentBaseURL.replace(/\/$/, ''));
-			}
-
-			// Create all plugins
-			each(explode(s.plugins.replace(/\-/g, '')), function(p) {
-				var c = PluginManager.get(p), u = PluginManager.urls[p] || tinymce.documentBaseURL.replace(/\/$/, ''), po;
-
-				if (c) {
-					po = new c(t, u);
-
-					t.plugins[p] = po;
-
-					if (po.init)
-						po.init(t, u);
-				}
-			});
-
-			// Setup popup CSS path(s)
-			if (s.popup_css !== false) {
-				if (s.popup_css)
-					s.popup_css = t.documentBaseURI.toAbsolute(s.popup_css);
-				else
-					s.popup_css = t.baseURI.toAbsolute("themes/" + s.theme + "/skins/" + s.skin + "/dialog.css");
-			}
-
-			if (s.popup_css_add)
-				s.popup_css += ',' + t.documentBaseURI.toAbsolute(s.popup_css_add);
-
-			/**
-			 * Control manager instance for the editor. Will enables you to create new UI elements and change their states etc.
-			 *
-			 * @property controlManager
-			 * @type tinymce.ControlManager
-			 * @example
-			 * // Disables the bold button
-			 * tinyMCE.activeEditor.controlManager.setDisabled('bold', true);
-			 */
-			t.controlManager = new tinymce.ControlManager(t);
-
-			if (s.custom_undo_redo) {
-				t.onExecCommand.add(function(ed, cmd, ui, val, a) {
-					if (cmd != 'Undo' && cmd != 'Redo' && cmd != 'mceRepaint' && (!a || !a.skip_undo))
-						t.undoManager.add();
-				});
-			}
-
-			t.onExecCommand.add(function(ed, c) {
-				// Don't refresh the select lists until caret move
-				if (!/^(FontName|FontSize)$/.test(c))
-					t.nodeChanged();
-			});
-
-			// Remove ghost selections on images and tables in Gecko
-			if (isGecko) {
-				function repaint(a, o) {
-					if (!o || !o.initial)
-						t.execCommand('mceRepaint');
-				};
-
-				t.onUndo.add(repaint);
-				t.onRedo.add(repaint);
-				t.onSetContent.add(repaint);
-			}
-
-			// Enables users to override the control factory
-			t.onBeforeRenderUI.dispatch(t, t.controlManager);
-
-			// Measure box
-			if (s.render_ui) {
-				w = s.width || e.style.width || e.offsetWidth;
-				h = s.height || e.style.height || e.offsetHeight;
-				t.orgDisplay = e.style.display;
-				re = /^[0-9\.]+(|px)$/i;
-
-				if (re.test('' + w))
-					w = Math.max(parseInt(w) + (o.deltaWidth || 0), 100);
-
-				if (re.test('' + h))
-					h = Math.max(parseInt(h) + (o.deltaHeight || 0), 100);
-
-				// Render UI
-				o = t.theme.renderUI({
-					targetNode : e,
-					width : w,
-					height : h,
-					deltaWidth : s.delta_width,
-					deltaHeight : s.delta_height
-				});
-
-				t.editorContainer = o.editorContainer;
-			}
-
-			// #ifdef contentEditable
-
-			// Content editable mode ends here
-			if (s.content_editable) {
-				e = n = o = null; // Fix IE leak
-				return t.setupContentEditable();
-			}
-
-			// #endif
-
-			// User specified a document.domain value
-			if (document.domain && location.hostname != document.domain)
-				tinymce.relaxedDomain = document.domain;
-
-			// Resize editor
-			DOM.setStyles(o.sizeContainer || o.editorContainer, {
-				width : w,
-				height : h
-			});
-
-			// Load specified content CSS last
-			if (s.content_css) {
-				tinymce.each(explode(s.content_css), function(u) {
-					t.contentCSS.push(t.documentBaseURI.toAbsolute(u));
-				});
-			}
-
-			h = (o.iframeHeight || h) + (typeof(h) == 'number' ? (o.deltaHeight || 0) : '');
-			if (h < 100)
-				h = 100;
-
-			t.iframeHTML = s.doctype + '<html><head xmlns="http://www.w3.org/1999/xhtml">';
-
-			// We only need to override paths if we have to
-			// IE has a bug where it remove site absolute urls to relative ones if this is specified
-			if (s.document_base_url != tinymce.documentBaseURL)
-				t.iframeHTML += '<base href="' + t.documentBaseURI.getURI() + '" />';
-
-			// IE8 doesn't support carets behind images setting ie7_compat would force IE8+ to run in IE7 compat mode.
-			if (s.ie7_compat)
-				t.iframeHTML += '<meta http-equiv="X-UA-Compatible" content="IE=7" />';
-			else
-				t.iframeHTML += '<meta http-equiv="X-UA-Compatible" content="IE=edge" />';
-
-			t.iframeHTML += '<meta http-equiv="Content-Type" content="text/html; charset=UTF-8" />';
-
-			// Firefox 2 doesn't load stylesheets correctly this way
-			if (!isGecko || !/Firefox\/2/.test(navigator.userAgent)) {
-				for (i = 0; i < t.contentCSS.length; i++)
-					t.iframeHTML += '<link type="text/css" rel="stylesheet" href="' + t.contentCSS[i] + '" />';
-
-				t.contentCSS = [];
-			}
-
-			bi = s.body_id || 'tinymce';
-			if (bi.indexOf('=') != -1) {
-				bi = t.getParam('body_id', '', 'hash');
-				bi = bi[t.id] || bi;
-			}
-
-			bc = s.body_class || '';
-			if (bc.indexOf('=') != -1) {
-				bc = t.getParam('body_class', '', 'hash');
-				bc = bc[t.id] || '';
-			}
-
-			t.iframeHTML += '</head><body id="' + bi + '" class="mceContentBody ' + bc + '"></body></html>';
-
-			// Domain relaxing enabled, then set document domain
-			if (tinymce.relaxedDomain && (isIE || (tinymce.isOpera && parseFloat(opera.version()) < 11))) {
-				// We need to write the contents here in IE since multiple writes messes up refresh button and back button
-				u = 'javascript:(function(){document.open();document.domain="' + document.domain + '";var ed = window.parent.tinyMCE.get("' + t.id + '");document.write(ed.iframeHTML);document.close();ed.setupIframe();})()';				
-			}
-
-			// Create iframe
-			// TODO: ACC add the appropriate description on this.
-			n = DOM.add(o.iframeContainer, 'iframe', { 
-				id : t.id + "_ifr",
-				src : u || 'javascript:""', // Workaround for HTTPS warning in IE6/7
-				frameBorder : '0', 
-				title : s.aria_label,
-				style : {
-					width : '100%',
-					height : h
-				}
-			});
-
-			t.contentAreaContainer = o.iframeContainer;
-			DOM.get(o.editorContainer).style.display = t.orgDisplay;
-			DOM.get(t.id).style.display = 'none';
-			DOM.setAttrib(t.id, 'aria-hidden', true);
-
-			if (!tinymce.relaxedDomain || !u)
-				t.setupIframe();
-
-			e = n = o = null; // Cleanup
-		},
-
-		/**
-		 * This method get called by the init method ones the iframe is loaded.
-		 * It will fill the iframe with contents, setups DOM and selection objects for the iframe.
-		 * This method should not be called directly.
-		 *
-		 * @method setupIframe
-		 */
-		setupIframe : function() {
-			var t = this, s = t.settings, e = DOM.get(t.id), d = t.getDoc(), h, b;
-
-			// Setup iframe body
-			if (!isIE || !tinymce.relaxedDomain) {
-				d.open();
-				d.write(t.iframeHTML);
-				d.close();
-
-				if (tinymce.relaxedDomain)
-					d.domain = tinymce.relaxedDomain;
-			}
-
-			// Design mode needs to be added here Ctrl+A will fail otherwise
-			if (!isIE) {
-				try {
-					if (!s.readonly)
-						d.designMode = 'On';
-				} catch (ex) {
-					// Will fail on Gecko if the editor is placed in an hidden container element
-					// The design mode will be set ones the editor is focused
-				}
-			}
-
-			// IE needs to use contentEditable or it will display non secure items for HTTPS
-			if (isIE) {
-				// It will not steal focus if we hide it while setting contentEditable
-				b = t.getBody();
-				DOM.hide(b);
-
-				if (!s.readonly)
-					b.contentEditable = true;
-
-				DOM.show(b);
-			}
-
-			/**
-			 * Schema instance, enables you to validate elements and it's children.
-			 *
-			 * @property schema
-			 * @type tinymce.html.Schema
-			 */
-			t.schema = new tinymce.html.Schema(s);
-
-			/**
-			 * DOM instance for the editor.
-			 *
-			 * @property dom
-			 * @type tinymce.dom.DOMUtils
-			 * @example
-			 * // Adds a class to all paragraphs within the editor
-			 * tinyMCE.activeEditor.dom.addClass(tinyMCE.activeEditor.dom.select('p'), 'someclass');
-			 */
-			t.dom = new tinymce.dom.DOMUtils(t.getDoc(), {
-				keep_values : true,
-				url_converter : t.convertURL,
-				url_converter_scope : t,
-				hex_colors : s.force_hex_style_colors,
-				class_filter : s.class_filter,
-				update_styles : 1,
-				fix_ie_paragraphs : 1,
-				schema : t.schema
-			});
-
-			/**
-			 * HTML parser will be used when contents is inserted into the editor.
-			 *
-			 * @property parser
-			 * @type tinymce.html.DomParser
-			 */
-			t.parser = new tinymce.html.DomParser(s, t.schema);
-
-			// Force anchor names closed
-			t.parser.addAttributeFilter('name', function(nodes, name) {
-				var i = nodes.length, sibling, prevSibling, parent, node;
-
-				while (i--) {
-					node = nodes[i];
-					if (node.name === 'a' && node.firstChild) {
-						parent = node.parent;
-
-						// Move children after current node
-						sibling = node.lastChild;
-						do {
-							prevSibling = sibling.prev;
-							parent.insert(sibling, node);
-							sibling = prevSibling;
-						} while (sibling);
-					}
-				}
-			});
-
-			// Convert src and href into data-mce-src, data-mce-href and data-mce-style
-			t.parser.addAttributeFilter('src,href,style', function(nodes, name) {
-				var i = nodes.length, node, dom = t.dom, value;
-
-				while (i--) {
-					node = nodes[i];
-					value = node.attr(name);
-
-					if (name === "style")
-						node.attr('data-mce-style', dom.serializeStyle(dom.parseStyle(value), node.name));
-					else
-						node.attr('data-mce-' + name, t.convertURL(value, name, node.name));
-				}
-			});
-
-			// Keep scripts from executing
-			t.parser.addNodeFilter('script', function(nodes, name) {
-				var i = nodes.length;
-
-				while (i--)
-					nodes[i].attr('type', 'mce-text/javascript');
-			});
-
-			t.parser.addNodeFilter('#cdata', function(nodes, name) {
-				var i = nodes.length, node;
-
-				while (i--) {
-					node = nodes[i];
-					node.type = 8;
-					node.name = '#comment';
-					node.value = '[CDATA[' + node.value + ']]';
-				}
-			});
-
-			t.parser.addNodeFilter('p,h1,h2,h3,h4,h5,h6,div', function(nodes, name) {
-				var i = nodes.length, node, nonEmptyElements = t.schema.getNonEmptyElements();
-
-				while (i--) {
-					node = nodes[i];
-
-					if (node.isEmpty(nonEmptyElements))
-						node.empty().append(new tinymce.html.Node('br', 1)).shortEnded = true;
-				}
-			});
-
-			/**
-			 * DOM serializer for the editor. Will be used when contents is extracted from the editor.
-			 *
-			 * @property serializer
-			 * @type tinymce.dom.Serializer
-			 * @example
-			 * // Serializes the first paragraph in the editor into a string
-			 * tinyMCE.activeEditor.serializer.serialize(tinyMCE.activeEditor.dom.select('p')[0]);
-			 */
-			t.serializer = new tinymce.dom.Serializer(s, t.dom, t.schema);
-
-			/**
-			 * Selection instance for the editor.
-			 *
-			 * @property selection
-			 * @type tinymce.dom.Selection
-			 * @example
-			 * // Sets some contents to the current selection in the editor
-			 * tinyMCE.activeEditor.selection.setContent('Some contents');
-			 *
-			 * // Gets the current selection
-			 * alert(tinyMCE.activeEditor.selection.getContent());
-			 *
-			 * // Selects the first paragraph found
-			 * tinyMCE.activeEditor.selection.select(tinyMCE.activeEditor.dom.select('p')[0]);
-			 */
-			t.selection = new tinymce.dom.Selection(t.dom, t.getWin(), t.serializer);
-
-			/**
-			 * Formatter instance.
-			 *
-			 * @property formatter
-			 * @type tinymce.Formatter
-			 */
-			t.formatter = new tinymce.Formatter(this);
-
-			// Register default formats
-			t.formatter.register({
-				alignleft : [
-					{selector : 'p,h1,h2,h3,h4,h5,h6,td,th,div,ul,ol,li', styles : {textAlign : 'left'}},
-					{selector : 'img,table', collapsed : false, styles : {'float' : 'left'}}
-				],
-
-				aligncenter : [
-					{selector : 'p,h1,h2,h3,h4,h5,h6,td,th,div,ul,ol,li', styles : {textAlign : 'center'}},
-					{selector : 'img', collapsed : false, styles : {display : 'block', marginLeft : 'auto', marginRight : 'auto'}},
-					{selector : 'table', collapsed : false, styles : {marginLeft : 'auto', marginRight : 'auto'}}
-				],
-
-				alignright : [
-					{selector : 'p,h1,h2,h3,h4,h5,h6,td,th,div,ul,ol,li', styles : {textAlign : 'right'}},
-					{selector : 'img,table', collapsed : false, styles : {'float' : 'right'}}
-				],
-
-				alignfull : [
-					{selector : 'p,h1,h2,h3,h4,h5,h6,td,th,div,ul,ol,li', styles : {textAlign : 'justify'}}
-				],
-
-				bold : [
-					{inline : 'strong', remove : 'all'},
-					{inline : 'span', styles : {fontWeight : 'bold'}},
-					{inline : 'b', remove : 'all'}
-				],
-
-				italic : [
-					{inline : 'em', remove : 'all'},
-					{inline : 'span', styles : {fontStyle : 'italic'}},
-					{inline : 'i', remove : 'all'}
-				],
-
-				underline : [
-					{inline : 'span', styles : {textDecoration : 'underline'}, exact : true},
-					{inline : 'u', remove : 'all'}
-				],
-
-				strikethrough : [
-					{inline : 'span', styles : {textDecoration : 'line-through'}, exact : true},
-					{inline : 'strike', remove : 'all'}
-				],
-
-				forecolor : {inline : 'span', styles : {color : '%value'}, wrap_links : false},
-				hilitecolor : {inline : 'span', styles : {backgroundColor : '%value'}, wrap_links : false},
-				fontname : {inline : 'span', styles : {fontFamily : '%value'}},
-				fontsize : {inline : 'span', styles : {fontSize : '%value'}},
-				fontsize_class : {inline : 'span', attributes : {'class' : '%value'}},
-				blockquote : {block : 'blockquote', wrapper : 1, remove : 'all'},
-
-				removeformat : [
-					{selector : 'b,strong,em,i,font,u,strike', remove : 'all', split : true, expand : false, block_expand : true, deep : true},
-					{selector : 'span', attributes : ['style', 'class'], remove : 'empty', split : true, expand : false, deep : true},
-					{selector : '*', attributes : ['style', 'class'], split : false, expand : false, deep : true}
-				]
-			});
-
-			// Register default block formats
-			each('p h1 h2 h3 h4 h5 h6 div address pre div code dt dd samp'.split(/\s/), function(name) {
-				t.formatter.register(name, {block : name, remove : 'all'});
-			});
-
-			// Register user defined formats
-			t.formatter.register(t.settings.formats);
-
-			/**
-			 * Undo manager instance, responsible for handling undo levels. 
-			 *
-			 * @property undoManager
-			 * @type tinymce.UndoManager
-			 * @example
-			 * // Undoes the last modification to the editor
-			 * tinyMCE.activeEditor.undoManager.undo();
-			 */
-			t.undoManager = new tinymce.UndoManager(t);
-
-			// Pass through
-			t.undoManager.onAdd.add(function(um, l) {
-				if (!l.initial)
-					return t.onChange.dispatch(t, l, um);
-			});
-
-			t.undoManager.onUndo.add(function(um, l) {
-				return t.onUndo.dispatch(t, l, um);
-			});
-
-			t.undoManager.onRedo.add(function(um, l) {
-				return t.onRedo.dispatch(t, l, um);
-			});
-
-			t.forceBlocks = new tinymce.ForceBlocks(t, {
-				forced_root_block : s.forced_root_block
-			});
-
-			t.editorCommands = new tinymce.EditorCommands(t);
-
-			// Pass through
-			t.serializer.onPreProcess.add(function(se, o) {
-				return t.onPreProcess.dispatch(t, o, se);
-			});
-
-			t.serializer.onPostProcess.add(function(se, o) {
-				return t.onPostProcess.dispatch(t, o, se);
-			});
-
-			t.onPreInit.dispatch(t);
-
-			if (!s.gecko_spellcheck)
-				t.getBody().spellcheck = 0;
-
-			if (!s.readonly)
-				t._addEvents();
-
-			t.controlManager.onPostRender.dispatch(t, t.controlManager);
-			t.onPostRender.dispatch(t);
-
-			if (s.directionality)
-				t.getBody().dir = s.directionality;
-
-			if (s.nowrap)
-				t.getBody().style.whiteSpace = "nowrap";
-
-			if (s.handle_node_change_callback) {
-				t.onNodeChange.add(function(ed, cm, n) {
-					t.execCallback('handle_node_change_callback', t.id, n, -1, -1, true, t.selection.isCollapsed());
-				});
-			}
-
-			if (s.save_callback) {
-				t.onSaveContent.add(function(ed, o) {
-					var h = t.execCallback('save_callback', t.id, o.content, t.getBody());
-
-					if (h)
-						o.content = h;
-				});
-			}
-
-			if (s.onchange_callback) {
-				t.onChange.add(function(ed, l) {
-					t.execCallback('onchange_callback', t, l);
-				});
-			}
-
-			if (s.protect) {
-				t.onBeforeSetContent.add(function(ed, o) {
-					if (s.protect) {
-						each(s.protect, function(pattern) {
-							o.content = o.content.replace(pattern, function(str) {
-								return '<!--mce:protected ' + escape(str) + '-->';
-							});
-						});
-					}
-				});
-			}
-
-			if (s.convert_newlines_to_brs) {
-				t.onBeforeSetContent.add(function(ed, o) {
-					if (o.initial)
-						o.content = o.content.replace(/\r?\n/g, '<br />');
-				});
-			}
-
-			if (s.preformatted) {
-				t.onPostProcess.add(function(ed, o) {
-					o.content = o.content.replace(/^\s*<pre.*?>/, '');
-					o.content = o.content.replace(/<\/pre>\s*$/, '');
-
-					if (o.set)
-						o.content = '<pre class="mceItemHidden">' + o.content + '</pre>';
-				});
-			}
-
-			if (s.verify_css_classes) {
-				t.serializer.attribValueFilter = function(n, v) {
-					var s, cl;
-
-					if (n == 'class') {
-						// Build regexp for classes
-						if (!t.classesRE) {
-							cl = t.dom.getClasses();
-
-							if (cl.length > 0) {
-								s = '';
-
-								each (cl, function(o) {
-									s += (s ? '|' : '') + o['class'];
-								});
-
-								t.classesRE = new RegExp('(' + s + ')', 'gi');
-							}
-						}
-
-						return !t.classesRE || /(\bmceItem\w+\b|\bmceTemp\w+\b)/g.test(v) || t.classesRE.test(v) ? v : '';
-					}
-
-					return v;
-				};
-			}
-
-			if (s.cleanup_callback) {
-				t.onBeforeSetContent.add(function(ed, o) {
-					o.content = t.execCallback('cleanup_callback', 'insert_to_editor', o.content, o);
-				});
-
-				t.onPreProcess.add(function(ed, o) {
-					if (o.set)
-						t.execCallback('cleanup_callback', 'insert_to_editor_dom', o.node, o);
-
-					if (o.get)
-						t.execCallback('cleanup_callback', 'get_from_editor_dom', o.node, o);
-				});
-
-				t.onPostProcess.add(function(ed, o) {
-					if (o.set)
-						o.content = t.execCallback('cleanup_callback', 'insert_to_editor', o.content, o);
-
-					if (o.get)						
-						o.content = t.execCallback('cleanup_callback', 'get_from_editor', o.content, o);
-				});
-			}
-
-			if (s.save_callback) {
-				t.onGetContent.add(function(ed, o) {
-					if (o.save)
-						o.content = t.execCallback('save_callback', t.id, o.content, t.getBody());
-				});
-			}
-
-			if (s.handle_event_callback) {
-				t.onEvent.add(function(ed, e, o) {
-					if (t.execCallback('handle_event_callback', e, ed, o) === false)
-						Event.cancel(e);
-				});
-			}
-
-			// Add visual aids when new contents is added
-			t.onSetContent.add(function() {
-				t.addVisual(t.getBody());
-			});
-
-			// Remove empty contents
-			if (s.padd_empty_editor) {
-				t.onPostProcess.add(function(ed, o) {
-					o.content = o.content.replace(/^(<p[^>]*>(&nbsp;|&#160;|\s|\u00a0|)<\/p>[\r\n]*|<br \/>[\r\n]*)$/, '');
-				});
-			}
-
-			if (isGecko) {
-				// Fix gecko link bug, when a link is placed at the end of block elements there is
-				// no way to move the caret behind the link. This fix adds a bogus br element after the link
-				function fixLinks(ed, o) {
-					each(ed.dom.select('a'), function(n) {
-						var pn = n.parentNode;
-
-						if (ed.dom.isBlock(pn) && pn.lastChild === n)
-							ed.dom.add(pn, 'br', {'data-mce-bogus' : 1});
-					});
-				};
-
-				t.onExecCommand.add(function(ed, cmd) {
-					if (cmd === 'CreateLink')
-						fixLinks(ed);
-				});
-
-				t.onSetContent.add(t.selection.onSetContent.add(fixLinks));
-
-				if (!s.readonly) {
-					try {
-						// Design mode must be set here once again to fix a bug where
-						// Ctrl+A/Delete/Backspace didn't work if the editor was added using mceAddControl then removed then added again
-						d.designMode = 'Off';
-						d.designMode = 'On';
-					} catch (ex) {
-						// Will fail on Gecko if the editor is placed in an hidden container element
-						// The design mode will be set ones the editor is focused
-					}
-				}
-			}
-
-			// A small timeout was needed since firefox will remove. Bug: #1838304
-			setTimeout(function () {
-				if (t.removed)
-					return;
-
-				t.load({initial : true, format : 'html'});
-				t.startContent = t.getContent({format : 'raw'});
-				t.undoManager.add();
-				t.initialized = true;
-
-				t.onInit.dispatch(t);
-				t.execCallback('setupcontent_callback', t.id, t.getBody(), t.getDoc());
-				t.execCallback('init_instance_callback', t);
-				t.focus(true);
-				t.nodeChanged({initial : 1});
-
-				// Load specified content CSS last
-				each(t.contentCSS, function(u) {
-					t.dom.loadCSS(u);
-				});
-
-				// Handle auto focus
-				if (s.auto_focus) {
-					setTimeout(function () {
-						var ed = tinymce.get(s.auto_focus);
-
-						ed.selection.select(ed.getBody(), 1);
-						ed.selection.collapse(1);
-						ed.getWin().focus();
-					}, 100);
-				}
-			}, 1);
-	
-			e = null;
-		},
-
-		// #ifdef contentEditable
-
-		/**
-		 * Sets up the contentEditable mode.
-		 *
-		 * @method setupContentEditable
-		 */
-		setupContentEditable : function() {
-			var t = this, s = t.settings, e = t.getElement();
-
-			t.contentDocument = s.content_document || document;
-			t.contentWindow = s.content_window || window;
-			t.bodyElement = e;
-
-			// Prevent leak in IE
-			s.content_document = s.content_window = null;
-
-			DOM.hide(e);
-			e.contentEditable = t.getParam('content_editable_state', true);
-			DOM.show(e);
-
-			if (!s.gecko_spellcheck)
-				t.getDoc().body.spellcheck = 0;
-
-			// Setup objects
-			t.dom = new tinymce.dom.DOMUtils(t.getDoc(), {
-				keep_values : true,
-				url_converter : t.convertURL,
-				url_converter_scope : t,
-				hex_colors : s.force_hex_style_colors,
-				class_filter : s.class_filter,
-				root_element : t.id,
-				fix_ie_paragraphs : 1,
-				update_styles : 1
-			});
-
-			t.serializer = new tinymce.dom.Serializer(s, t.dom, schema);
-
-			t.selection = new tinymce.dom.Selection(t.dom, t.getWin(), t.serializer);
-			t.forceBlocks = new tinymce.ForceBlocks(t, {
-				forced_root_block : s.forced_root_block
-			});
-
-			t.editorCommands = new tinymce.EditorCommands(t);
-
-			// Pass through
-			t.serializer.onPreProcess.add(function(se, o) {
-				return t.onPreProcess.dispatch(t, o, se);
-			});
-
-			t.serializer.onPostProcess.add(function(se, o) {
-				return t.onPostProcess.dispatch(t, o, se);
-			});
-
-			t.onPreInit.dispatch(t);
-			t._addEvents();
-
-			t.controlManager.onPostRender.dispatch(t, t.controlManager);
-			t.onPostRender.dispatch(t);
-
-			t.onSetContent.add(function() {
-				t.addVisual(t.getBody());
-			});
-
-			//t.load({initial : true, format : (s.cleanup_on_startup ? 'html' : 'raw')});
-			t.startContent = t.getContent({format : 'raw'});
-			t.undoManager.add({initial : true});
-			t.initialized = true;
-
-			t.onInit.dispatch(t);
-			t.focus(true);
-			t.nodeChanged({initial : 1});
-
-			// Load specified content CSS last
-			if (s.content_css) {
-				each(explode(s.content_css), function(u) {
-					t.dom.loadCSS(t.documentBaseURI.toAbsolute(u));
-				});
-			}
-
-			if (isIE) {
-				// Store away selection
-				t.dom.bind(t.getElement(), 'beforedeactivate', function() {
-					t.lastSelectionBookmark = t.selection.getBookmark(1);
-				});
-
-				t.onBeforeExecCommand.add(function(ed, cmd, ui, val, o) {
-					if (!DOM.getParent(ed.selection.getStart(), function(n) {return n == ed.getBody();}))
-						o.terminate = 1;
-
-					if (!DOM.getParent(ed.selection.getEnd(), function(n) {return n == ed.getBody();}))
-						o.terminate = 1;
-				});
-			}
-
-			e = null; // Cleanup
-		},
-
-		// #endif
-
-		/**
-		 * Focuses/activates the editor. This will set this editor as the activeEditor in the tinymce collection
-		 * it will also place DOM focus inside the editor.
-		 *
-		 * @method focus
-		 * @param {Boolean} sf Skip DOM focus. Just set is as the active editor.
-		 */
-		focus : function(sf) {
-			var oed, t = this, ce = t.settings.content_editable, ieRng, controlElm, doc = t.getDoc();
-
-			if (!sf) {
-				// Get selected control element
-				ieRng = t.selection.getRng();
-				if (ieRng.item) {
-					controlElm = ieRng.item(0);
-				}
-
-				// Is not content editable
-				if (!ce)
-					t.getWin().focus();
-
-				// Restore selected control element
-				// This is needed when for example an image is selected within a
-				// layer a call to focus will then remove the control selection
-				if (controlElm && controlElm.ownerDocument == doc) {
-					ieRng = doc.body.createControlRange();
-					ieRng.addElement(controlElm);
-					ieRng.select();
-				}
-
-				// #ifdef contentEditable
-
-				// Content editable mode ends here
-				if (ce) {
-					if (tinymce.isWebKit)
-						t.getWin().focus();
-					else {
-						if (tinymce.isIE)
-							t.getElement().setActive();
-						else
-							t.getElement().focus();
-					}
-				}
-
-				// #endif
-			}
-
-			if (tinymce.activeEditor != t) {
-				if ((oed = tinymce.activeEditor) != null)
-					oed.onDeactivate.dispatch(oed, t);
-
-				t.onActivate.dispatch(t, oed);
-			}
-
-			tinymce._setActive(t);
-		},
-
-		/**
-		 * Executes a legacy callback. This method is useful to call old 2.x option callbacks.
-		 * There new event model is a better way to add callback so this method might be removed in the future.
-		 *
-		 * @method execCallback
-		 * @param {String} n Name of the callback to execute.
-		 * @return {Object} Return value passed from callback function.
-		 */
-		execCallback : function(n) {
-			var t = this, f = t.settings[n], s;
-
-			if (!f)
-				return;
-
-			// Look through lookup
-			if (t.callbackLookup && (s = t.callbackLookup[n])) {
-				f = s.func;
-				s = s.scope;
-			}
-
-			if (is(f, 'string')) {
-				s = f.replace(/\.\w+$/, '');
-				s = s ? tinymce.resolve(s) : 0;
-				f = tinymce.resolve(f);
-				t.callbackLookup = t.callbackLookup || {};
-				t.callbackLookup[n] = {func : f, scope : s};
-			}
-
-			return f.apply(s || t, Array.prototype.slice.call(arguments, 1));
-		},
-
-		/**
-		 * Translates the specified string by replacing variables with language pack items it will also check if there is
-		 * a key mathcin the input.
-		 *
-		 * @method translate
-		 * @param {String} s String to translate by the language pack data.
-		 * @return {String} Translated string.
-		 */
-		translate : function(s) {
-			var c = this.settings.language || 'en', i18n = tinymce.i18n;
-
-			if (!s)
-				return '';
-
-			return i18n[c + '.' + s] || s.replace(/{\#([^}]+)\}/g, function(a, b) {
-				return i18n[c + '.' + b] || '{#' + b + '}';
-			});
-		},
-
-		/**
-		 * Returns a language pack item by name/key.
-		 *
-		 * @method getLang
-		 * @param {String} n Name/key to get from the language pack.
-		 * @param {String} dv Optional default value to retrive.
-		 */
-		getLang : function(n, dv) {
-			return tinymce.i18n[(this.settings.language || 'en') + '.' + n] || (is(dv) ? dv : '{#' + n + '}');
-		},
-
-		/**
-		 * Returns a configuration parameter by name.
-		 *
-		 * @method getParam
-		 * @param {String} n Configruation parameter to retrive.
-		 * @param {String} dv Optional default value to return.
-		 * @param {String} ty Optional type parameter.
-		 * @return {String} Configuration parameter value or default value.
-		 * @example
-		 * // Returns a specific config value from the currently active editor
-		 * var someval = tinyMCE.activeEditor.getParam('myvalue');
-		 * 
-		 * // Returns a specific config value from a specific editor instance by id
-		 * var someval2 = tinyMCE.get('my_editor').getParam('myvalue');
-		 */
-		getParam : function(n, dv, ty) {
-			var tr = tinymce.trim, v = is(this.settings[n]) ? this.settings[n] : dv, o;
-
-			if (ty === 'hash') {
-				o = {};
-
-				if (is(v, 'string')) {
-					each(v.indexOf('=') > 0 ? v.split(/[;,](?![^=;,]*(?:[;,]|$))/) : v.split(','), function(v) {
-						v = v.split('=');
-
-						if (v.length > 1)
-							o[tr(v[0])] = tr(v[1]);
-						else
-							o[tr(v[0])] = tr(v);
-					});
-				} else
-					o = v;
-
-				return o;
-			}
-
-			return v;
-		},
-
-		/**
-		 * Distpaches out a onNodeChange event to all observers. This method should be called when you
-		 * need to update the UI states or element path etc.
-		 *
-		 * @method nodeChanged
-		 * @param {Object} o Optional object to pass along for the node changed event.
-		 */
-		nodeChanged : function(o) {
-			var t = this, s = t.selection, n = (isIE ? s.getNode() : s.getStart()) || t.getBody();
-
-			// Fix for bug #1896577 it seems that this can not be fired while the editor is loading
-			if (t.initialized) {
-				o = o || {};
-				n = isIE && n.ownerDocument != t.getDoc() ? t.getBody() : n; // Fix for IE initial state
-
-				// Get parents and add them to object
-				o.parents = [];
-				t.dom.getParent(n, function(node) {
-					if (node.nodeName == 'BODY')
-						return true;
-
-					o.parents.push(node);
-				});
-
-				t.onNodeChange.dispatch(
-					t,
-					o ? o.controlManager || t.controlManager : t.controlManager,
-					n,
-					s.isCollapsed(),
-					o
-				);
-			}
-		},
-
-		/**
-		 * Adds a button that later gets created by the ControlManager. This is a shorter and easier method
-		 * of adding buttons without the need to deal with the ControlManager directly. But it's also less
-		 * powerfull if you need more control use the ControlManagers factory methods instead.
-		 *
-		 * @method addButton
-		 * @param {String} n Button name to add.
-		 * @param {Object} s Settings object with title, cmd etc.
-		 * @example
-		 * // Adds a custom button to the editor and when a user clicks the button it will open
-		 * // an alert box with the selected contents as plain text.
-		 * tinyMCE.init({
-		 *    ...
-		 * 
-		 *    theme_advanced_buttons1 : 'example,..'
-		 * 
-		 *    setup : function(ed) {
-		 *       // Register example button
-		 *       ed.addButton('example', {
-		 *          title : 'example.desc',
-		 *          image : '../jscripts/tiny_mce/plugins/example/img/example.gif',
-		 *          onclick : function() {
-		 *             ed.windowManager.alert('Hello world!! Selection: ' + ed.selection.getContent({format : 'text'}));
-		 *          }
-		 *       });
-		 *    }
-		 * });
-		 */
-		addButton : function(n, s) {
-			var t = this;
-
-			t.buttons = t.buttons || {};
-			t.buttons[n] = s;
-		},
-
-		/**
-		 * Adds a custom command to the editor, you can also override existing commands with this method.
-		 * The command that you add can be executed with execCommand.
-		 *
-		 * @method addCommand
-		 * @param {String} name Command name to add/override.
-		 * @param {addCommandCallback} callback Function to execute when the command occurs.
-		 * @param {Object} scope Optional scope to execute the function in.
-		 * @example
-		 * // Adds a custom command that later can be executed using execCommand
-		 * tinyMCE.init({
-		 *    ...
-		 * 
-		 *    setup : function(ed) {
-		 *       // Register example command
-		 *       ed.addCommand('mycommand', function(ui, v) {
-		 *          ed.windowManager.alert('Hello world!! Selection: ' + ed.selection.getContent({format : 'text'}));
-		 *       });
-		 *    }
-		 * });
-		 */
-		addCommand : function(name, callback, scope) {
-			/**
-			 * Callback function that gets called when a command is executed.
-			 *
-			 * @callback addCommandCallback
-			 * @param {Boolean} ui Display UI state true/false.
-			 * @param {Object} value Optional value for command.
-			 * @return {Boolean} True/false state if the command was handled or not.
-			 */
-			this.execCommands[name] = {func : callback, scope : scope || this};
-		},
-
-		/**
-		 * Adds a custom query state command to the editor, you can also override existing commands with this method.
-		 * The command that you add can be executed with queryCommandState function.
-		 *
-		 * @method addQueryStateHandler
-		 * @param {String} name Command name to add/override.
-		 * @param {addQueryStateHandlerCallback} callback Function to execute when the command state retrival occurs.
-		 * @param {Object} scope Optional scope to execute the function in.
-		 */
-		addQueryStateHandler : function(name, callback, scope) {
-			/**
-			 * Callback function that gets called when a queryCommandState is executed.
-			 *
-			 * @callback addQueryStateHandlerCallback
-			 * @return {Boolean} True/false state if the command is enabled or not like is it bold.
-			 */
-			this.queryStateCommands[name] = {func : callback, scope : scope || this};
-		},
-
-		/**
-		 * Adds a custom query value command to the editor, you can also override existing commands with this method.
-		 * The command that you add can be executed with queryCommandValue function.
-		 *
-		 * @method addQueryValueHandler
-		 * @param {String} name Command name to add/override.
-		 * @param {addQueryValueHandlerCallback} callback Function to execute when the command value retrival occurs.
-		 * @param {Object} scope Optional scope to execute the function in.
-		 */
-		addQueryValueHandler : function(name, callback, scope) {
-			/**
-			 * Callback function that gets called when a queryCommandValue is executed.
-			 *
-			 * @callback addQueryValueHandlerCallback
-			 * @return {Object} Value of the command or undefined.
-			 */
-			this.queryValueCommands[name] = {func : callback, scope : scope || this};
-		},
-
-		/**
-		 * Adds a keyboard shortcut for some command or function.
-		 *
-		 * @method addShortcut
-		 * @param {String} pa Shortcut pattern. Like for example: ctrl+alt+o.
-		 * @param {String} desc Text description for the command.
-		 * @param {String/Function} cmd_func Command name string or function to execute when the key is pressed.
-		 * @param {Object} sc Optional scope to execute the function in.
-		 * @return {Boolean} true/false state if the shortcut was added or not.
-		 */
-		addShortcut : function(pa, desc, cmd_func, sc) {
-			var t = this, c;
-
-			if (!t.settings.custom_shortcuts)
-				return false;
-
-			t.shortcuts = t.shortcuts || {};
-
-			if (is(cmd_func, 'string')) {
-				c = cmd_func;
-
-				cmd_func = function() {
-					t.execCommand(c, false, null);
-				};
-			}
-
-			if (is(cmd_func, 'object')) {
-				c = cmd_func;
-
-				cmd_func = function() {
-					t.execCommand(c[0], c[1], c[2]);
-				};
-			}
-
-			each(explode(pa), function(pa) {
-				var o = {
-					func : cmd_func,
-					scope : sc || this,
-					desc : desc,
-					alt : false,
-					ctrl : false,
-					shift : false
-				};
-
-				each(explode(pa, '+'), function(v) {
-					switch (v) {
-						case 'alt':
-						case 'ctrl':
-						case 'shift':
-							o[v] = true;
-							break;
-
-						default:
-							o.charCode = v.charCodeAt(0);
-							o.keyCode = v.toUpperCase().charCodeAt(0);
-					}
-				});
-
-				t.shortcuts[(o.ctrl ? 'ctrl' : '') + ',' + (o.alt ? 'alt' : '') + ',' + (o.shift ? 'shift' : '') + ',' + o.keyCode] = o;
-			});
-
-			return true;
-		},
-
-		/**
-		 * Executes a command on the current instance. These commands can be TinyMCE internal commands prefixed with "mce" or
-		 * they can be build in browser commands such as "Bold". A compleate list of browser commands is available on MSDN or Mozilla.org.
-		 * This function will dispatch the execCommand function on each plugin, theme or the execcommand_callback option if none of these
-		 * return true it will handle the command as a internal browser command.
-		 *
-		 * @method execCommand
-		 * @param {String} cmd Command name to execute, for example mceLink or Bold.
-		 * @param {Boolean} ui True/false state if a UI (dialog) should be presented or not.
-		 * @param {mixed} val Optional command value, this can be anything.
-		 * @param {Object} a Optional arguments object.
-		 * @return {Boolean} True/false if the command was executed or not.
-		 */
-		execCommand : function(cmd, ui, val, a) {
-			var t = this, s = 0, o, st;
-
-			if (!/^(mceAddUndoLevel|mceEndUndoLevel|mceBeginUndoLevel|mceRepaint|SelectAll)$/.test(cmd) && (!a || !a.skip_focus))
-				t.focus();
-
-			o = {};
-			t.onBeforeExecCommand.dispatch(t, cmd, ui, val, o);
-			if (o.terminate)
-				return false;
-
-			// Command callback
-			if (t.execCallback('execcommand_callback', t.id, t.selection.getNode(), cmd, ui, val)) {
-				t.onExecCommand.dispatch(t, cmd, ui, val, a);
-				return true;
-			}
-
-			// Registred commands
-			if (o = t.execCommands[cmd]) {
-				st = o.func.call(o.scope, ui, val);
-
-				// Fall through on true
-				if (st !== true) {
-					t.onExecCommand.dispatch(t, cmd, ui, val, a);
-					return st;
-				}
-			}
-
-			// Plugin commands
-			each(t.plugins, function(p) {
-				if (p.execCommand && p.execCommand(cmd, ui, val)) {
-					t.onExecCommand.dispatch(t, cmd, ui, val, a);
-					s = 1;
-					return false;
-				}
-			});
-
-			if (s)
-				return true;
-
-			// Theme commands
-			if (t.theme && t.theme.execCommand && t.theme.execCommand(cmd, ui, val)) {
-				t.onExecCommand.dispatch(t, cmd, ui, val, a);
-				return true;
-			}
-
-			// Editor commands
-			if (t.editorCommands.execCommand(cmd, ui, val)) {
-				t.onExecCommand.dispatch(t, cmd, ui, val, a);
-				return true;
-			}
-
-			// Browser commands
-			t.getDoc().execCommand(cmd, ui, val);
-			t.onExecCommand.dispatch(t, cmd, ui, val, a);
-		},
-
-		/**
-		 * Returns a command specific state, for example if bold is enabled or not.
-		 *
-		 * @method queryCommandState
-		 * @param {string} cmd Command to query state from.
-		 * @return {Boolean} Command specific state, for example if bold is enabled or not.
-		 */
-		queryCommandState : function(cmd) {
-			var t = this, o, s;
-
-			// Is hidden then return undefined
-			if (t._isHidden())
-				return;
-
-			// Registred commands
-			if (o = t.queryStateCommands[cmd]) {
-				s = o.func.call(o.scope);
-
-				// Fall though on true
-				if (s !== true)
-					return s;
-			}
-
-			// Registred commands
-			o = t.editorCommands.queryCommandState(cmd);
-			if (o !== -1)
-				return o;
-
-			// Browser commands
-			try {
-				return this.getDoc().queryCommandState(cmd);
-			} catch (ex) {
-				// Fails sometimes see bug: 1896577
-			}
-		},
-
-		/**
-		 * Returns a command specific value, for example the current font size.
-		 *
-		 * @method queryCommandValue
-		 * @param {string} c Command to query value from.
-		 * @return {Object} Command specific value, for example the current font size.
-		 */
-		queryCommandValue : function(c) {
-			var t = this, o, s;
-
-			// Is hidden then return undefined
-			if (t._isHidden())
-				return;
-
-			// Registred commands
-			if (o = t.queryValueCommands[c]) {
-				s = o.func.call(o.scope);
-
-				// Fall though on true
-				if (s !== true)
-					return s;
-			}
-
-			// Registred commands
-			o = t.editorCommands.queryCommandValue(c);
-			if (is(o))
-				return o;
-
-			// Browser commands
-			try {
-				return this.getDoc().queryCommandValue(c);
-			} catch (ex) {
-				// Fails sometimes see bug: 1896577
-			}
-		},
-
-		/**
-		 * Shows the editor and hides any textarea/div that the editor is supposed to replace.
-		 *
-		 * @method show
-		 */
-		show : function() {
-			var t = this;
-
-			DOM.show(t.getContainer());
-			DOM.hide(t.id);
-			t.load();
-		},
-
-		/**
-		 * Hides the editor and shows any textarea/div that the editor is supposed to replace.
-		 *
-		 * @method hide
-		 */
-		hide : function() {
-			var t = this, d = t.getDoc();
-
-			// Fixed bug where IE has a blinking cursor left from the editor
-			if (isIE && d)
-				d.execCommand('SelectAll');
-
-			// We must save before we hide so Safari doesn't crash
-			t.save();
-			DOM.hide(t.getContainer());
-			DOM.setStyle(t.id, 'display', t.orgDisplay);
-		},
-
-		/**
-		 * Returns true/false if the editor is hidden or not.
-		 *
-		 * @method isHidden
-		 * @return {Boolean} True/false if the editor is hidden or not.
-		 */
-		isHidden : function() {
-			return !DOM.isHidden(this.id);
-		},
-
-		/**
-		 * Sets the progress state, this will display a throbber/progess for the editor.
-		 * This is ideal for asycronous operations like an AJAX save call.
-		 *
-		 * @method setProgressState
-		 * @param {Boolean} b Boolean state if the progress should be shown or hidden.
-		 * @param {Number} ti Optional time to wait before the progress gets shown.
-		 * @param {Object} o Optional object to pass to the progress observers.
-		 * @return {Boolean} Same as the input state.
-		 * @example
-		 * // Show progress for the active editor
-		 * tinyMCE.activeEditor.setProgressState(true);
-		 * 
-		 * // Hide progress for the active editor
-		 * tinyMCE.activeEditor.setProgressState(false);
-		 * 
-		 * // Show progress after 3 seconds
-		 * tinyMCE.activeEditor.setProgressState(true, 3000);
-		 */
-		setProgressState : function(b, ti, o) {
-			this.onSetProgressState.dispatch(this, b, ti, o);
-
-			return b;
-		},
-
-		/**
-		 * Loads contents from the textarea or div element that got converted into an editor instance.
-		 * This method will move the contents from that textarea or div into the editor by using setContent
-		 * so all events etc that method has will get dispatched as well.
-		 *
-		 * @method load
-		 * @param {Object} o Optional content object, this gets passed around through the whole load process.
-		 * @return {String} HTML string that got set into the editor.
-		 */
-		load : function(o) {
-			var t = this, e = t.getElement(), h;
-
-			if (e) {
-				o = o || {};
-				o.load = true;
-
-				// Double encode existing entities in the value
-				h = t.setContent(is(e.value) ? e.value : e.innerHTML, o);
-				o.element = e;
-
-				if (!o.no_events)
-					t.onLoadContent.dispatch(t, o);
-
-				o.element = e = null;
-
-				return h;
-			}
-		},
-
-		/**
-		 * Saves the contents from a editor out to the textarea or div element that got converted into an editor instance.
-		 * This method will move the HTML contents from the editor into that textarea or div by getContent
-		 * so all events etc that method has will get dispatched as well.
-		 *
-		 * @method save
-		 * @param {Object} o Optional content object, this gets passed around through the whole save process.
-		 * @return {String} HTML string that got set into the textarea/div.
-		 */
-		save : function(o) {
-			var t = this, e = t.getElement(), h, f;
-
-			if (!e || !t.initialized)
-				return;
-
-			o = o || {};
-			o.save = true;
-
-			// Add undo level will trigger onchange event
-			if (!o.no_events) {
-				t.undoManager.typing = false;
-				t.undoManager.add();
-			}
-
-			o.element = e;
-			h = o.content = t.getContent(o);
-
-			if (!o.no_events)
-				t.onSaveContent.dispatch(t, o);
-
-			h = o.content;
-
-			if (!/TEXTAREA|INPUT/i.test(e.nodeName)) {
-				e.innerHTML = h;
-
-				// Update hidden form element
-				if (f = DOM.getParent(t.id, 'form')) {
-					each(f.elements, function(e) {
-						if (e.name == t.id) {
-							e.value = h;
-							return false;
-						}
-					});
-				}
-			} else
-				e.value = h;
-
-			o.element = e = null;
-
-			return h;
-		},
-
-		/**
-		 * Sets the specified content to the editor instance, this will cleanup the content before it gets set using
-		 * the different cleanup rules options.
-		 *
-		 * @method setContent
-		 * @param {String} content Content to set to editor, normally HTML contents but can be other formats as well.
-		 * @param {Object} args Optional content object, this gets passed around through the whole set process.
-		 * @return {String} HTML string that got set into the editor.
-		 * @example
-		 * // Sets the HTML contents of the activeEditor editor
-		 * tinyMCE.activeEditor.setContent('<span>some</span> html');
-		 * 
-		 * // Sets the raw contents of the activeEditor editor
-		 * tinyMCE.activeEditor.setContent('<span>some</span> html', {format : 'raw'});
-		 * 
-		 * // Sets the content of a specific editor (my_editor in this example)
-		 * tinyMCE.get('my_editor').setContent(data);
-		 * 
-		 * // Sets the bbcode contents of the activeEditor editor if the bbcode plugin was added
-		 * tinyMCE.activeEditor.setContent('[b]some[/b] html', {format : 'bbcode'});
-		 */
-		setContent : function(content, args) {
-			var self = this, rootNode, body = self.getBody();
-
-			// Setup args object
-			args = args || {};
-			args.format = args.format || 'html';
-			args.set = true;
-			args.content = content;
-
-			// Do preprocessing
-			if (!args.no_events)
-				self.onBeforeSetContent.dispatch(self, args);
-
-			// Padd empty content in Gecko and Safari. Commands will otherwise fail on the content
-			// It will also be impossible to place the caret in the editor unless there is a BR element present
-			if (!tinymce.isIE && (content.length === 0 || /^\s+$/.test(content))) {
-				body.innerHTML = '<br data-mce-bogus="1" />';
-				return;
-			}
-
-			// Parse and serialize the html
-			if (args.format !== 'raw') {
-				args.content = new tinymce.html.Serializer({}, self.schema).serialize(
-					self.parser.parse(args.content)
-				);
-			}
-
-			// Set the new cleaned contents to the editor
-			body.innerHTML = tinymce.trim(args.content);
-
-			// Do post processing
-			if (!args.no_events)
-				self.onSetContent.dispatch(self, args);
-
-			return args.content;
-		},
-
-		/**
-		 * Gets the content from the editor instance, this will cleanup the content before it gets returned using
-		 * the different cleanup rules options.
-		 *
-		 * @method getContent
-		 * @param {Object} args Optional content object, this gets passed around through the whole get process.
-		 * @return {String} Cleaned content string, normally HTML contents.
-		 * @example
-		 * // Get the HTML contents of the currently active editor
-		 * console.debug(tinyMCE.activeEditor.getContent());
-		 * 
-		 * // Get the raw contents of the currently active editor
-		 * tinyMCE.activeEditor.getContent({format : 'raw'});
-		 * 
-		 * // Get content of a specific editor:
-		 * tinyMCE.get('content id').getContent()
-		 */
-		getContent : function(args) {
-			var self = this, content;
-
-			// Setup args object
-			args = args || {};
-			args.format = args.format || 'html';
-			args.get = true;
-
-			// Do preprocessing
-			if (!args.no_events)
-				self.onBeforeGetContent.dispatch(self, args);
-
-			// Get raw contents or by default the cleaned contents
-			if (args.format == 'raw')
-				content = self.getBody().innerHTML;
-			else
-				content = self.serializer.serialize(self.getBody(), args);
-
-			args.content = tinymce.trim(content);
-
-			// Do post processing
-			if (!args.no_events)
-				self.onGetContent.dispatch(self, args);
-
-			return args.content;
-		},
-
-		/**
-		 * Returns true/false if the editor is dirty or not. It will get dirty if the user has made modifications to the contents.
-		 *
-		 * @method isDirty
-		 * @return {Boolean} True/false if the editor is dirty or not. It will get dirty if the user has made modifications to the contents.
-		 * @example
-		 * if (tinyMCE.activeEditor.isDirty())
-		 *     alert("You must save your contents.");
-		 */
-		isDirty : function() {
-			var self = this;
-
-			return tinymce.trim(self.startContent) != tinymce.trim(self.getContent({format : 'raw', no_events : 1})) && !self.isNotDirty;
-		},
-
-		/**
-		 * Returns the editors container element. The container element wrappes in
-		 * all the elements added to the page for the editor. Such as UI, iframe etc.
-		 *
-		 * @method getContainer
-		 * @return {Element} HTML DOM element for the editor container.
-		 */
-		getContainer : function() {
-			var t = this;
-
-			if (!t.container)
-				t.container = DOM.get(t.editorContainer || t.id + '_parent');
-
-			return t.container;
-		},
-
-		/**
-		 * Returns the editors content area container element. The this element is the one who
-		 * holds the iframe or the editable element.
-		 *
-		 * @method getContentAreaContainer
-		 * @return {Element} HTML DOM element for the editor area container.
-		 */
-		getContentAreaContainer : function() {
-			return this.contentAreaContainer;
-		},
-
-		/**
-		 * Returns the target element/textarea that got replaced with a TinyMCE editor instance.
-		 *
-		 * @method getElement
-		 * @return {Element} HTML DOM element for the replaced element.
-		 */
-		getElement : function() {
-			return DOM.get(this.settings.content_element || this.id);
-		},
-
-		/**
-		 * Returns the iframes window object.
-		 *
-		 * @method getWin
-		 * @return {Window} Iframe DOM window object.
-		 */
-		getWin : function() {
-			var t = this, e;
-
-			if (!t.contentWindow) {
-				e = DOM.get(t.id + "_ifr");
-
-				if (e)
-					t.contentWindow = e.contentWindow;
-			}
-
-			return t.contentWindow;
-		},
-
-		/**
-		 * Returns the iframes document object.
-		 *
-		 * @method getDoc
-		 * @return {Document} Iframe DOM document object.
-		 */
-		getDoc : function() {
-			var t = this, w;
-
-			if (!t.contentDocument) {
-				w = t.getWin();
-
-				if (w)
-					t.contentDocument = w.document;
-			}
-
-			return t.contentDocument;
-		},
-
-		/**
-		 * Returns the iframes body element.
-		 *
-		 * @method getBody
-		 * @return {Element} Iframe body element.
-		 */
-		getBody : function() {
-			return this.bodyElement || this.getDoc().body;
-		},
-
-		/**
-		 * URL converter function this gets executed each time a user adds an img, a or
-		 * any other element that has a URL in it. This will be called both by the DOM and HTML
-		 * manipulation functions.
-		 *
-		 * @method convertURL
-		 * @param {string} u URL to convert.
-		 * @param {string} n Attribute name src, href etc.
-		 * @param {string/HTMLElement} Tag name or HTML DOM element depending on HTML or DOM insert.
-		 * @return {string} Converted URL string.
-		 */
-		convertURL : function(u, n, e) {
-			var t = this, s = t.settings;
-
-			// Use callback instead
-			if (s.urlconverter_callback)
-				return t.execCallback('urlconverter_callback', u, e, true, n);
-
-			// Don't convert link href since thats the CSS files that gets loaded into the editor also skip local file URLs
-			if (!s.convert_urls || (e && e.nodeName == 'LINK') || u.indexOf('file:') === 0)
-				return u;
-
-			// Convert to relative
-			if (s.relative_urls)
-				return t.documentBaseURI.toRelative(u);
-
-			// Convert to absolute
-			u = t.documentBaseURI.toAbsolute(u, s.remove_script_host);
-
-			return u;
-		},
-
-		/**
-		 * Adds visual aid for tables, anchors etc so they can be more easily edited inside the editor.
-		 *
-		 * @method addVisual
-		 * @param {Element} e Optional root element to loop though to find tables etc that needs the visual aid.
-		 */
-		addVisual : function(e) {
-			var t = this, s = t.settings;
-
-			e = e || t.getBody();
-
-			if (!is(t.hasVisual))
-				t.hasVisual = s.visual;
-
-			each(t.dom.select('table,a', e), function(e) {
-				var v;
-
-				switch (e.nodeName) {
-					case 'TABLE':
-						v = t.dom.getAttrib(e, 'border');
-
-						if (!v || v == '0') {
-							if (t.hasVisual)
-								t.dom.addClass(e, s.visual_table_class);
-							else
-								t.dom.removeClass(e, s.visual_table_class);
-						}
-
-						return;
-
-					case 'A':
-						v = t.dom.getAttrib(e, 'name');
-
-						if (v) {
-							if (t.hasVisual)
-								t.dom.addClass(e, 'mceItemAnchor');
-							else
-								t.dom.removeClass(e, 'mceItemAnchor');
-						}
-
-						return;
-				}
-			});
-
-			t.onVisualAid.dispatch(t, e, t.hasVisual);
-		},
-
-		/**
-		 * Removes the editor from the dom and tinymce collection.
-		 *
-		 * @method remove
-		 */
-		remove : function() {
-			var t = this, e = t.getContainer();
-
-			t.removed = 1; // Cancels post remove event execution
-			t.hide();
-
-			t.execCallback('remove_instance_callback', t);
-			t.onRemove.dispatch(t);
-
-			// Clear all execCommand listeners this is required to avoid errors if the editor was removed inside another command
-			t.onExecCommand.listeners = [];
-
-			tinymce.remove(t);
-			DOM.remove(e);
-		},
-
-		/**
-		 * Destroys the editor instance by removing all events, element references or other resources
-		 * that could leak memory. This method will be called automatically when the page is unloaded
-		 * but you can also call it directly if you know what you are doing.
-		 *
-		 * @method destroy
-		 * @param {Boolean} s Optional state if the destroy is an automatic destroy or user called one.
-		 */
-		destroy : function(s) {
-			var t = this;
-
-			// One time is enough
-			if (t.destroyed)
-				return;
-
-			if (!s) {
-				tinymce.removeUnload(t.destroy);
-				tinyMCE.onBeforeUnload.remove(t._beforeUnload);
-
-				// Manual destroy
-				if (t.theme && t.theme.destroy)
-					t.theme.destroy();
-
-				// Destroy controls, selection and dom
-				t.controlManager.destroy();
-				t.selection.destroy();
-				t.dom.destroy();
-
-				// Remove all events
-
-				// Don't clear the window or document if content editable
-				// is enabled since other instances might still be present
-				if (!t.settings.content_editable) {
-					Event.clear(t.getWin());
-					Event.clear(t.getDoc());
-				}
-
-				Event.clear(t.getBody());
-				Event.clear(t.formElement);
-			}
-
-			if (t.formElement) {
-				t.formElement.submit = t.formElement._mceOldSubmit;
-				t.formElement._mceOldSubmit = null;
-			}
-
-			t.contentAreaContainer = t.formElement = t.container = t.settings.content_element = t.bodyElement = t.contentDocument = t.contentWindow = null;
-
-			if (t.selection)
-				t.selection = t.selection.win = t.selection.dom = t.selection.dom.doc = null;
-
-			t.destroyed = 1;
-		},
-
-		// Internal functions
-
-		_addEvents : function() {
-			// 'focus', 'blur', 'dblclick', 'beforedeactivate', submit, reset
-			var t = this, i, s = t.settings, dom = t.dom, lo = {
-				mouseup : 'onMouseUp',
-				mousedown : 'onMouseDown',
-				click : 'onClick',
-				keyup : 'onKeyUp',
-				keydown : 'onKeyDown',
-				keypress : 'onKeyPress',
-				submit : 'onSubmit',
-				reset : 'onReset',
-				contextmenu : 'onContextMenu',
-				dblclick : 'onDblClick',
-				paste : 'onPaste' // Doesn't work in all browsers yet
-			};
-
-			function eventHandler(e, o) {
-				var ty = e.type;
-
-				// Don't fire events when it's removed
-				if (t.removed)
-					return;
-
-				// Generic event handler
-				if (t.onEvent.dispatch(t, e, o) !== false) {
-					// Specific event handler
-					t[lo[e.fakeType || e.type]].dispatch(t, e, o);
-				}
-			};
-
-			// Add DOM events
-			each(lo, function(v, k) {
-				switch (k) {
-					case 'contextmenu':
-						dom.bind(t.getDoc(), k, eventHandler);
-						break;
-
-					case 'paste':
-						dom.bind(t.getBody(), k, function(e) {
-							eventHandler(e);
-						});
-						break;
-
-					case 'submit':
-					case 'reset':
-						dom.bind(t.getElement().form || DOM.getParent(t.id, 'form'), k, eventHandler);
-						break;
-
-					default:
-						dom.bind(s.content_editable ? t.getBody() : t.getDoc(), k, eventHandler);
-				}
-			});
-
-			dom.bind(s.content_editable ? t.getBody() : (isGecko ? t.getDoc() : t.getWin()), 'focus', function(e) {
-				t.focus(true);
-			});
-
-			// #ifdef contentEditable
-
-			if (s.content_editable && tinymce.isOpera) {
-				// Opera doesn't support focus event for contentEditable elements so we need to fake it
-				function doFocus(e) {
-					t.focus(true);
-				};
-
-				dom.bind(t.getBody(), 'click', doFocus);
-				dom.bind(t.getBody(), 'keydown', doFocus);
-			}
-
-			// #endif
-
-			// Fixes bug where a specified document_base_uri could result in broken images
-			// This will also fix drag drop of images in Gecko
-			if (tinymce.isGecko) {
-				dom.bind(t.getDoc(), 'DOMNodeInserted', function(e) {
-					var v;
-
-					e = e.target;
-
-					if (e.nodeType === 1 && e.nodeName === 'IMG' && (v = e.getAttribute('data-mce-src')))
-						e.src = t.documentBaseURI.toAbsolute(v);
-				});
-			}
-
-			// Set various midas options in Gecko
-			if (isGecko) {
-				function setOpts() {
-					var t = this, d = t.getDoc(), s = t.settings;
-
-					if (isGecko && !s.readonly) {
-						if (t._isHidden()) {
-							try {
-								if (!s.content_editable)
-									d.designMode = 'On';
-							} catch (ex) {
-								// Fails if it's hidden
-							}
-						}
-
-						try {
-							// Try new Gecko method
-							d.execCommand("styleWithCSS", 0, false);
-						} catch (ex) {
-							// Use old method
-							if (!t._isHidden())
-								try {d.execCommand("useCSS", 0, true);} catch (ex) {}
-						}
-
-						if (!s.table_inline_editing)
-							try {d.execCommand('enableInlineTableEditing', false, false);} catch (ex) {}
-
-						if (!s.object_resizing)
-							try {d.execCommand('enableObjectResizing', false, false);} catch (ex) {}
-					}
-				};
-
-				t.onBeforeExecCommand.add(setOpts);
-				t.onMouseDown.add(setOpts);
-			}
-
-			// Workaround for bug, http://bugs.webkit.org/show_bug.cgi?id=12250
-			// WebKit can't even do simple things like selecting an image
-			// This also fixes so it's possible to select mceItemAnchors
-			if (tinymce.isWebKit) {
-				t.onClick.add(function(ed, e) {
-					e = e.target;
-
-					// Needs tobe the setBaseAndExtend or it will fail to select floated images
-					if (e.nodeName == 'IMG' || (e.nodeName == 'A' && dom.hasClass(e, 'mceItemAnchor'))) {
-						t.selection.getSel().setBaseAndExtent(e, 0, e, 1);
-						t.nodeChanged();
-					}
-				});
-			}
-
-			// Add node change handlers
-			t.onMouseUp.add(t.nodeChanged);
-			//t.onClick.add(t.nodeChanged);
-			t.onKeyUp.add(function(ed, e) {
-				var c = e.keyCode;
-
-				if ((c >= 33 && c <= 36) || (c >= 37 && c <= 40) || c == 13 || c == 45 || c == 46 || c == 8 || (tinymce.isMac && (c == 91 || c == 93)) || e.ctrlKey)
-					t.nodeChanged();
-			});
-
-			// Add reset handler
-			t.onReset.add(function() {
-				t.setContent(t.startContent, {format : 'raw'});
-			});
-
-			// Add shortcuts
-			if (s.custom_shortcuts) {
-				if (s.custom_undo_redo_keyboard_shortcuts) {
-					t.addShortcut('ctrl+z', t.getLang('undo_desc'), 'Undo');
-					t.addShortcut('ctrl+y', t.getLang('redo_desc'), 'Redo');
-				}
-
-				// Add default shortcuts for gecko
-				t.addShortcut('ctrl+b', t.getLang('bold_desc'), 'Bold');
-				t.addShortcut('ctrl+i', t.getLang('italic_desc'), 'Italic');
-				t.addShortcut('ctrl+u', t.getLang('underline_desc'), 'Underline');
-
-				// BlockFormat shortcuts keys
-				for (i=1; i<=6; i++)
-					t.addShortcut('ctrl+' + i, '', ['FormatBlock', false, 'h' + i]);
-
-				t.addShortcut('ctrl+7', '', ['FormatBlock', false, '<p>']);
-				t.addShortcut('ctrl+8', '', ['FormatBlock', false, '<div>']);
-				t.addShortcut('ctrl+9', '', ['FormatBlock', false, '<address>']);
-
-				function find(e) {
-					var v = null;
-
-					if (!e.altKey && !e.ctrlKey && !e.metaKey)
-						return v;
-
-					each(t.shortcuts, function(o) {
-						if (tinymce.isMac && o.ctrl != e.metaKey)
-							return;
-						else if (!tinymce.isMac && o.ctrl != e.ctrlKey)
-							return;
-
-						if (o.alt != e.altKey)
-							return;
-
-						if (o.shift != e.shiftKey)
-							return;
-
-						if (e.keyCode == o.keyCode || (e.charCode && e.charCode == o.charCode)) {
-							v = o;
-							return false;
-						}
-					});
-
-					return v;
-				};
-
-				t.onKeyUp.add(function(ed, e) {
-					var o = find(e);
-
-					if (o)
-						return Event.cancel(e);
-				});
-
-				t.onKeyPress.add(function(ed, e) {
-					var o = find(e);
-
-					if (o)
-						return Event.cancel(e);
-				});
-
-				t.onKeyDown.add(function(ed, e) {
-					var o = find(e);
-
-					if (o) {
-						o.func.call(o.scope);
-						return Event.cancel(e);
-					}
-				});
-			}
-
-			if (tinymce.isIE) {
-				// Fix so resize will only update the width and height attributes not the styles of an image
-				// It will also block mceItemNoResize items
-				dom.bind(t.getDoc(), 'controlselect', function(e) {
-					var re = t.resizeInfo, cb;
-
-					e = e.target;
-
-					// Don't do this action for non image elements
-					if (e.nodeName !== 'IMG')
-						return;
-
-					if (re)
-						dom.unbind(re.node, re.ev, re.cb);
-
-					if (!dom.hasClass(e, 'mceItemNoResize')) {
-						ev = 'resizeend';
-						cb = dom.bind(e, ev, function(e) {
-							var v;
-
-							e = e.target;
-
-							if (v = dom.getStyle(e, 'width')) {
-								dom.setAttrib(e, 'width', v.replace(/[^0-9%]+/g, ''));
-								dom.setStyle(e, 'width', '');
-							}
-
-							if (v = dom.getStyle(e, 'height')) {
-								dom.setAttrib(e, 'height', v.replace(/[^0-9%]+/g, ''));
-								dom.setStyle(e, 'height', '');
-							}
-						});
-					} else {
-						ev = 'resizestart';
-						cb = dom.bind(e, 'resizestart', Event.cancel, Event);
-					}
-
-					re = t.resizeInfo = {
-						node : e,
-						ev : ev,
-						cb : cb
-					};
-				});
-
-				t.onKeyDown.add(function(ed, e) {
-					var sel;
-
-					switch (e.keyCode) {
-						case 8:
-							sel = t.getDoc().selection;
-
-							// Fix IE control + backspace browser bug
-							if (sel.createRange && sel.createRange().item) {
-								ed.dom.remove(sel.createRange().item(0));
-								return Event.cancel(e);
-							}
-					}
-				});
-			}
-
-			if (tinymce.isOpera) {
-				t.onClick.add(function(ed, e) {
-					Event.prevent(e);
-				});
-			}
-
-			// Add custom undo/redo handlers
-			if (s.custom_undo_redo) {
-				function addUndo() {
-					t.undoManager.typing = false;
-					t.undoManager.add();
-				};
-
-				dom.bind(t.getDoc(), 'focusout', function(e) {
-					if (!t.removed && t.undoManager.typing)
-						addUndo();
-				});
-				
-				t.dom.bind(t.dom.getRoot(), 'dragend', function(e) {
-					addUndo();
-				});
-
-				t.onKeyUp.add(function(ed, e) {
-					var rng, parent, bookmark;
-
-					// Fix for bug #3168, to remove odd ".." nodes from the DOM we need to get/set the HTML of the parent node.
-					if (isIE && e.keyCode == 8) {
-						rng = t.selection.getRng();
-						if (rng.parentElement) {
-							parent = rng.parentElement();
-							bookmark = t.selection.getBookmark();
-							parent.innerHTML = parent.innerHTML;
-							t.selection.moveToBookmark(bookmark);
-						}
-					}
-
-					if ((e.keyCode >= 33 && e.keyCode <= 36) || (e.keyCode >= 37 && e.keyCode <= 40) || e.keyCode == 13 || e.keyCode == 45 || e.ctrlKey)
-						addUndo();
-				});
-
-				t.onKeyDown.add(function(ed, e) {
-					var rng, parent, bookmark;
-
-					// IE has a really odd bug where the DOM might include an node that doesn't have
-					// a proper structure. If you try to access nodeValue it would throw an illegal value exception.
-					// This seems to only happen when you delete contents and it seems to be avoidable if you refresh the element
-					// after you delete contents from it. See: #3008923
-					if (isIE && e.keyCode == 46) {
-						rng = t.selection.getRng();
-
-						if (rng.parentElement) {
-							addUndo();
-							parent = rng.parentElement();
-
-							if (!t.undoManager.typing) {
-								t.undoManager.typing = true;
-								t.undoManager.add();
-							}
-
-							// Select next word when ctrl key is used in combo with delete
-							if (e.ctrlKey) {
-								rng.moveEnd('word', 1);
-								rng.select();
-							}
-
-							// Delete contents
-							t.selection.getSel().clear();
-
-							// Check if we are within the same parent
-							if (rng.parentElement() == parent) {
-								bookmark = t.selection.getBookmark();
-
-								try {
-									// Update the HTML and hopefully it will remove the artifacts
-									parent.innerHTML = parent.innerHTML;
-								} catch (ex) {
-									// And since it's IE it can sometimes produce an unknown runtime error
-								}
-
-								// Restore the caret position
-								t.selection.moveToBookmark(bookmark);
-							}
-
-							addUndo();
-
-							// Block the default delete behavior since it might be broken
-							e.preventDefault();
-							return;
-						}
-					}
-
-					// Special handling for enter to ensure typing is still set to true
-					if (e.keyCode == 13 && t.undoManager.typing) {
-						addUndo();
-<<<<<<< HEAD
-						t.undoManager.typing = true;
-=======
-						t.undoManager.typing = 1;
->>>>>>> 5042ce99
-					}
-					
-					// Is caracter positon keys
-					if ((e.keyCode >= 33 && e.keyCode <= 36) || (e.keyCode >= 37 && e.keyCode <= 40) || e.keyCode == 45) {
-						if (t.undoManager.typing)
-							addUndo();
-
-						return;
-					}
-
-					if (!t.undoManager.typing) {
-						t.undoManager.add();
-						t.undoManager.typing = true;
-					}
-				});
-
-				t.onMouseDown.add(function() {
-					if (t.undoManager.typing)
-						addUndo();
-				});
-			}
-			
-			// Bug fix for FireFox keeping styles from end of selection instead of start.
-			if (tinymce.isGecko) {
-				function getAttributeApplyFunction() {
-<<<<<<< HEAD
-					t.undoManager.typing = false;
-=======
-					t.undoManager.typing = 0;
->>>>>>> 5042ce99
-					t.undoManager.add();
-					var template = t.dom.getAttribs(t.selection.getStart().cloneNode(false));
-					return function() {
-						var target = t.selection.getStart();
-						t.dom.removeAllAttribs(target);
-						each(template, function(attr) {
-							target.setAttributeNode(attr.cloneNode(true));
-						});
-<<<<<<< HEAD
-						t.undoManager.typing = false;
-=======
-						//t.dom.setAttribs(target, template);
-						t.undoManager.typing = 0;
->>>>>>> 5042ce99
-						t.undoManager.add();
-					};
-				}
-				
-				function isSelectionAcrossElements() {
-					var s = t.selection;
-					return !s.isCollapsed() && s.getStart() != s.getEnd();
-				}
-				
-				t.onKeyPress.add(function(ed, e) {
-					if ((e.keyCode == 8 || e.keyCode == 46) && isSelectionAcrossElements()) {
-						var applyAttributes = getAttributeApplyFunction();
-						t.getDoc().execCommand('delete', false, null);
-						applyAttributes();
-						return Event.cancel(e);
-					}
-				});
-				
-				t.dom.bind(t.getDoc(), 'cut', function(e) {
-					if (isSelectionAcrossElements()) {
-						var applyAttributes = getAttributeApplyFunction();
-						t.onKeyUp.addToTop(Event.cancel, Event);
-						setTimeout(function() {
-							applyAttributes();
-							t.onKeyUp.remove(Event.cancel, Event);
-						}, 0);
-					}
-				});
-			}
-		},
-
-		_isHidden : function() {
-			var s;
-
-			if (!isGecko)
-				return 0;
-
-			// Weird, wheres that cursor selection?
-			s = this.selection.getSel();
-			return (!s || !s.rangeCount || s.rangeCount == 0);
-		}
-	});
-})(tinymce);
+/**
+ * Editor.js
+ *
+ * Copyright 2009, Moxiecode Systems AB
+ * Released under LGPL License.
+ *
+ * License: http://tinymce.moxiecode.com/license
+ * Contributing: http://tinymce.moxiecode.com/contributing
+ */
+
+(function(tinymce) {
+	// Shorten these names
+	var DOM = tinymce.DOM, Event = tinymce.dom.Event, extend = tinymce.extend,
+		Dispatcher = tinymce.util.Dispatcher, each = tinymce.each, isGecko = tinymce.isGecko,
+		isIE = tinymce.isIE, isWebKit = tinymce.isWebKit, is = tinymce.is,
+		ThemeManager = tinymce.ThemeManager, PluginManager = tinymce.PluginManager,
+		inArray = tinymce.inArray, grep = tinymce.grep, explode = tinymce.explode;
+
+	/**
+	 * This class contains the core logic for a TinyMCE editor.
+	 *
+	 * @class tinymce.Editor
+	 * @example
+	 * // Add a class to all paragraphs in the editor.
+	 * tinyMCE.activeEditor.dom.addClass(tinyMCE.activeEditor.dom.select('p'), 'someclass');
+	 * 
+	 * // Gets the current editors selection as text
+	 * tinyMCE.activeEditor.selection.getContent({format : 'text'});
+	 * 
+	 * // Creates a new editor instance
+	 * var ed = new tinymce.Editor('textareaid', {
+	 *     some_setting : 1
+	 * });
+	 * 
+	 * // Select each item the user clicks on
+	 * ed.onClick.add(function(ed, e) {
+	 *     ed.selection.select(e.target);
+	 * });
+	 * 
+	 * ed.render();
+	 */
+	tinymce.create('tinymce.Editor', {
+		/**
+		 * Constructs a editor instance by id.
+		 *
+		 * @constructor
+		 * @method Editor
+		 * @param {String} id Unique id for the editor.
+		 * @param {Object} s Optional settings string for the editor.
+		 * @author Moxiecode
+		 */
+		Editor : function(id, s) {
+			var t = this;
+
+			/**
+			 * Editor instance id, normally the same as the div/textarea that was replaced. 
+			 *
+			 * @property id
+			 * @type String
+			 */
+			t.id = t.editorId = id;
+
+			t.execCommands = {};
+			t.queryStateCommands = {};
+			t.queryValueCommands = {};
+
+			/**
+			 * State to force the editor to return false on a isDirty call. 
+			 *
+			 * @property isNotDirty
+			 * @type Boolean
+			 * @example
+			 * function ajaxSave() {
+			 *     var ed = tinyMCE.get('elm1');
+			 *
+			 *     // Save contents using some XHR call
+			 *     alert(ed.getContent());
+			 *
+			 *     ed.isNotDirty = 1; // Force not dirty state
+			 * }
+			 */
+			t.isNotDirty = false;
+
+			/**
+			 * Name/Value object containting plugin instances.
+			 *
+			 * @property plugins
+			 * @type Object
+			 * @example
+			 * // Execute a method inside a plugin directly
+			 * tinyMCE.activeEditor.plugins.someplugin.someMethod();
+			 */
+			t.plugins = {};
+
+			// Add events to the editor
+			each([
+				/**
+				 * Fires before the initialization of the editor.
+				 *
+				 * @event onPreInit
+				 * @param {tinymce.Editor} sender Editor instance.
+				 * @see #onInit
+				 * @example
+				 * // Adds an observer to the onPreInit event using tinyMCE.init
+				 * tinyMCE.init({
+				 *    ...
+				 *    setup : function(ed) {
+				 *       ed.onPreInit.add(function(ed) {
+				 *           console.debug('PreInit: ' + ed.id);
+				 *       });
+				 *    }
+				 * });
+				 */
+				'onPreInit',
+
+				/**
+				 * Fires before the initialization of the editor.
+				 *
+				 * @event onBeforeRenderUI
+				 * @param {tinymce.Editor} sender Editor instance.
+				 * @example
+				 * // Adds an observer to the onBeforeRenderUI event using tinyMCE.init
+				 * tinyMCE.init({
+				 *    ...
+				 *    setup : function(ed) {
+ 				 *      ed.onBeforeRenderUI.add(function(ed, cm) {
+ 				 *          console.debug('Before render: ' + ed.id);
+ 				 *      });
+				 *    }
+				 * });
+				 */
+				'onBeforeRenderUI',
+
+				/**
+				 * Fires after the rendering has completed.
+				 *
+				 * @event onPostRender
+				 * @param {tinymce.Editor} sender Editor instance.
+				 * @example
+				 * // Adds an observer to the onPostRender event using tinyMCE.init
+				 * tinyMCE.init({
+				 *    ...
+				 *    setup : function(ed) {
+				 *       ed.onPostRender.add(function(ed, cm) {
+				 *           console.debug('After render: ' + ed.id);
+				 *       });
+				 *    }
+				 * });
+				 */
+				'onPostRender',
+
+				/**
+				 * Fires after the initialization of the editor is done.
+				 *
+				 * @event onInit
+				 * @param {tinymce.Editor} sender Editor instance.
+				 * @see #onPreInit
+				 * @example
+				 * // Adds an observer to the onInit event using tinyMCE.init
+				 * tinyMCE.init({
+				 *    ...
+				 *    setup : function(ed) {
+				 *       ed.onInit.add(function(ed) {
+				 *           console.debug('Editor is done: ' + ed.id);
+				 *       });
+				 *    }
+				 * });
+				 */
+				'onInit',
+
+				/**
+				 * Fires when the editor instance is removed from page.
+				 *
+				 * @event onRemove
+				 * @param {tinymce.Editor} sender Editor instance.
+				 * @example
+				 * // Adds an observer to the onRemove event using tinyMCE.init
+				 * tinyMCE.init({
+				 *    ...
+				 *    setup : function(ed) {
+				 *       ed.onRemove.add(function(ed) {
+				 *           console.debug('Editor was removed: ' + ed.id);
+				 *       });
+				 *    }
+				 * });
+				 */
+				'onRemove',
+
+				/**
+				 * Fires when the editor is activated.
+				 *
+				 * @event onActivate
+				 * @param {tinymce.Editor} sender Editor instance.
+				 * @example
+				 * // Adds an observer to the onActivate event using tinyMCE.init
+				 * tinyMCE.init({
+				 *    ...
+				 *    setup : function(ed) {
+				 *       ed.onActivate.add(function(ed) {
+				 *           console.debug('Editor was activated: ' + ed.id);
+				 *       });
+				 *    }
+				 * });
+				 */
+				'onActivate',
+
+				/**
+				 * Fires when the editor is deactivated.
+				 *
+				 * @event onDeactivate
+				 * @param {tinymce.Editor} sender Editor instance.
+				 * @example
+				 * // Adds an observer to the onDeactivate event using tinyMCE.init
+				 * tinyMCE.init({
+				 *    ...
+				 *    setup : function(ed) {
+				 *       ed.onDeactivate.add(function(ed) {
+				 *           console.debug('Editor was deactivated: ' + ed.id);
+				 *       });
+				 *    }
+				 * });
+				 */
+				'onDeactivate',
+
+				/**
+				 * Fires when something in the body of the editor is clicked.
+				 *
+				 * @event onClick
+				 * @param {tinymce.Editor} sender Editor instance.
+				 * @param {Event} evt W3C DOM Event instance.
+				 * @example
+				 * // Adds an observer to the onClick event using tinyMCE.init
+				 * tinyMCE.init({
+				 *    ...
+				 *    setup : function(ed) {
+				 *       ed.onClick.add(function(ed, e) {
+				 *           console.debug('Editor was clicked: ' + e.target.nodeName);
+				 *       });
+				 *    }
+				 * });
+				 */
+				'onClick',
+
+				/**
+				 * Fires when a registered event is intercepted.
+				 *
+				 * @event onEvent
+				 * @param {tinymce.Editor} sender Editor instance.
+				 * @param {Event} evt W3C DOM Event instance.
+				 * @example
+				 * // Adds an observer to the onEvent event using tinyMCE.init
+				 * tinyMCE.init({
+				 *    ...
+				 *    setup : function(ed) {
+				 *       ed.onEvent.add(function(ed, e) {
+ 				 *          console.debug('Editor event occured: ' + e.target.nodeName);
+				 *       });
+				 *    }
+				 * });
+				 */
+				'onEvent',
+
+				/**
+				 * Fires when a mouseup event is intercepted inside the editor.
+				 *
+				 * @event onMouseUp
+				 * @param {tinymce.Editor} sender Editor instance.
+				 * @param {Event} evt W3C DOM Event instance.
+				 * @example
+				 * // Adds an observer to the onMouseUp event using tinyMCE.init
+				 * tinyMCE.init({
+				 *    ...
+				 *    setup : function(ed) {
+				 *       ed.onMouseUp.add(function(ed, e) {
+				 *           console.debug('Mouse up event: ' + e.target.nodeName);
+				 *       });
+				 *    }
+				 * });
+				 */
+				'onMouseUp',
+
+				/**
+				 * Fires when a mousedown event is intercepted inside the editor.
+				 *
+				 * @event onMouseDown
+				 * @param {tinymce.Editor} sender Editor instance.
+				 * @param {Event} evt W3C DOM Event instance.
+				 * @example
+				 * // Adds an observer to the onMouseDown event using tinyMCE.init
+				 * tinyMCE.init({
+				 *    ...
+				 *    setup : function(ed) {
+				 *       ed.onMouseDown.add(function(ed, e) {
+				 *           console.debug('Mouse down event: ' + e.target.nodeName);
+				 *       });
+				 *    }
+				 * });
+				 */
+				'onMouseDown',
+
+				/**
+				 * Fires when a dblclick event is intercepted inside the editor.
+				 *
+				 * @event onDblClick
+				 * @param {tinymce.Editor} sender Editor instance.
+				 * @param {Event} evt W3C DOM Event instance.
+				 * @example
+				 * // Adds an observer to the onDblClick event using tinyMCE.init
+				 * tinyMCE.init({
+				 *    ...
+				 *    setup : function(ed) {
+				 *       ed.onDblClick.add(function(ed, e) {
+ 				 *          console.debug('Double click event: ' + e.target.nodeName);
+				 *       });
+				 *    }
+				 * });
+				 */
+				'onDblClick',
+
+				/**
+				 * Fires when a keydown event is intercepted inside the editor.
+				 *
+				 * @event onKeyDown
+				 * @param {tinymce.Editor} sender Editor instance.
+				 * @param {Event} evt W3C DOM Event instance.
+				 * @example
+				 * // Adds an observer to the onKeyDown event using tinyMCE.init
+				 * tinyMCE.init({
+				 *    ...
+				 *    setup : function(ed) {
+				 *       ed.onKeyDown.add(function(ed, e) {
+				 *           console.debug('Key down event: ' + e.keyCode);
+				 *       });
+				 *    }
+				 * });
+				 */
+				'onKeyDown',
+
+				/**
+				 * Fires when a keydown event is intercepted inside the editor.
+				 *
+				 * @event onKeyUp
+				 * @param {tinymce.Editor} sender Editor instance.
+				 * @param {Event} evt W3C DOM Event instance.
+				 * @example
+				 * // Adds an observer to the onKeyUp event using tinyMCE.init
+				 * tinyMCE.init({
+				 *    ...
+				 *    setup : function(ed) {
+				 *       ed.onKeyUp.add(function(ed, e) {
+				 *           console.debug('Key up event: ' + e.keyCode);
+				 *       });
+				 *    }
+				 * });
+				 */
+				'onKeyUp',
+
+				/**
+				 * Fires when a keypress event is intercepted inside the editor.
+				 *
+				 * @event onKeyPress
+				 * @param {tinymce.Editor} sender Editor instance.
+				 * @param {Event} evt W3C DOM Event instance.
+				 * @example
+				 * // Adds an observer to the onKeyPress event using tinyMCE.init
+				 * tinyMCE.init({
+				 *    ...
+				 *    setup : function(ed) {
+				 *       ed.onKeyPress.add(function(ed, e) {
+				 *           console.debug('Key press event: ' + e.keyCode);
+				 *       });
+				 *    }
+				 * });
+				 */
+				'onKeyPress',
+
+				/**
+				 * Fires when a contextmenu event is intercepted inside the editor.
+				 *
+				 * @event onContextMenu
+				 * @param {tinymce.Editor} sender Editor instance.
+				 * @param {Event} evt W3C DOM Event instance.
+				 * @example
+				 * // Adds an observer to the onContextMenu event using tinyMCE.init
+				 * tinyMCE.init({
+				 *    ...
+				 *    setup : function(ed) {
+				 *       ed.onContextMenu.add(function(ed, e) {
+				 *            console.debug('Context menu event:' + e.target);
+				 *       });
+				 *    }
+				 * });
+				 */
+				'onContextMenu',
+
+				/**
+				 * Fires when a form submit event is intercepted.
+				 *
+				 * @event onSubmit
+				 * @param {tinymce.Editor} sender Editor instance.
+				 * @param {Event} evt W3C DOM Event instance.
+				 * @example
+				 * // Adds an observer to the onSubmit event using tinyMCE.init
+				 * tinyMCE.init({
+				 *    ...
+				 *    setup : function(ed) {
+				 *       ed.onSubmit.add(function(ed, e) {
+				 *            console.debug('Form submit:' + e.target);
+				 *       });
+				 *    }
+				 * });
+				 */
+				'onSubmit',
+
+				/**
+				 * Fires when a form reset event is intercepted.
+				 *
+				 * @event onReset
+				 * @param {tinymce.Editor} sender Editor instance.
+				 * @param {Event} evt W3C DOM Event instance.
+				 * @example
+				 * // Adds an observer to the onReset event using tinyMCE.init
+				 * tinyMCE.init({
+				 *    ...
+				 *    setup : function(ed) {
+				 *       ed.onReset.add(function(ed, e) {
+				 *            console.debug('Form reset:' + e.target);
+				 *       });
+				 *    }
+				 * });
+				 */
+				'onReset',
+
+				/**
+				 * Fires when a paste event is intercepted inside the editor.
+				 *
+				 * @event onPaste
+				 * @param {tinymce.Editor} sender Editor instance.
+				 * @param {Event} evt W3C DOM Event instance.
+				 * @example
+				 * // Adds an observer to the onPaste event using tinyMCE.init
+				 * tinyMCE.init({
+				 *    ...
+				 *    setup : function(ed) {
+				 *       ed.onPaste.add(function(ed, e) {
+				 *            console.debug('Pasted plain text');
+				 *       });
+				 *    }
+				 * });
+				 */
+				'onPaste',
+
+				/**
+				 * Fires when the Serializer does a preProcess on the contents.
+				 *
+				 * @event onPreProcess
+				 * @param {tinymce.Editor} sender Editor instance.
+				 * @param {Object} obj PreProcess object.
+				 * @option {Node} node DOM node for the item being serialized.
+				 * @option {String} format The specified output format normally "html".
+				 * @option {Boolean} get Is true if the process is on a getContent operation.
+				 * @option {Boolean} set Is true if the process is on a setContent operation.
+				 * @option {Boolean} cleanup Is true if the process is on a cleanup operation.
+				 * @example
+				 * // Adds an observer to the onPreProcess event using tinyMCE.init
+				 * tinyMCE.init({
+				 *    ...
+				 *    setup : function(ed) {
+				 *       ed.onPreProcess.add(function(ed, o) {
+				 *            // Add a class to each paragraph in the editor
+				 *            ed.dom.addClass(ed.dom.select('p', o.node), 'myclass');
+				 *       });
+				 *    }
+				 * });
+				 */
+				'onPreProcess',
+
+				/**
+				 * Fires when the Serializer does a postProcess on the contents.
+				 *
+				 * @event onPostProcess
+				 * @param {tinymce.Editor} sender Editor instance.
+				 * @param {Object} obj PreProcess object.
+				 * @example
+				 * // Adds an observer to the onPostProcess event using tinyMCE.init
+				 * tinyMCE.init({
+				 *    ...
+				 *    setup : function(ed) {
+				 *       ed.onPostProcess.add(function(ed, o) {
+				 *            // Remove all paragraphs and replace with BR
+				 *            o.content = o.content.replace(/<p[^>]+>|<p>/g, '');
+				 *            o.content = o.content.replace(/<\/p>/g, '<br />');
+				 *       });
+				 *    }
+				 * });
+				 */
+				'onPostProcess',
+
+				/**
+				 * Fires before new contents is added to the editor. Using for example setContent.
+				 *
+				 * @event onBeforeSetContent
+				 * @param {tinymce.Editor} sender Editor instance.
+				 * @example
+				 * // Adds an observer to the onBeforeSetContent event using tinyMCE.init
+				 * tinyMCE.init({
+				 *    ...
+				 *    setup : function(ed) {
+				 *       ed.onBeforeSetContent.add(function(ed, o) {
+				 *            // Replaces all a characters with b characters
+				 *            o.content = o.content.replace(/a/g, 'b');
+				 *       });
+				 *    }
+				 * });
+				 */
+				'onBeforeSetContent',
+
+				/**
+				 * Fires before contents is extracted from the editor using for example getContent.
+				 *
+				 * @event onBeforeGetContent
+				 * @param {tinymce.Editor} sender Editor instance.
+				 * @param {Event} evt W3C DOM Event instance.
+				 * @example
+				 * // Adds an observer to the onBeforeGetContent event using tinyMCE.init
+				 * tinyMCE.init({
+				 *    ...
+				 *    setup : function(ed) {
+				 *       ed.onBeforeGetContent.add(function(ed, o) {
+				 *            console.debug('Before get content.');
+				 *       });
+				 *    }
+				 * });
+				 */
+				'onBeforeGetContent',
+
+				/**
+				 * Fires after the contents has been added to the editor using for example onSetContent.
+				 *
+				 * @event onSetContent
+				 * @param {tinymce.Editor} sender Editor instance.
+				 * @example
+				 * // Adds an observer to the onSetContent event using tinyMCE.init
+				 * tinyMCE.init({
+				 *    ...
+				 *    setup : function(ed) {
+				 *       ed.onSetContent.add(function(ed, o) {
+				 *            // Replaces all a characters with b characters
+				 *            o.content = o.content.replace(/a/g, 'b');
+				 *       });
+				 *    }
+				 * });
+				 */
+				'onSetContent',
+
+				/**
+				 * Fires after the contents has been extracted from the editor using for example getContent.
+				 *
+				 * @event onGetContent
+				 * @param {tinymce.Editor} sender Editor instance.
+				 * @example
+				 * // Adds an observer to the onGetContent event using tinyMCE.init
+				 * tinyMCE.init({
+				 *    ...
+				 *    setup : function(ed) {
+				 *       ed.onGetContent.add(function(ed, o) {
+				 *           // Replace all a characters with b
+				 *           o.content = o.content.replace(/a/g, 'b');
+				 *       });
+				 *    }
+				 * });
+				 */
+				'onGetContent',
+
+				/**
+				 * Fires when the editor gets loaded with contents for example when the load method is executed.
+				 *
+				 * @event onLoadContent
+				 * @param {tinymce.Editor} sender Editor instance.
+				 * @example
+				 * // Adds an observer to the onLoadContent event using tinyMCE.init
+				 * tinyMCE.init({
+				 *    ...
+				 *    setup : function(ed) {
+				 *       ed.onLoadContent.add(function(ed, o) {
+				 *           // Output the element name
+				 *           console.debug(o.element.nodeName);
+				 *       });
+				 *    }
+				 * });
+				 */
+				'onLoadContent',
+
+				/**
+				 * Fires when the editor contents gets saved for example when the save method is executed.
+				 *
+				 * @event onSaveContent
+				 * @param {tinymce.Editor} sender Editor instance.
+				 * @example
+				 * // Adds an observer to the onSaveContent event using tinyMCE.init
+				 * tinyMCE.init({
+				 *    ...
+				 *    setup : function(ed) {
+				 *       ed.onSaveContent.add(function(ed, o) {
+				 *           // Output the element name
+				 *           console.debug(o.element.nodeName);
+				 *       });
+				 *    }
+				 * });
+				 */
+				'onSaveContent',
+
+				/**
+				 * Fires when the user changes node location using the mouse or keyboard.
+				 *
+				 * @event onNodeChange
+				 * @param {tinymce.Editor} sender Editor instance.
+				 * @example
+				 * // Adds an observer to the onNodeChange event using tinyMCE.init
+				 * tinyMCE.init({
+				 *    ...
+				 *    setup : function(ed) {
+				 *       ed.onNodeChange.add(function(ed, cm, e) {
+				 *           // Activates the link button when the caret is placed in a anchor element
+				 *           if (e.nodeName == 'A')
+				 *              cm.setActive('link', true);
+				 *       });
+				 *    }
+				 * });
+				 */
+				'onNodeChange',
+
+				/**
+				 * Fires when a new undo level is added to the editor.
+				 *
+				 * @event onChange
+				 * @param {tinymce.Editor} sender Editor instance.
+				 * @example
+				 * // Adds an observer to the onChange event using tinyMCE.init
+				 * tinyMCE.init({
+				 *    ...
+				 *    setup : function(ed) {
+				 * 	  ed.onChange.add(function(ed, l) {
+				 * 		  console.debug('Editor contents was modified. Contents: ' + l.content);
+				 * 	  });
+				 *    }
+				 * });
+				 */
+				'onChange',
+
+				/**
+				 * Fires before a command gets executed for example "Bold".
+				 *
+				 * @event onBeforeExecCommand
+				 * @param {tinymce.Editor} sender Editor instance.
+				 * @example
+				 * // Adds an observer to the onBeforeExecCommand event using tinyMCE.init
+				 * tinyMCE.init({
+				 *    ...
+				 *    setup : function(ed) {
+				 *       ed.onBeforeExecCommand.add(function(ed, cmd, ui, val) {
+				 *           console.debug('Command is to be executed: ' + cmd);
+				 *       });
+				 *    }
+				 * });
+				 */
+				'onBeforeExecCommand',
+
+				/**
+				 * Fires after a command is executed for example "Bold".
+				 *
+				 * @event onExecCommand
+				 * @param {tinymce.Editor} sender Editor instance.
+				 * @example
+				 * // Adds an observer to the onExecCommand event using tinyMCE.init
+				 * tinyMCE.init({
+				 *    ...
+				 *    setup : function(ed) {
+				 *       ed.onExecCommand.add(function(ed, cmd, ui, val) {
+				 *           console.debug('Command was executed: ' + cmd);
+				 *       });
+				 *    }
+				 * });
+				 */
+				'onExecCommand',
+
+				/**
+				 * Fires when the contents is undo:ed.
+				 *
+				 * @event onUndo
+				 * @param {tinymce.Editor} sender Editor instance.
+				 * @param {Object} level Undo level object.
+				 * @ example
+				 * // Adds an observer to the onUndo event using tinyMCE.init
+				 * tinyMCE.init({
+				 *    ...
+				 *    setup : function(ed) {
+				 *       ed.onUndo.add(function(ed, level) {
+				 *           console.debug('Undo was performed: ' + level.content);
+				 *       });
+				 *    }
+				 * });
+				 */
+				'onUndo',
+
+				/**
+				 * Fires when the contents is redo:ed.
+				 *
+				 * @event onRedo
+				 * @param {tinymce.Editor} sender Editor instance.
+				 * @param {Object} level Undo level object.
+				 * @example
+				 * // Adds an observer to the onRedo event using tinyMCE.init
+				 * tinyMCE.init({
+				 *    ...
+				 *    setup : function(ed) {
+				 *       ed.onRedo.add(function(ed, level) {
+				 *           console.debug('Redo was performed: ' +level.content);
+				 *       });
+				 *    }
+				 * });
+				 */
+				'onRedo',
+
+				/**
+				 * Fires when visual aids is enabled/disabled.
+				 *
+				 * @event onVisualAid
+				 * @param {tinymce.Editor} sender Editor instance.
+				 * @example
+				 * // Adds an observer to the onVisualAid event using tinyMCE.init
+				 * tinyMCE.init({
+				 *    ...
+				 *    setup : function(ed) {
+				 *       ed.onVisualAid.add(function(ed, e, s) {
+				 *           console.debug('onVisualAid event: ' + ed.id + ", State: " + s);
+				 *       });
+				 *    }
+				 * });
+				 */
+				'onVisualAid',
+
+				/**
+				 * Fires when the progress throbber is shown above the editor.
+				 *
+				 * @event onSetProgressState
+				 * @param {tinymce.Editor} sender Editor instance.
+				 * @example
+				 * // Adds an observer to the onSetProgressState event using tinyMCE.init
+				 * tinyMCE.init({
+				 *    ...
+				 *    setup : function(ed) {
+				 *       ed.onSetProgressState.add(function(ed, b) {
+				 *            if (b)
+				 *                 console.debug('SHOW!');
+				 *            else
+				 *                 console.debug('HIDE!');
+				 *       });
+				 *    }
+				 * });
+				 */
+				'onSetProgressState'
+			], function(e) {
+				t[e] = new Dispatcher(t);
+			});
+
+			/**
+			 * Name/value collection with editor settings.
+			 *
+			 * @property settings
+			 * @type Object
+			 * @example
+			 * // Get the value of the theme setting
+			 * tinyMCE.activeEditor.windowManager.alert("You are using the " + tinyMCE.activeEditor.settings.theme + " theme");
+			 */
+			t.settings = s = extend({
+				id : id,
+				language : 'en',
+				docs_language : 'en',
+				theme : 'simple',
+				skin : 'default',
+				delta_width : 0,
+				delta_height : 0,
+				popup_css : '',
+				plugins : '',
+				document_base_url : tinymce.documentBaseURL,
+				add_form_submit_trigger : 1,
+				submit_patch : 1,
+				add_unload_trigger : 1,
+				convert_urls : 1,
+				relative_urls : 1,
+				remove_script_host : 1,
+				table_inline_editing : 0,
+				object_resizing : 1,
+				cleanup : 1,
+				accessibility_focus : 1,
+				custom_shortcuts : 1,
+				custom_undo_redo_keyboard_shortcuts : 1,
+				custom_undo_redo_restore_selection : 1,
+				custom_undo_redo : 1,
+				doctype : tinymce.isIE6 ? '<!DOCTYPE HTML PUBLIC "-//W3C//DTD HTML 4.01 Transitional//EN">' : '<!DOCTYPE>', // Use old doctype on IE 6 to avoid horizontal scroll
+				visual_table_class : 'mceItemTable',
+				visual : 1,
+				font_size_style_values : 'xx-small,x-small,small,medium,large,x-large,xx-large',
+				apply_source_formatting : 1,
+				directionality : 'ltr',
+				forced_root_block : 'p',
+				hidden_input : 1,
+				padd_empty_editor : 1,
+				render_ui : 1,
+				init_theme : 1,
+				force_p_newlines : 1,
+				indentation : '30px',
+				keep_styles : 1,
+				fix_table_elements : 1,
+				inline_styles : 1,
+				convert_fonts_to_spans : true,
+				indent : 'simple',
+				indent_before : 'p,h1,h2,h3,h4,h5,h6,blockquote,div,title,style,pre,script,td,ul,li,area,table,thead,tfoot,tbody,tr',
+				indent_after : 'p,h1,h2,h3,h4,h5,h6,blockquote,div,title,style,pre,script,td,ul,li,area,table,thead,tfoot,tbody,tr',
+				validate : true,
+				entity_encoding : 'named',
+				url_converter : t.convertURL,
+				url_converter_scope : t,
+				ie7_compat : true
+			}, s);
+
+			/**
+			 * URI object to document configured for the TinyMCE instance.
+			 *
+			 * @property documentBaseURI
+			 * @type tinymce.util.URI
+			 * @example
+			 * // Get relative URL from the location of document_base_url
+			 * tinyMCE.activeEditor.documentBaseURI.toRelative('/somedir/somefile.htm');
+			 * 
+			 * // Get absolute URL from the location of document_base_url
+			 * tinyMCE.activeEditor.documentBaseURI.toAbsolute('somefile.htm');
+			 */
+			t.documentBaseURI = new tinymce.util.URI(s.document_base_url || tinymce.documentBaseURL, {
+				base_uri : tinyMCE.baseURI
+			});
+
+			/**
+			 * URI object to current document that holds the TinyMCE editor instance.
+			 *
+			 * @property baseURI
+			 * @type tinymce.util.URI
+			 * @example
+			 * // Get relative URL from the location of the API
+			 * tinyMCE.activeEditor.baseURI.toRelative('/somedir/somefile.htm');
+			 * 
+			 * // Get absolute URL from the location of the API
+			 * tinyMCE.activeEditor.baseURI.toAbsolute('somefile.htm');
+			 */
+			t.baseURI = tinymce.baseURI;
+
+			/**
+			 * Array with CSS files to load into the iframe.
+			 *
+			 * @property contentCSS
+			 * @type Array
+			 */			
+			t.contentCSS = [];
+
+			// Call setup
+			t.execCallback('setup', t);
+		},
+
+		/**
+		 * Renderes the editor/adds it to the page.
+		 *
+		 * @method render
+		 */
+		render : function(nst) {
+			var t = this, s = t.settings, id = t.id, sl = tinymce.ScriptLoader;
+
+			// Page is not loaded yet, wait for it
+			if (!Event.domLoaded) {
+				Event.add(document, 'init', function() {
+					t.render();
+				});
+				return;
+			}
+
+			tinyMCE.settings = s;
+
+			// Element not found, then skip initialization
+			if (!t.getElement())
+				return;
+
+			// Is a iPad/iPhone, then skip initialization. We need to sniff here since the
+			// browser says it has contentEditable support but there is no visible caret
+			// We will remove this check ones Apple implements full contentEditable support
+			if (tinymce.isIDevice)
+				return;
+
+			// Add hidden input for non input elements inside form elements
+			if (!/TEXTAREA|INPUT/i.test(t.getElement().nodeName) && s.hidden_input && DOM.getParent(id, 'form'))
+				DOM.insertAfter(DOM.create('input', {type : 'hidden', name : id}), id);
+
+			/**
+			 * Window manager reference, use this to open new windows and dialogs.
+			 *
+			 * @property windowManager
+			 * @type tinymce.WindowManager
+			 * @example
+			 * // Shows an alert message
+			 * tinyMCE.activeEditor.windowManager.alert('Hello world!');
+			 * 
+			 * // Opens a new dialog with the file.htm file and the size 320x240
+			 * // It also adds a custom parameter this can be retrieved by using tinyMCEPopup.getWindowArg inside the dialog.
+			 * tinyMCE.activeEditor.windowManager.open({
+			 *    url : 'file.htm',
+			 *    width : 320,
+			 *    height : 240
+			 * }, {
+			 *    custom_param : 1
+			 * });
+			 */
+			if (tinymce.WindowManager)
+				t.windowManager = new tinymce.WindowManager(t);
+
+			if (s.encoding == 'xml') {
+				t.onGetContent.add(function(ed, o) {
+					if (o.save)
+						o.content = DOM.encode(o.content);
+				});
+			}
+
+			if (s.add_form_submit_trigger) {
+				t.onSubmit.addToTop(function() {
+					if (t.initialized) {
+						t.save();
+						t.isNotDirty = 1;
+					}
+				});
+			}
+
+			if (s.add_unload_trigger) {
+				t._beforeUnload = tinyMCE.onBeforeUnload.add(function() {
+					if (t.initialized && !t.destroyed && !t.isHidden())
+						t.save({format : 'raw', no_events : true});
+				});
+			}
+
+			tinymce.addUnload(t.destroy, t);
+
+			if (s.submit_patch) {
+				t.onBeforeRenderUI.add(function() {
+					var n = t.getElement().form;
+
+					if (!n)
+						return;
+
+					// Already patched
+					if (n._mceOldSubmit)
+						return;
+
+					// Check page uses id="submit" or name="submit" for it's submit button
+					if (!n.submit.nodeType && !n.submit.length) {
+						t.formElement = n;
+						n._mceOldSubmit = n.submit;
+						n.submit = function() {
+							// Save all instances
+							tinymce.triggerSave();
+							t.isNotDirty = 1;
+
+							return t.formElement._mceOldSubmit(t.formElement);
+						};
+					}
+
+					n = null;
+				});
+			}
+
+			// Load scripts
+			function loadScripts() {
+				if (s.language && s.language_load !== false)
+					sl.add(tinymce.baseURL + '/langs/' + s.language + '.js');
+
+				if (s.theme && s.theme.charAt(0) != '-' && !ThemeManager.urls[s.theme])
+					ThemeManager.load(s.theme, 'themes/' + s.theme + '/editor_template' + tinymce.suffix + '.js');
+
+				each(explode(s.plugins), function(p) {
+					if (p && p.charAt(0) != '-' && !PluginManager.urls[p]) {
+						// Skip safari plugin, since it is removed as of 3.3b1
+						if (p == 'safari')
+							return;
+
+						PluginManager.load(p, 'plugins/' + p + '/editor_plugin' + tinymce.suffix + '.js');
+					}
+				});
+
+				// Init when que is loaded
+				sl.loadQueue(function() {
+					if (!t.removed)
+						t.init();
+				});
+			};
+
+			loadScripts();
+		},
+
+		/**
+		 * Initializes the editor this will be called automatically when
+		 * all plugins/themes and language packs are loaded by the rendered method.
+		 * This method will setup the iframe and create the theme and plugin instances.
+		 *
+		 * @method init
+		 */
+		init : function() {
+			var n, t = this, s = t.settings, w, h, e = t.getElement(), o, ti, u, bi, bc, re, i;
+
+			tinymce.add(t);
+
+			s.aria_label = s.aria_label || DOM.getAttrib(e, 'aria-label', t.getLang('aria.rich_text_area'));
+
+			/**
+			 * Reference to the theme instance that was used to generate the UI. 
+			 *
+			 * @property theme
+			 * @type tinymce.Theme
+			 * @example
+			 * // Executes a method on the theme directly
+			 * tinyMCE.activeEditor.theme.someMethod();
+			 */
+			if (s.theme) {
+				s.theme = s.theme.replace(/-/, '');
+				o = ThemeManager.get(s.theme);
+				t.theme = new o();
+
+				if (t.theme.init && s.init_theme)
+					t.theme.init(t, ThemeManager.urls[s.theme] || tinymce.documentBaseURL.replace(/\/$/, ''));
+			}
+
+			// Create all plugins
+			each(explode(s.plugins.replace(/\-/g, '')), function(p) {
+				var c = PluginManager.get(p), u = PluginManager.urls[p] || tinymce.documentBaseURL.replace(/\/$/, ''), po;
+
+				if (c) {
+					po = new c(t, u);
+
+					t.plugins[p] = po;
+
+					if (po.init)
+						po.init(t, u);
+				}
+			});
+
+			// Setup popup CSS path(s)
+			if (s.popup_css !== false) {
+				if (s.popup_css)
+					s.popup_css = t.documentBaseURI.toAbsolute(s.popup_css);
+				else
+					s.popup_css = t.baseURI.toAbsolute("themes/" + s.theme + "/skins/" + s.skin + "/dialog.css");
+			}
+
+			if (s.popup_css_add)
+				s.popup_css += ',' + t.documentBaseURI.toAbsolute(s.popup_css_add);
+
+			/**
+			 * Control manager instance for the editor. Will enables you to create new UI elements and change their states etc.
+			 *
+			 * @property controlManager
+			 * @type tinymce.ControlManager
+			 * @example
+			 * // Disables the bold button
+			 * tinyMCE.activeEditor.controlManager.setDisabled('bold', true);
+			 */
+			t.controlManager = new tinymce.ControlManager(t);
+
+			if (s.custom_undo_redo) {
+				t.onExecCommand.add(function(ed, cmd, ui, val, a) {
+					if (cmd != 'Undo' && cmd != 'Redo' && cmd != 'mceRepaint' && (!a || !a.skip_undo))
+						t.undoManager.add();
+				});
+			}
+
+			t.onExecCommand.add(function(ed, c) {
+				// Don't refresh the select lists until caret move
+				if (!/^(FontName|FontSize)$/.test(c))
+					t.nodeChanged();
+			});
+
+			// Remove ghost selections on images and tables in Gecko
+			if (isGecko) {
+				function repaint(a, o) {
+					if (!o || !o.initial)
+						t.execCommand('mceRepaint');
+				};
+
+				t.onUndo.add(repaint);
+				t.onRedo.add(repaint);
+				t.onSetContent.add(repaint);
+			}
+
+			// Enables users to override the control factory
+			t.onBeforeRenderUI.dispatch(t, t.controlManager);
+
+			// Measure box
+			if (s.render_ui) {
+				w = s.width || e.style.width || e.offsetWidth;
+				h = s.height || e.style.height || e.offsetHeight;
+				t.orgDisplay = e.style.display;
+				re = /^[0-9\.]+(|px)$/i;
+
+				if (re.test('' + w))
+					w = Math.max(parseInt(w) + (o.deltaWidth || 0), 100);
+
+				if (re.test('' + h))
+					h = Math.max(parseInt(h) + (o.deltaHeight || 0), 100);
+
+				// Render UI
+				o = t.theme.renderUI({
+					targetNode : e,
+					width : w,
+					height : h,
+					deltaWidth : s.delta_width,
+					deltaHeight : s.delta_height
+				});
+
+				t.editorContainer = o.editorContainer;
+			}
+
+			// #ifdef contentEditable
+
+			// Content editable mode ends here
+			if (s.content_editable) {
+				e = n = o = null; // Fix IE leak
+				return t.setupContentEditable();
+			}
+
+			// #endif
+
+			// User specified a document.domain value
+			if (document.domain && location.hostname != document.domain)
+				tinymce.relaxedDomain = document.domain;
+
+			// Resize editor
+			DOM.setStyles(o.sizeContainer || o.editorContainer, {
+				width : w,
+				height : h
+			});
+
+			// Load specified content CSS last
+			if (s.content_css) {
+				tinymce.each(explode(s.content_css), function(u) {
+					t.contentCSS.push(t.documentBaseURI.toAbsolute(u));
+				});
+			}
+
+			h = (o.iframeHeight || h) + (typeof(h) == 'number' ? (o.deltaHeight || 0) : '');
+			if (h < 100)
+				h = 100;
+
+			t.iframeHTML = s.doctype + '<html><head xmlns="http://www.w3.org/1999/xhtml">';
+
+			// We only need to override paths if we have to
+			// IE has a bug where it remove site absolute urls to relative ones if this is specified
+			if (s.document_base_url != tinymce.documentBaseURL)
+				t.iframeHTML += '<base href="' + t.documentBaseURI.getURI() + '" />';
+
+			// IE8 doesn't support carets behind images setting ie7_compat would force IE8+ to run in IE7 compat mode.
+			if (s.ie7_compat)
+				t.iframeHTML += '<meta http-equiv="X-UA-Compatible" content="IE=7" />';
+			else
+				t.iframeHTML += '<meta http-equiv="X-UA-Compatible" content="IE=edge" />';
+
+			t.iframeHTML += '<meta http-equiv="Content-Type" content="text/html; charset=UTF-8" />';
+
+			// Firefox 2 doesn't load stylesheets correctly this way
+			if (!isGecko || !/Firefox\/2/.test(navigator.userAgent)) {
+				for (i = 0; i < t.contentCSS.length; i++)
+					t.iframeHTML += '<link type="text/css" rel="stylesheet" href="' + t.contentCSS[i] + '" />';
+
+				t.contentCSS = [];
+			}
+
+			bi = s.body_id || 'tinymce';
+			if (bi.indexOf('=') != -1) {
+				bi = t.getParam('body_id', '', 'hash');
+				bi = bi[t.id] || bi;
+			}
+
+			bc = s.body_class || '';
+			if (bc.indexOf('=') != -1) {
+				bc = t.getParam('body_class', '', 'hash');
+				bc = bc[t.id] || '';
+			}
+
+			t.iframeHTML += '</head><body id="' + bi + '" class="mceContentBody ' + bc + '"></body></html>';
+
+			// Domain relaxing enabled, then set document domain
+			if (tinymce.relaxedDomain && (isIE || (tinymce.isOpera && parseFloat(opera.version()) < 11))) {
+				// We need to write the contents here in IE since multiple writes messes up refresh button and back button
+				u = 'javascript:(function(){document.open();document.domain="' + document.domain + '";var ed = window.parent.tinyMCE.get("' + t.id + '");document.write(ed.iframeHTML);document.close();ed.setupIframe();})()';				
+			}
+
+			// Create iframe
+			// TODO: ACC add the appropriate description on this.
+			n = DOM.add(o.iframeContainer, 'iframe', { 
+				id : t.id + "_ifr",
+				src : u || 'javascript:""', // Workaround for HTTPS warning in IE6/7
+				frameBorder : '0', 
+				title : s.aria_label,
+				style : {
+					width : '100%',
+					height : h
+				}
+			});
+
+			t.contentAreaContainer = o.iframeContainer;
+			DOM.get(o.editorContainer).style.display = t.orgDisplay;
+			DOM.get(t.id).style.display = 'none';
+			DOM.setAttrib(t.id, 'aria-hidden', true);
+
+			if (!tinymce.relaxedDomain || !u)
+				t.setupIframe();
+
+			e = n = o = null; // Cleanup
+		},
+
+		/**
+		 * This method get called by the init method ones the iframe is loaded.
+		 * It will fill the iframe with contents, setups DOM and selection objects for the iframe.
+		 * This method should not be called directly.
+		 *
+		 * @method setupIframe
+		 */
+		setupIframe : function() {
+			var t = this, s = t.settings, e = DOM.get(t.id), d = t.getDoc(), h, b;
+
+			// Setup iframe body
+			if (!isIE || !tinymce.relaxedDomain) {
+				d.open();
+				d.write(t.iframeHTML);
+				d.close();
+
+				if (tinymce.relaxedDomain)
+					d.domain = tinymce.relaxedDomain;
+			}
+
+			// Design mode needs to be added here Ctrl+A will fail otherwise
+			if (!isIE) {
+				try {
+					if (!s.readonly)
+						d.designMode = 'On';
+				} catch (ex) {
+					// Will fail on Gecko if the editor is placed in an hidden container element
+					// The design mode will be set ones the editor is focused
+				}
+			}
+
+			// IE needs to use contentEditable or it will display non secure items for HTTPS
+			if (isIE) {
+				// It will not steal focus if we hide it while setting contentEditable
+				b = t.getBody();
+				DOM.hide(b);
+
+				if (!s.readonly)
+					b.contentEditable = true;
+
+				DOM.show(b);
+			}
+
+			/**
+			 * Schema instance, enables you to validate elements and it's children.
+			 *
+			 * @property schema
+			 * @type tinymce.html.Schema
+			 */
+			t.schema = new tinymce.html.Schema(s);
+
+			/**
+			 * DOM instance for the editor.
+			 *
+			 * @property dom
+			 * @type tinymce.dom.DOMUtils
+			 * @example
+			 * // Adds a class to all paragraphs within the editor
+			 * tinyMCE.activeEditor.dom.addClass(tinyMCE.activeEditor.dom.select('p'), 'someclass');
+			 */
+			t.dom = new tinymce.dom.DOMUtils(t.getDoc(), {
+				keep_values : true,
+				url_converter : t.convertURL,
+				url_converter_scope : t,
+				hex_colors : s.force_hex_style_colors,
+				class_filter : s.class_filter,
+				update_styles : 1,
+				fix_ie_paragraphs : 1,
+				schema : t.schema
+			});
+
+			/**
+			 * HTML parser will be used when contents is inserted into the editor.
+			 *
+			 * @property parser
+			 * @type tinymce.html.DomParser
+			 */
+			t.parser = new tinymce.html.DomParser(s, t.schema);
+
+			// Force anchor names closed
+			t.parser.addAttributeFilter('name', function(nodes, name) {
+				var i = nodes.length, sibling, prevSibling, parent, node;
+
+				while (i--) {
+					node = nodes[i];
+					if (node.name === 'a' && node.firstChild) {
+						parent = node.parent;
+
+						// Move children after current node
+						sibling = node.lastChild;
+						do {
+							prevSibling = sibling.prev;
+							parent.insert(sibling, node);
+							sibling = prevSibling;
+						} while (sibling);
+					}
+				}
+			});
+
+			// Convert src and href into data-mce-src, data-mce-href and data-mce-style
+			t.parser.addAttributeFilter('src,href,style', function(nodes, name) {
+				var i = nodes.length, node, dom = t.dom, value;
+
+				while (i--) {
+					node = nodes[i];
+					value = node.attr(name);
+
+					if (name === "style")
+						node.attr('data-mce-style', dom.serializeStyle(dom.parseStyle(value), node.name));
+					else
+						node.attr('data-mce-' + name, t.convertURL(value, name, node.name));
+				}
+			});
+
+			// Keep scripts from executing
+			t.parser.addNodeFilter('script', function(nodes, name) {
+				var i = nodes.length;
+
+				while (i--)
+					nodes[i].attr('type', 'mce-text/javascript');
+			});
+
+			t.parser.addNodeFilter('#cdata', function(nodes, name) {
+				var i = nodes.length, node;
+
+				while (i--) {
+					node = nodes[i];
+					node.type = 8;
+					node.name = '#comment';
+					node.value = '[CDATA[' + node.value + ']]';
+				}
+			});
+
+			t.parser.addNodeFilter('p,h1,h2,h3,h4,h5,h6,div', function(nodes, name) {
+				var i = nodes.length, node, nonEmptyElements = t.schema.getNonEmptyElements();
+
+				while (i--) {
+					node = nodes[i];
+
+					if (node.isEmpty(nonEmptyElements))
+						node.empty().append(new tinymce.html.Node('br', 1)).shortEnded = true;
+				}
+			});
+
+			/**
+			 * DOM serializer for the editor. Will be used when contents is extracted from the editor.
+			 *
+			 * @property serializer
+			 * @type tinymce.dom.Serializer
+			 * @example
+			 * // Serializes the first paragraph in the editor into a string
+			 * tinyMCE.activeEditor.serializer.serialize(tinyMCE.activeEditor.dom.select('p')[0]);
+			 */
+			t.serializer = new tinymce.dom.Serializer(s, t.dom, t.schema);
+
+			/**
+			 * Selection instance for the editor.
+			 *
+			 * @property selection
+			 * @type tinymce.dom.Selection
+			 * @example
+			 * // Sets some contents to the current selection in the editor
+			 * tinyMCE.activeEditor.selection.setContent('Some contents');
+			 *
+			 * // Gets the current selection
+			 * alert(tinyMCE.activeEditor.selection.getContent());
+			 *
+			 * // Selects the first paragraph found
+			 * tinyMCE.activeEditor.selection.select(tinyMCE.activeEditor.dom.select('p')[0]);
+			 */
+			t.selection = new tinymce.dom.Selection(t.dom, t.getWin(), t.serializer);
+
+			/**
+			 * Formatter instance.
+			 *
+			 * @property formatter
+			 * @type tinymce.Formatter
+			 */
+			t.formatter = new tinymce.Formatter(this);
+
+			// Register default formats
+			t.formatter.register({
+				alignleft : [
+					{selector : 'p,h1,h2,h3,h4,h5,h6,td,th,div,ul,ol,li', styles : {textAlign : 'left'}},
+					{selector : 'img,table', collapsed : false, styles : {'float' : 'left'}}
+				],
+
+				aligncenter : [
+					{selector : 'p,h1,h2,h3,h4,h5,h6,td,th,div,ul,ol,li', styles : {textAlign : 'center'}},
+					{selector : 'img', collapsed : false, styles : {display : 'block', marginLeft : 'auto', marginRight : 'auto'}},
+					{selector : 'table', collapsed : false, styles : {marginLeft : 'auto', marginRight : 'auto'}}
+				],
+
+				alignright : [
+					{selector : 'p,h1,h2,h3,h4,h5,h6,td,th,div,ul,ol,li', styles : {textAlign : 'right'}},
+					{selector : 'img,table', collapsed : false, styles : {'float' : 'right'}}
+				],
+
+				alignfull : [
+					{selector : 'p,h1,h2,h3,h4,h5,h6,td,th,div,ul,ol,li', styles : {textAlign : 'justify'}}
+				],
+
+				bold : [
+					{inline : 'strong', remove : 'all'},
+					{inline : 'span', styles : {fontWeight : 'bold'}},
+					{inline : 'b', remove : 'all'}
+				],
+
+				italic : [
+					{inline : 'em', remove : 'all'},
+					{inline : 'span', styles : {fontStyle : 'italic'}},
+					{inline : 'i', remove : 'all'}
+				],
+
+				underline : [
+					{inline : 'span', styles : {textDecoration : 'underline'}, exact : true},
+					{inline : 'u', remove : 'all'}
+				],
+
+				strikethrough : [
+					{inline : 'span', styles : {textDecoration : 'line-through'}, exact : true},
+					{inline : 'strike', remove : 'all'}
+				],
+
+				forecolor : {inline : 'span', styles : {color : '%value'}, wrap_links : false},
+				hilitecolor : {inline : 'span', styles : {backgroundColor : '%value'}, wrap_links : false},
+				fontname : {inline : 'span', styles : {fontFamily : '%value'}},
+				fontsize : {inline : 'span', styles : {fontSize : '%value'}},
+				fontsize_class : {inline : 'span', attributes : {'class' : '%value'}},
+				blockquote : {block : 'blockquote', wrapper : 1, remove : 'all'},
+
+				removeformat : [
+					{selector : 'b,strong,em,i,font,u,strike', remove : 'all', split : true, expand : false, block_expand : true, deep : true},
+					{selector : 'span', attributes : ['style', 'class'], remove : 'empty', split : true, expand : false, deep : true},
+					{selector : '*', attributes : ['style', 'class'], split : false, expand : false, deep : true}
+				]
+			});
+
+			// Register default block formats
+			each('p h1 h2 h3 h4 h5 h6 div address pre div code dt dd samp'.split(/\s/), function(name) {
+				t.formatter.register(name, {block : name, remove : 'all'});
+			});
+
+			// Register user defined formats
+			t.formatter.register(t.settings.formats);
+
+			/**
+			 * Undo manager instance, responsible for handling undo levels. 
+			 *
+			 * @property undoManager
+			 * @type tinymce.UndoManager
+			 * @example
+			 * // Undoes the last modification to the editor
+			 * tinyMCE.activeEditor.undoManager.undo();
+			 */
+			t.undoManager = new tinymce.UndoManager(t);
+
+			// Pass through
+			t.undoManager.onAdd.add(function(um, l) {
+				if (!l.initial)
+					return t.onChange.dispatch(t, l, um);
+			});
+
+			t.undoManager.onUndo.add(function(um, l) {
+				return t.onUndo.dispatch(t, l, um);
+			});
+
+			t.undoManager.onRedo.add(function(um, l) {
+				return t.onRedo.dispatch(t, l, um);
+			});
+
+			t.forceBlocks = new tinymce.ForceBlocks(t, {
+				forced_root_block : s.forced_root_block
+			});
+
+			t.editorCommands = new tinymce.EditorCommands(t);
+
+			// Pass through
+			t.serializer.onPreProcess.add(function(se, o) {
+				return t.onPreProcess.dispatch(t, o, se);
+			});
+
+			t.serializer.onPostProcess.add(function(se, o) {
+				return t.onPostProcess.dispatch(t, o, se);
+			});
+
+			t.onPreInit.dispatch(t);
+
+			if (!s.gecko_spellcheck)
+				t.getBody().spellcheck = 0;
+
+			if (!s.readonly)
+				t._addEvents();
+
+			t.controlManager.onPostRender.dispatch(t, t.controlManager);
+			t.onPostRender.dispatch(t);
+
+			if (s.directionality)
+				t.getBody().dir = s.directionality;
+
+			if (s.nowrap)
+				t.getBody().style.whiteSpace = "nowrap";
+
+			if (s.handle_node_change_callback) {
+				t.onNodeChange.add(function(ed, cm, n) {
+					t.execCallback('handle_node_change_callback', t.id, n, -1, -1, true, t.selection.isCollapsed());
+				});
+			}
+
+			if (s.save_callback) {
+				t.onSaveContent.add(function(ed, o) {
+					var h = t.execCallback('save_callback', t.id, o.content, t.getBody());
+
+					if (h)
+						o.content = h;
+				});
+			}
+
+			if (s.onchange_callback) {
+				t.onChange.add(function(ed, l) {
+					t.execCallback('onchange_callback', t, l);
+				});
+			}
+
+			if (s.protect) {
+				t.onBeforeSetContent.add(function(ed, o) {
+					if (s.protect) {
+						each(s.protect, function(pattern) {
+							o.content = o.content.replace(pattern, function(str) {
+								return '<!--mce:protected ' + escape(str) + '-->';
+							});
+						});
+					}
+				});
+			}
+
+			if (s.convert_newlines_to_brs) {
+				t.onBeforeSetContent.add(function(ed, o) {
+					if (o.initial)
+						o.content = o.content.replace(/\r?\n/g, '<br />');
+				});
+			}
+
+			if (s.preformatted) {
+				t.onPostProcess.add(function(ed, o) {
+					o.content = o.content.replace(/^\s*<pre.*?>/, '');
+					o.content = o.content.replace(/<\/pre>\s*$/, '');
+
+					if (o.set)
+						o.content = '<pre class="mceItemHidden">' + o.content + '</pre>';
+				});
+			}
+
+			if (s.verify_css_classes) {
+				t.serializer.attribValueFilter = function(n, v) {
+					var s, cl;
+
+					if (n == 'class') {
+						// Build regexp for classes
+						if (!t.classesRE) {
+							cl = t.dom.getClasses();
+
+							if (cl.length > 0) {
+								s = '';
+
+								each (cl, function(o) {
+									s += (s ? '|' : '') + o['class'];
+								});
+
+								t.classesRE = new RegExp('(' + s + ')', 'gi');
+							}
+						}
+
+						return !t.classesRE || /(\bmceItem\w+\b|\bmceTemp\w+\b)/g.test(v) || t.classesRE.test(v) ? v : '';
+					}
+
+					return v;
+				};
+			}
+
+			if (s.cleanup_callback) {
+				t.onBeforeSetContent.add(function(ed, o) {
+					o.content = t.execCallback('cleanup_callback', 'insert_to_editor', o.content, o);
+				});
+
+				t.onPreProcess.add(function(ed, o) {
+					if (o.set)
+						t.execCallback('cleanup_callback', 'insert_to_editor_dom', o.node, o);
+
+					if (o.get)
+						t.execCallback('cleanup_callback', 'get_from_editor_dom', o.node, o);
+				});
+
+				t.onPostProcess.add(function(ed, o) {
+					if (o.set)
+						o.content = t.execCallback('cleanup_callback', 'insert_to_editor', o.content, o);
+
+					if (o.get)						
+						o.content = t.execCallback('cleanup_callback', 'get_from_editor', o.content, o);
+				});
+			}
+
+			if (s.save_callback) {
+				t.onGetContent.add(function(ed, o) {
+					if (o.save)
+						o.content = t.execCallback('save_callback', t.id, o.content, t.getBody());
+				});
+			}
+
+			if (s.handle_event_callback) {
+				t.onEvent.add(function(ed, e, o) {
+					if (t.execCallback('handle_event_callback', e, ed, o) === false)
+						Event.cancel(e);
+				});
+			}
+
+			// Add visual aids when new contents is added
+			t.onSetContent.add(function() {
+				t.addVisual(t.getBody());
+			});
+
+			// Remove empty contents
+			if (s.padd_empty_editor) {
+				t.onPostProcess.add(function(ed, o) {
+					o.content = o.content.replace(/^(<p[^>]*>(&nbsp;|&#160;|\s|\u00a0|)<\/p>[\r\n]*|<br \/>[\r\n]*)$/, '');
+				});
+			}
+
+			if (isGecko) {
+				// Fix gecko link bug, when a link is placed at the end of block elements there is
+				// no way to move the caret behind the link. This fix adds a bogus br element after the link
+				function fixLinks(ed, o) {
+					each(ed.dom.select('a'), function(n) {
+						var pn = n.parentNode;
+
+						if (ed.dom.isBlock(pn) && pn.lastChild === n)
+							ed.dom.add(pn, 'br', {'data-mce-bogus' : 1});
+					});
+				};
+
+				t.onExecCommand.add(function(ed, cmd) {
+					if (cmd === 'CreateLink')
+						fixLinks(ed);
+				});
+
+				t.onSetContent.add(t.selection.onSetContent.add(fixLinks));
+
+				if (!s.readonly) {
+					try {
+						// Design mode must be set here once again to fix a bug where
+						// Ctrl+A/Delete/Backspace didn't work if the editor was added using mceAddControl then removed then added again
+						d.designMode = 'Off';
+						d.designMode = 'On';
+					} catch (ex) {
+						// Will fail on Gecko if the editor is placed in an hidden container element
+						// The design mode will be set ones the editor is focused
+					}
+				}
+			}
+
+			// A small timeout was needed since firefox will remove. Bug: #1838304
+			setTimeout(function () {
+				if (t.removed)
+					return;
+
+				t.load({initial : true, format : 'html'});
+				t.startContent = t.getContent({format : 'raw'});
+				t.undoManager.add();
+				t.initialized = true;
+
+				t.onInit.dispatch(t);
+				t.execCallback('setupcontent_callback', t.id, t.getBody(), t.getDoc());
+				t.execCallback('init_instance_callback', t);
+				t.focus(true);
+				t.nodeChanged({initial : 1});
+
+				// Load specified content CSS last
+				each(t.contentCSS, function(u) {
+					t.dom.loadCSS(u);
+				});
+
+				// Handle auto focus
+				if (s.auto_focus) {
+					setTimeout(function () {
+						var ed = tinymce.get(s.auto_focus);
+
+						ed.selection.select(ed.getBody(), 1);
+						ed.selection.collapse(1);
+						ed.getWin().focus();
+					}, 100);
+				}
+			}, 1);
+	
+			e = null;
+		},
+
+		// #ifdef contentEditable
+
+		/**
+		 * Sets up the contentEditable mode.
+		 *
+		 * @method setupContentEditable
+		 */
+		setupContentEditable : function() {
+			var t = this, s = t.settings, e = t.getElement();
+
+			t.contentDocument = s.content_document || document;
+			t.contentWindow = s.content_window || window;
+			t.bodyElement = e;
+
+			// Prevent leak in IE
+			s.content_document = s.content_window = null;
+
+			DOM.hide(e);
+			e.contentEditable = t.getParam('content_editable_state', true);
+			DOM.show(e);
+
+			if (!s.gecko_spellcheck)
+				t.getDoc().body.spellcheck = 0;
+
+			// Setup objects
+			t.dom = new tinymce.dom.DOMUtils(t.getDoc(), {
+				keep_values : true,
+				url_converter : t.convertURL,
+				url_converter_scope : t,
+				hex_colors : s.force_hex_style_colors,
+				class_filter : s.class_filter,
+				root_element : t.id,
+				fix_ie_paragraphs : 1,
+				update_styles : 1
+			});
+
+			t.serializer = new tinymce.dom.Serializer(s, t.dom, schema);
+
+			t.selection = new tinymce.dom.Selection(t.dom, t.getWin(), t.serializer);
+			t.forceBlocks = new tinymce.ForceBlocks(t, {
+				forced_root_block : s.forced_root_block
+			});
+
+			t.editorCommands = new tinymce.EditorCommands(t);
+
+			// Pass through
+			t.serializer.onPreProcess.add(function(se, o) {
+				return t.onPreProcess.dispatch(t, o, se);
+			});
+
+			t.serializer.onPostProcess.add(function(se, o) {
+				return t.onPostProcess.dispatch(t, o, se);
+			});
+
+			t.onPreInit.dispatch(t);
+			t._addEvents();
+
+			t.controlManager.onPostRender.dispatch(t, t.controlManager);
+			t.onPostRender.dispatch(t);
+
+			t.onSetContent.add(function() {
+				t.addVisual(t.getBody());
+			});
+
+			//t.load({initial : true, format : (s.cleanup_on_startup ? 'html' : 'raw')});
+			t.startContent = t.getContent({format : 'raw'});
+			t.undoManager.add({initial : true});
+			t.initialized = true;
+
+			t.onInit.dispatch(t);
+			t.focus(true);
+			t.nodeChanged({initial : 1});
+
+			// Load specified content CSS last
+			if (s.content_css) {
+				each(explode(s.content_css), function(u) {
+					t.dom.loadCSS(t.documentBaseURI.toAbsolute(u));
+				});
+			}
+
+			if (isIE) {
+				// Store away selection
+				t.dom.bind(t.getElement(), 'beforedeactivate', function() {
+					t.lastSelectionBookmark = t.selection.getBookmark(1);
+				});
+
+				t.onBeforeExecCommand.add(function(ed, cmd, ui, val, o) {
+					if (!DOM.getParent(ed.selection.getStart(), function(n) {return n == ed.getBody();}))
+						o.terminate = 1;
+
+					if (!DOM.getParent(ed.selection.getEnd(), function(n) {return n == ed.getBody();}))
+						o.terminate = 1;
+				});
+			}
+
+			e = null; // Cleanup
+		},
+
+		// #endif
+
+		/**
+		 * Focuses/activates the editor. This will set this editor as the activeEditor in the tinymce collection
+		 * it will also place DOM focus inside the editor.
+		 *
+		 * @method focus
+		 * @param {Boolean} sf Skip DOM focus. Just set is as the active editor.
+		 */
+		focus : function(sf) {
+			var oed, t = this, ce = t.settings.content_editable, ieRng, controlElm, doc = t.getDoc();
+
+			if (!sf) {
+				// Get selected control element
+				ieRng = t.selection.getRng();
+				if (ieRng.item) {
+					controlElm = ieRng.item(0);
+				}
+
+				// Is not content editable
+				if (!ce)
+					t.getWin().focus();
+
+				// Restore selected control element
+				// This is needed when for example an image is selected within a
+				// layer a call to focus will then remove the control selection
+				if (controlElm && controlElm.ownerDocument == doc) {
+					ieRng = doc.body.createControlRange();
+					ieRng.addElement(controlElm);
+					ieRng.select();
+				}
+
+				// #ifdef contentEditable
+
+				// Content editable mode ends here
+				if (ce) {
+					if (tinymce.isWebKit)
+						t.getWin().focus();
+					else {
+						if (tinymce.isIE)
+							t.getElement().setActive();
+						else
+							t.getElement().focus();
+					}
+				}
+
+				// #endif
+			}
+
+			if (tinymce.activeEditor != t) {
+				if ((oed = tinymce.activeEditor) != null)
+					oed.onDeactivate.dispatch(oed, t);
+
+				t.onActivate.dispatch(t, oed);
+			}
+
+			tinymce._setActive(t);
+		},
+
+		/**
+		 * Executes a legacy callback. This method is useful to call old 2.x option callbacks.
+		 * There new event model is a better way to add callback so this method might be removed in the future.
+		 *
+		 * @method execCallback
+		 * @param {String} n Name of the callback to execute.
+		 * @return {Object} Return value passed from callback function.
+		 */
+		execCallback : function(n) {
+			var t = this, f = t.settings[n], s;
+
+			if (!f)
+				return;
+
+			// Look through lookup
+			if (t.callbackLookup && (s = t.callbackLookup[n])) {
+				f = s.func;
+				s = s.scope;
+			}
+
+			if (is(f, 'string')) {
+				s = f.replace(/\.\w+$/, '');
+				s = s ? tinymce.resolve(s) : 0;
+				f = tinymce.resolve(f);
+				t.callbackLookup = t.callbackLookup || {};
+				t.callbackLookup[n] = {func : f, scope : s};
+			}
+
+			return f.apply(s || t, Array.prototype.slice.call(arguments, 1));
+		},
+
+		/**
+		 * Translates the specified string by replacing variables with language pack items it will also check if there is
+		 * a key mathcin the input.
+		 *
+		 * @method translate
+		 * @param {String} s String to translate by the language pack data.
+		 * @return {String} Translated string.
+		 */
+		translate : function(s) {
+			var c = this.settings.language || 'en', i18n = tinymce.i18n;
+
+			if (!s)
+				return '';
+
+			return i18n[c + '.' + s] || s.replace(/{\#([^}]+)\}/g, function(a, b) {
+				return i18n[c + '.' + b] || '{#' + b + '}';
+			});
+		},
+
+		/**
+		 * Returns a language pack item by name/key.
+		 *
+		 * @method getLang
+		 * @param {String} n Name/key to get from the language pack.
+		 * @param {String} dv Optional default value to retrive.
+		 */
+		getLang : function(n, dv) {
+			return tinymce.i18n[(this.settings.language || 'en') + '.' + n] || (is(dv) ? dv : '{#' + n + '}');
+		},
+
+		/**
+		 * Returns a configuration parameter by name.
+		 *
+		 * @method getParam
+		 * @param {String} n Configruation parameter to retrive.
+		 * @param {String} dv Optional default value to return.
+		 * @param {String} ty Optional type parameter.
+		 * @return {String} Configuration parameter value or default value.
+		 * @example
+		 * // Returns a specific config value from the currently active editor
+		 * var someval = tinyMCE.activeEditor.getParam('myvalue');
+		 * 
+		 * // Returns a specific config value from a specific editor instance by id
+		 * var someval2 = tinyMCE.get('my_editor').getParam('myvalue');
+		 */
+		getParam : function(n, dv, ty) {
+			var tr = tinymce.trim, v = is(this.settings[n]) ? this.settings[n] : dv, o;
+
+			if (ty === 'hash') {
+				o = {};
+
+				if (is(v, 'string')) {
+					each(v.indexOf('=') > 0 ? v.split(/[;,](?![^=;,]*(?:[;,]|$))/) : v.split(','), function(v) {
+						v = v.split('=');
+
+						if (v.length > 1)
+							o[tr(v[0])] = tr(v[1]);
+						else
+							o[tr(v[0])] = tr(v);
+					});
+				} else
+					o = v;
+
+				return o;
+			}
+
+			return v;
+		},
+
+		/**
+		 * Distpaches out a onNodeChange event to all observers. This method should be called when you
+		 * need to update the UI states or element path etc.
+		 *
+		 * @method nodeChanged
+		 * @param {Object} o Optional object to pass along for the node changed event.
+		 */
+		nodeChanged : function(o) {
+			var t = this, s = t.selection, n = (isIE ? s.getNode() : s.getStart()) || t.getBody();
+
+			// Fix for bug #1896577 it seems that this can not be fired while the editor is loading
+			if (t.initialized) {
+				o = o || {};
+				n = isIE && n.ownerDocument != t.getDoc() ? t.getBody() : n; // Fix for IE initial state
+
+				// Get parents and add them to object
+				o.parents = [];
+				t.dom.getParent(n, function(node) {
+					if (node.nodeName == 'BODY')
+						return true;
+
+					o.parents.push(node);
+				});
+
+				t.onNodeChange.dispatch(
+					t,
+					o ? o.controlManager || t.controlManager : t.controlManager,
+					n,
+					s.isCollapsed(),
+					o
+				);
+			}
+		},
+
+		/**
+		 * Adds a button that later gets created by the ControlManager. This is a shorter and easier method
+		 * of adding buttons without the need to deal with the ControlManager directly. But it's also less
+		 * powerfull if you need more control use the ControlManagers factory methods instead.
+		 *
+		 * @method addButton
+		 * @param {String} n Button name to add.
+		 * @param {Object} s Settings object with title, cmd etc.
+		 * @example
+		 * // Adds a custom button to the editor and when a user clicks the button it will open
+		 * // an alert box with the selected contents as plain text.
+		 * tinyMCE.init({
+		 *    ...
+		 * 
+		 *    theme_advanced_buttons1 : 'example,..'
+		 * 
+		 *    setup : function(ed) {
+		 *       // Register example button
+		 *       ed.addButton('example', {
+		 *          title : 'example.desc',
+		 *          image : '../jscripts/tiny_mce/plugins/example/img/example.gif',
+		 *          onclick : function() {
+		 *             ed.windowManager.alert('Hello world!! Selection: ' + ed.selection.getContent({format : 'text'}));
+		 *          }
+		 *       });
+		 *    }
+		 * });
+		 */
+		addButton : function(n, s) {
+			var t = this;
+
+			t.buttons = t.buttons || {};
+			t.buttons[n] = s;
+		},
+
+		/**
+		 * Adds a custom command to the editor, you can also override existing commands with this method.
+		 * The command that you add can be executed with execCommand.
+		 *
+		 * @method addCommand
+		 * @param {String} name Command name to add/override.
+		 * @param {addCommandCallback} callback Function to execute when the command occurs.
+		 * @param {Object} scope Optional scope to execute the function in.
+		 * @example
+		 * // Adds a custom command that later can be executed using execCommand
+		 * tinyMCE.init({
+		 *    ...
+		 * 
+		 *    setup : function(ed) {
+		 *       // Register example command
+		 *       ed.addCommand('mycommand', function(ui, v) {
+		 *          ed.windowManager.alert('Hello world!! Selection: ' + ed.selection.getContent({format : 'text'}));
+		 *       });
+		 *    }
+		 * });
+		 */
+		addCommand : function(name, callback, scope) {
+			/**
+			 * Callback function that gets called when a command is executed.
+			 *
+			 * @callback addCommandCallback
+			 * @param {Boolean} ui Display UI state true/false.
+			 * @param {Object} value Optional value for command.
+			 * @return {Boolean} True/false state if the command was handled or not.
+			 */
+			this.execCommands[name] = {func : callback, scope : scope || this};
+		},
+
+		/**
+		 * Adds a custom query state command to the editor, you can also override existing commands with this method.
+		 * The command that you add can be executed with queryCommandState function.
+		 *
+		 * @method addQueryStateHandler
+		 * @param {String} name Command name to add/override.
+		 * @param {addQueryStateHandlerCallback} callback Function to execute when the command state retrival occurs.
+		 * @param {Object} scope Optional scope to execute the function in.
+		 */
+		addQueryStateHandler : function(name, callback, scope) {
+			/**
+			 * Callback function that gets called when a queryCommandState is executed.
+			 *
+			 * @callback addQueryStateHandlerCallback
+			 * @return {Boolean} True/false state if the command is enabled or not like is it bold.
+			 */
+			this.queryStateCommands[name] = {func : callback, scope : scope || this};
+		},
+
+		/**
+		 * Adds a custom query value command to the editor, you can also override existing commands with this method.
+		 * The command that you add can be executed with queryCommandValue function.
+		 *
+		 * @method addQueryValueHandler
+		 * @param {String} name Command name to add/override.
+		 * @param {addQueryValueHandlerCallback} callback Function to execute when the command value retrival occurs.
+		 * @param {Object} scope Optional scope to execute the function in.
+		 */
+		addQueryValueHandler : function(name, callback, scope) {
+			/**
+			 * Callback function that gets called when a queryCommandValue is executed.
+			 *
+			 * @callback addQueryValueHandlerCallback
+			 * @return {Object} Value of the command or undefined.
+			 */
+			this.queryValueCommands[name] = {func : callback, scope : scope || this};
+		},
+
+		/**
+		 * Adds a keyboard shortcut for some command or function.
+		 *
+		 * @method addShortcut
+		 * @param {String} pa Shortcut pattern. Like for example: ctrl+alt+o.
+		 * @param {String} desc Text description for the command.
+		 * @param {String/Function} cmd_func Command name string or function to execute when the key is pressed.
+		 * @param {Object} sc Optional scope to execute the function in.
+		 * @return {Boolean} true/false state if the shortcut was added or not.
+		 */
+		addShortcut : function(pa, desc, cmd_func, sc) {
+			var t = this, c;
+
+			if (!t.settings.custom_shortcuts)
+				return false;
+
+			t.shortcuts = t.shortcuts || {};
+
+			if (is(cmd_func, 'string')) {
+				c = cmd_func;
+
+				cmd_func = function() {
+					t.execCommand(c, false, null);
+				};
+			}
+
+			if (is(cmd_func, 'object')) {
+				c = cmd_func;
+
+				cmd_func = function() {
+					t.execCommand(c[0], c[1], c[2]);
+				};
+			}
+
+			each(explode(pa), function(pa) {
+				var o = {
+					func : cmd_func,
+					scope : sc || this,
+					desc : desc,
+					alt : false,
+					ctrl : false,
+					shift : false
+				};
+
+				each(explode(pa, '+'), function(v) {
+					switch (v) {
+						case 'alt':
+						case 'ctrl':
+						case 'shift':
+							o[v] = true;
+							break;
+
+						default:
+							o.charCode = v.charCodeAt(0);
+							o.keyCode = v.toUpperCase().charCodeAt(0);
+					}
+				});
+
+				t.shortcuts[(o.ctrl ? 'ctrl' : '') + ',' + (o.alt ? 'alt' : '') + ',' + (o.shift ? 'shift' : '') + ',' + o.keyCode] = o;
+			});
+
+			return true;
+		},
+
+		/**
+		 * Executes a command on the current instance. These commands can be TinyMCE internal commands prefixed with "mce" or
+		 * they can be build in browser commands such as "Bold". A compleate list of browser commands is available on MSDN or Mozilla.org.
+		 * This function will dispatch the execCommand function on each plugin, theme or the execcommand_callback option if none of these
+		 * return true it will handle the command as a internal browser command.
+		 *
+		 * @method execCommand
+		 * @param {String} cmd Command name to execute, for example mceLink or Bold.
+		 * @param {Boolean} ui True/false state if a UI (dialog) should be presented or not.
+		 * @param {mixed} val Optional command value, this can be anything.
+		 * @param {Object} a Optional arguments object.
+		 * @return {Boolean} True/false if the command was executed or not.
+		 */
+		execCommand : function(cmd, ui, val, a) {
+			var t = this, s = 0, o, st;
+
+			if (!/^(mceAddUndoLevel|mceEndUndoLevel|mceBeginUndoLevel|mceRepaint|SelectAll)$/.test(cmd) && (!a || !a.skip_focus))
+				t.focus();
+
+			o = {};
+			t.onBeforeExecCommand.dispatch(t, cmd, ui, val, o);
+			if (o.terminate)
+				return false;
+
+			// Command callback
+			if (t.execCallback('execcommand_callback', t.id, t.selection.getNode(), cmd, ui, val)) {
+				t.onExecCommand.dispatch(t, cmd, ui, val, a);
+				return true;
+			}
+
+			// Registred commands
+			if (o = t.execCommands[cmd]) {
+				st = o.func.call(o.scope, ui, val);
+
+				// Fall through on true
+				if (st !== true) {
+					t.onExecCommand.dispatch(t, cmd, ui, val, a);
+					return st;
+				}
+			}
+
+			// Plugin commands
+			each(t.plugins, function(p) {
+				if (p.execCommand && p.execCommand(cmd, ui, val)) {
+					t.onExecCommand.dispatch(t, cmd, ui, val, a);
+					s = 1;
+					return false;
+				}
+			});
+
+			if (s)
+				return true;
+
+			// Theme commands
+			if (t.theme && t.theme.execCommand && t.theme.execCommand(cmd, ui, val)) {
+				t.onExecCommand.dispatch(t, cmd, ui, val, a);
+				return true;
+			}
+
+			// Editor commands
+			if (t.editorCommands.execCommand(cmd, ui, val)) {
+				t.onExecCommand.dispatch(t, cmd, ui, val, a);
+				return true;
+			}
+
+			// Browser commands
+			t.getDoc().execCommand(cmd, ui, val);
+			t.onExecCommand.dispatch(t, cmd, ui, val, a);
+		},
+
+		/**
+		 * Returns a command specific state, for example if bold is enabled or not.
+		 *
+		 * @method queryCommandState
+		 * @param {string} cmd Command to query state from.
+		 * @return {Boolean} Command specific state, for example if bold is enabled or not.
+		 */
+		queryCommandState : function(cmd) {
+			var t = this, o, s;
+
+			// Is hidden then return undefined
+			if (t._isHidden())
+				return;
+
+			// Registred commands
+			if (o = t.queryStateCommands[cmd]) {
+				s = o.func.call(o.scope);
+
+				// Fall though on true
+				if (s !== true)
+					return s;
+			}
+
+			// Registred commands
+			o = t.editorCommands.queryCommandState(cmd);
+			if (o !== -1)
+				return o;
+
+			// Browser commands
+			try {
+				return this.getDoc().queryCommandState(cmd);
+			} catch (ex) {
+				// Fails sometimes see bug: 1896577
+			}
+		},
+
+		/**
+		 * Returns a command specific value, for example the current font size.
+		 *
+		 * @method queryCommandValue
+		 * @param {string} c Command to query value from.
+		 * @return {Object} Command specific value, for example the current font size.
+		 */
+		queryCommandValue : function(c) {
+			var t = this, o, s;
+
+			// Is hidden then return undefined
+			if (t._isHidden())
+				return;
+
+			// Registred commands
+			if (o = t.queryValueCommands[c]) {
+				s = o.func.call(o.scope);
+
+				// Fall though on true
+				if (s !== true)
+					return s;
+			}
+
+			// Registred commands
+			o = t.editorCommands.queryCommandValue(c);
+			if (is(o))
+				return o;
+
+			// Browser commands
+			try {
+				return this.getDoc().queryCommandValue(c);
+			} catch (ex) {
+				// Fails sometimes see bug: 1896577
+			}
+		},
+
+		/**
+		 * Shows the editor and hides any textarea/div that the editor is supposed to replace.
+		 *
+		 * @method show
+		 */
+		show : function() {
+			var t = this;
+
+			DOM.show(t.getContainer());
+			DOM.hide(t.id);
+			t.load();
+		},
+
+		/**
+		 * Hides the editor and shows any textarea/div that the editor is supposed to replace.
+		 *
+		 * @method hide
+		 */
+		hide : function() {
+			var t = this, d = t.getDoc();
+
+			// Fixed bug where IE has a blinking cursor left from the editor
+			if (isIE && d)
+				d.execCommand('SelectAll');
+
+			// We must save before we hide so Safari doesn't crash
+			t.save();
+			DOM.hide(t.getContainer());
+			DOM.setStyle(t.id, 'display', t.orgDisplay);
+		},
+
+		/**
+		 * Returns true/false if the editor is hidden or not.
+		 *
+		 * @method isHidden
+		 * @return {Boolean} True/false if the editor is hidden or not.
+		 */
+		isHidden : function() {
+			return !DOM.isHidden(this.id);
+		},
+
+		/**
+		 * Sets the progress state, this will display a throbber/progess for the editor.
+		 * This is ideal for asycronous operations like an AJAX save call.
+		 *
+		 * @method setProgressState
+		 * @param {Boolean} b Boolean state if the progress should be shown or hidden.
+		 * @param {Number} ti Optional time to wait before the progress gets shown.
+		 * @param {Object} o Optional object to pass to the progress observers.
+		 * @return {Boolean} Same as the input state.
+		 * @example
+		 * // Show progress for the active editor
+		 * tinyMCE.activeEditor.setProgressState(true);
+		 * 
+		 * // Hide progress for the active editor
+		 * tinyMCE.activeEditor.setProgressState(false);
+		 * 
+		 * // Show progress after 3 seconds
+		 * tinyMCE.activeEditor.setProgressState(true, 3000);
+		 */
+		setProgressState : function(b, ti, o) {
+			this.onSetProgressState.dispatch(this, b, ti, o);
+
+			return b;
+		},
+
+		/**
+		 * Loads contents from the textarea or div element that got converted into an editor instance.
+		 * This method will move the contents from that textarea or div into the editor by using setContent
+		 * so all events etc that method has will get dispatched as well.
+		 *
+		 * @method load
+		 * @param {Object} o Optional content object, this gets passed around through the whole load process.
+		 * @return {String} HTML string that got set into the editor.
+		 */
+		load : function(o) {
+			var t = this, e = t.getElement(), h;
+
+			if (e) {
+				o = o || {};
+				o.load = true;
+
+				// Double encode existing entities in the value
+				h = t.setContent(is(e.value) ? e.value : e.innerHTML, o);
+				o.element = e;
+
+				if (!o.no_events)
+					t.onLoadContent.dispatch(t, o);
+
+				o.element = e = null;
+
+				return h;
+			}
+		},
+
+		/**
+		 * Saves the contents from a editor out to the textarea or div element that got converted into an editor instance.
+		 * This method will move the HTML contents from the editor into that textarea or div by getContent
+		 * so all events etc that method has will get dispatched as well.
+		 *
+		 * @method save
+		 * @param {Object} o Optional content object, this gets passed around through the whole save process.
+		 * @return {String} HTML string that got set into the textarea/div.
+		 */
+		save : function(o) {
+			var t = this, e = t.getElement(), h, f;
+
+			if (!e || !t.initialized)
+				return;
+
+			o = o || {};
+			o.save = true;
+
+			// Add undo level will trigger onchange event
+			if (!o.no_events) {
+				t.undoManager.typing = false;
+				t.undoManager.add();
+			}
+
+			o.element = e;
+			h = o.content = t.getContent(o);
+
+			if (!o.no_events)
+				t.onSaveContent.dispatch(t, o);
+
+			h = o.content;
+
+			if (!/TEXTAREA|INPUT/i.test(e.nodeName)) {
+				e.innerHTML = h;
+
+				// Update hidden form element
+				if (f = DOM.getParent(t.id, 'form')) {
+					each(f.elements, function(e) {
+						if (e.name == t.id) {
+							e.value = h;
+							return false;
+						}
+					});
+				}
+			} else
+				e.value = h;
+
+			o.element = e = null;
+
+			return h;
+		},
+
+		/**
+		 * Sets the specified content to the editor instance, this will cleanup the content before it gets set using
+		 * the different cleanup rules options.
+		 *
+		 * @method setContent
+		 * @param {String} content Content to set to editor, normally HTML contents but can be other formats as well.
+		 * @param {Object} args Optional content object, this gets passed around through the whole set process.
+		 * @return {String} HTML string that got set into the editor.
+		 * @example
+		 * // Sets the HTML contents of the activeEditor editor
+		 * tinyMCE.activeEditor.setContent('<span>some</span> html');
+		 * 
+		 * // Sets the raw contents of the activeEditor editor
+		 * tinyMCE.activeEditor.setContent('<span>some</span> html', {format : 'raw'});
+		 * 
+		 * // Sets the content of a specific editor (my_editor in this example)
+		 * tinyMCE.get('my_editor').setContent(data);
+		 * 
+		 * // Sets the bbcode contents of the activeEditor editor if the bbcode plugin was added
+		 * tinyMCE.activeEditor.setContent('[b]some[/b] html', {format : 'bbcode'});
+		 */
+		setContent : function(content, args) {
+			var self = this, rootNode, body = self.getBody();
+
+			// Setup args object
+			args = args || {};
+			args.format = args.format || 'html';
+			args.set = true;
+			args.content = content;
+
+			// Do preprocessing
+			if (!args.no_events)
+				self.onBeforeSetContent.dispatch(self, args);
+
+			// Padd empty content in Gecko and Safari. Commands will otherwise fail on the content
+			// It will also be impossible to place the caret in the editor unless there is a BR element present
+			if (!tinymce.isIE && (content.length === 0 || /^\s+$/.test(content))) {
+				body.innerHTML = '<br data-mce-bogus="1" />';
+				return;
+			}
+
+			// Parse and serialize the html
+			if (args.format !== 'raw') {
+				args.content = new tinymce.html.Serializer({}, self.schema).serialize(
+					self.parser.parse(args.content)
+				);
+			}
+
+			// Set the new cleaned contents to the editor
+			body.innerHTML = tinymce.trim(args.content);
+
+			// Do post processing
+			if (!args.no_events)
+				self.onSetContent.dispatch(self, args);
+
+			return args.content;
+		},
+
+		/**
+		 * Gets the content from the editor instance, this will cleanup the content before it gets returned using
+		 * the different cleanup rules options.
+		 *
+		 * @method getContent
+		 * @param {Object} args Optional content object, this gets passed around through the whole get process.
+		 * @return {String} Cleaned content string, normally HTML contents.
+		 * @example
+		 * // Get the HTML contents of the currently active editor
+		 * console.debug(tinyMCE.activeEditor.getContent());
+		 * 
+		 * // Get the raw contents of the currently active editor
+		 * tinyMCE.activeEditor.getContent({format : 'raw'});
+		 * 
+		 * // Get content of a specific editor:
+		 * tinyMCE.get('content id').getContent()
+		 */
+		getContent : function(args) {
+			var self = this, content;
+
+			// Setup args object
+			args = args || {};
+			args.format = args.format || 'html';
+			args.get = true;
+
+			// Do preprocessing
+			if (!args.no_events)
+				self.onBeforeGetContent.dispatch(self, args);
+
+			// Get raw contents or by default the cleaned contents
+			if (args.format == 'raw')
+				content = self.getBody().innerHTML;
+			else
+				content = self.serializer.serialize(self.getBody(), args);
+
+			args.content = tinymce.trim(content);
+
+			// Do post processing
+			if (!args.no_events)
+				self.onGetContent.dispatch(self, args);
+
+			return args.content;
+		},
+
+		/**
+		 * Returns true/false if the editor is dirty or not. It will get dirty if the user has made modifications to the contents.
+		 *
+		 * @method isDirty
+		 * @return {Boolean} True/false if the editor is dirty or not. It will get dirty if the user has made modifications to the contents.
+		 * @example
+		 * if (tinyMCE.activeEditor.isDirty())
+		 *     alert("You must save your contents.");
+		 */
+		isDirty : function() {
+			var self = this;
+
+			return tinymce.trim(self.startContent) != tinymce.trim(self.getContent({format : 'raw', no_events : 1})) && !self.isNotDirty;
+		},
+
+		/**
+		 * Returns the editors container element. The container element wrappes in
+		 * all the elements added to the page for the editor. Such as UI, iframe etc.
+		 *
+		 * @method getContainer
+		 * @return {Element} HTML DOM element for the editor container.
+		 */
+		getContainer : function() {
+			var t = this;
+
+			if (!t.container)
+				t.container = DOM.get(t.editorContainer || t.id + '_parent');
+
+			return t.container;
+		},
+
+		/**
+		 * Returns the editors content area container element. The this element is the one who
+		 * holds the iframe or the editable element.
+		 *
+		 * @method getContentAreaContainer
+		 * @return {Element} HTML DOM element for the editor area container.
+		 */
+		getContentAreaContainer : function() {
+			return this.contentAreaContainer;
+		},
+
+		/**
+		 * Returns the target element/textarea that got replaced with a TinyMCE editor instance.
+		 *
+		 * @method getElement
+		 * @return {Element} HTML DOM element for the replaced element.
+		 */
+		getElement : function() {
+			return DOM.get(this.settings.content_element || this.id);
+		},
+
+		/**
+		 * Returns the iframes window object.
+		 *
+		 * @method getWin
+		 * @return {Window} Iframe DOM window object.
+		 */
+		getWin : function() {
+			var t = this, e;
+
+			if (!t.contentWindow) {
+				e = DOM.get(t.id + "_ifr");
+
+				if (e)
+					t.contentWindow = e.contentWindow;
+			}
+
+			return t.contentWindow;
+		},
+
+		/**
+		 * Returns the iframes document object.
+		 *
+		 * @method getDoc
+		 * @return {Document} Iframe DOM document object.
+		 */
+		getDoc : function() {
+			var t = this, w;
+
+			if (!t.contentDocument) {
+				w = t.getWin();
+
+				if (w)
+					t.contentDocument = w.document;
+			}
+
+			return t.contentDocument;
+		},
+
+		/**
+		 * Returns the iframes body element.
+		 *
+		 * @method getBody
+		 * @return {Element} Iframe body element.
+		 */
+		getBody : function() {
+			return this.bodyElement || this.getDoc().body;
+		},
+
+		/**
+		 * URL converter function this gets executed each time a user adds an img, a or
+		 * any other element that has a URL in it. This will be called both by the DOM and HTML
+		 * manipulation functions.
+		 *
+		 * @method convertURL
+		 * @param {string} u URL to convert.
+		 * @param {string} n Attribute name src, href etc.
+		 * @param {string/HTMLElement} Tag name or HTML DOM element depending on HTML or DOM insert.
+		 * @return {string} Converted URL string.
+		 */
+		convertURL : function(u, n, e) {
+			var t = this, s = t.settings;
+
+			// Use callback instead
+			if (s.urlconverter_callback)
+				return t.execCallback('urlconverter_callback', u, e, true, n);
+
+			// Don't convert link href since thats the CSS files that gets loaded into the editor also skip local file URLs
+			if (!s.convert_urls || (e && e.nodeName == 'LINK') || u.indexOf('file:') === 0)
+				return u;
+
+			// Convert to relative
+			if (s.relative_urls)
+				return t.documentBaseURI.toRelative(u);
+
+			// Convert to absolute
+			u = t.documentBaseURI.toAbsolute(u, s.remove_script_host);
+
+			return u;
+		},
+
+		/**
+		 * Adds visual aid for tables, anchors etc so they can be more easily edited inside the editor.
+		 *
+		 * @method addVisual
+		 * @param {Element} e Optional root element to loop though to find tables etc that needs the visual aid.
+		 */
+		addVisual : function(e) {
+			var t = this, s = t.settings;
+
+			e = e || t.getBody();
+
+			if (!is(t.hasVisual))
+				t.hasVisual = s.visual;
+
+			each(t.dom.select('table,a', e), function(e) {
+				var v;
+
+				switch (e.nodeName) {
+					case 'TABLE':
+						v = t.dom.getAttrib(e, 'border');
+
+						if (!v || v == '0') {
+							if (t.hasVisual)
+								t.dom.addClass(e, s.visual_table_class);
+							else
+								t.dom.removeClass(e, s.visual_table_class);
+						}
+
+						return;
+
+					case 'A':
+						v = t.dom.getAttrib(e, 'name');
+
+						if (v) {
+							if (t.hasVisual)
+								t.dom.addClass(e, 'mceItemAnchor');
+							else
+								t.dom.removeClass(e, 'mceItemAnchor');
+						}
+
+						return;
+				}
+			});
+
+			t.onVisualAid.dispatch(t, e, t.hasVisual);
+		},
+
+		/**
+		 * Removes the editor from the dom and tinymce collection.
+		 *
+		 * @method remove
+		 */
+		remove : function() {
+			var t = this, e = t.getContainer();
+
+			t.removed = 1; // Cancels post remove event execution
+			t.hide();
+
+			t.execCallback('remove_instance_callback', t);
+			t.onRemove.dispatch(t);
+
+			// Clear all execCommand listeners this is required to avoid errors if the editor was removed inside another command
+			t.onExecCommand.listeners = [];
+
+			tinymce.remove(t);
+			DOM.remove(e);
+		},
+
+		/**
+		 * Destroys the editor instance by removing all events, element references or other resources
+		 * that could leak memory. This method will be called automatically when the page is unloaded
+		 * but you can also call it directly if you know what you are doing.
+		 *
+		 * @method destroy
+		 * @param {Boolean} s Optional state if the destroy is an automatic destroy or user called one.
+		 */
+		destroy : function(s) {
+			var t = this;
+
+			// One time is enough
+			if (t.destroyed)
+				return;
+
+			if (!s) {
+				tinymce.removeUnload(t.destroy);
+				tinyMCE.onBeforeUnload.remove(t._beforeUnload);
+
+				// Manual destroy
+				if (t.theme && t.theme.destroy)
+					t.theme.destroy();
+
+				// Destroy controls, selection and dom
+				t.controlManager.destroy();
+				t.selection.destroy();
+				t.dom.destroy();
+
+				// Remove all events
+
+				// Don't clear the window or document if content editable
+				// is enabled since other instances might still be present
+				if (!t.settings.content_editable) {
+					Event.clear(t.getWin());
+					Event.clear(t.getDoc());
+				}
+
+				Event.clear(t.getBody());
+				Event.clear(t.formElement);
+			}
+
+			if (t.formElement) {
+				t.formElement.submit = t.formElement._mceOldSubmit;
+				t.formElement._mceOldSubmit = null;
+			}
+
+			t.contentAreaContainer = t.formElement = t.container = t.settings.content_element = t.bodyElement = t.contentDocument = t.contentWindow = null;
+
+			if (t.selection)
+				t.selection = t.selection.win = t.selection.dom = t.selection.dom.doc = null;
+
+			t.destroyed = 1;
+		},
+
+		// Internal functions
+
+		_addEvents : function() {
+			// 'focus', 'blur', 'dblclick', 'beforedeactivate', submit, reset
+			var t = this, i, s = t.settings, dom = t.dom, lo = {
+				mouseup : 'onMouseUp',
+				mousedown : 'onMouseDown',
+				click : 'onClick',
+				keyup : 'onKeyUp',
+				keydown : 'onKeyDown',
+				keypress : 'onKeyPress',
+				submit : 'onSubmit',
+				reset : 'onReset',
+				contextmenu : 'onContextMenu',
+				dblclick : 'onDblClick',
+				paste : 'onPaste' // Doesn't work in all browsers yet
+			};
+
+			function eventHandler(e, o) {
+				var ty = e.type;
+
+				// Don't fire events when it's removed
+				if (t.removed)
+					return;
+
+				// Generic event handler
+				if (t.onEvent.dispatch(t, e, o) !== false) {
+					// Specific event handler
+					t[lo[e.fakeType || e.type]].dispatch(t, e, o);
+				}
+			};
+
+			// Add DOM events
+			each(lo, function(v, k) {
+				switch (k) {
+					case 'contextmenu':
+						dom.bind(t.getDoc(), k, eventHandler);
+						break;
+
+					case 'paste':
+						dom.bind(t.getBody(), k, function(e) {
+							eventHandler(e);
+						});
+						break;
+
+					case 'submit':
+					case 'reset':
+						dom.bind(t.getElement().form || DOM.getParent(t.id, 'form'), k, eventHandler);
+						break;
+
+					default:
+						dom.bind(s.content_editable ? t.getBody() : t.getDoc(), k, eventHandler);
+				}
+			});
+
+			dom.bind(s.content_editable ? t.getBody() : (isGecko ? t.getDoc() : t.getWin()), 'focus', function(e) {
+				t.focus(true);
+			});
+
+			// #ifdef contentEditable
+
+			if (s.content_editable && tinymce.isOpera) {
+				// Opera doesn't support focus event for contentEditable elements so we need to fake it
+				function doFocus(e) {
+					t.focus(true);
+				};
+
+				dom.bind(t.getBody(), 'click', doFocus);
+				dom.bind(t.getBody(), 'keydown', doFocus);
+			}
+
+			// #endif
+
+			// Fixes bug where a specified document_base_uri could result in broken images
+			// This will also fix drag drop of images in Gecko
+			if (tinymce.isGecko) {
+				dom.bind(t.getDoc(), 'DOMNodeInserted', function(e) {
+					var v;
+
+					e = e.target;
+
+					if (e.nodeType === 1 && e.nodeName === 'IMG' && (v = e.getAttribute('data-mce-src')))
+						e.src = t.documentBaseURI.toAbsolute(v);
+				});
+			}
+
+			// Set various midas options in Gecko
+			if (isGecko) {
+				function setOpts() {
+					var t = this, d = t.getDoc(), s = t.settings;
+
+					if (isGecko && !s.readonly) {
+						if (t._isHidden()) {
+							try {
+								if (!s.content_editable)
+									d.designMode = 'On';
+							} catch (ex) {
+								// Fails if it's hidden
+							}
+						}
+
+						try {
+							// Try new Gecko method
+							d.execCommand("styleWithCSS", 0, false);
+						} catch (ex) {
+							// Use old method
+							if (!t._isHidden())
+								try {d.execCommand("useCSS", 0, true);} catch (ex) {}
+						}
+
+						if (!s.table_inline_editing)
+							try {d.execCommand('enableInlineTableEditing', false, false);} catch (ex) {}
+
+						if (!s.object_resizing)
+							try {d.execCommand('enableObjectResizing', false, false);} catch (ex) {}
+					}
+				};
+
+				t.onBeforeExecCommand.add(setOpts);
+				t.onMouseDown.add(setOpts);
+			}
+
+			// Workaround for bug, http://bugs.webkit.org/show_bug.cgi?id=12250
+			// WebKit can't even do simple things like selecting an image
+			// This also fixes so it's possible to select mceItemAnchors
+			if (tinymce.isWebKit) {
+				t.onClick.add(function(ed, e) {
+					e = e.target;
+
+					// Needs tobe the setBaseAndExtend or it will fail to select floated images
+					if (e.nodeName == 'IMG' || (e.nodeName == 'A' && dom.hasClass(e, 'mceItemAnchor'))) {
+						t.selection.getSel().setBaseAndExtent(e, 0, e, 1);
+						t.nodeChanged();
+					}
+				});
+			}
+
+			// Add node change handlers
+			t.onMouseUp.add(t.nodeChanged);
+			//t.onClick.add(t.nodeChanged);
+			t.onKeyUp.add(function(ed, e) {
+				var c = e.keyCode;
+
+				if ((c >= 33 && c <= 36) || (c >= 37 && c <= 40) || c == 13 || c == 45 || c == 46 || c == 8 || (tinymce.isMac && (c == 91 || c == 93)) || e.ctrlKey)
+					t.nodeChanged();
+			});
+
+			// Add reset handler
+			t.onReset.add(function() {
+				t.setContent(t.startContent, {format : 'raw'});
+			});
+
+			// Add shortcuts
+			if (s.custom_shortcuts) {
+				if (s.custom_undo_redo_keyboard_shortcuts) {
+					t.addShortcut('ctrl+z', t.getLang('undo_desc'), 'Undo');
+					t.addShortcut('ctrl+y', t.getLang('redo_desc'), 'Redo');
+				}
+
+				// Add default shortcuts for gecko
+				t.addShortcut('ctrl+b', t.getLang('bold_desc'), 'Bold');
+				t.addShortcut('ctrl+i', t.getLang('italic_desc'), 'Italic');
+				t.addShortcut('ctrl+u', t.getLang('underline_desc'), 'Underline');
+
+				// BlockFormat shortcuts keys
+				for (i=1; i<=6; i++)
+					t.addShortcut('ctrl+' + i, '', ['FormatBlock', false, 'h' + i]);
+
+				t.addShortcut('ctrl+7', '', ['FormatBlock', false, '<p>']);
+				t.addShortcut('ctrl+8', '', ['FormatBlock', false, '<div>']);
+				t.addShortcut('ctrl+9', '', ['FormatBlock', false, '<address>']);
+
+				function find(e) {
+					var v = null;
+
+					if (!e.altKey && !e.ctrlKey && !e.metaKey)
+						return v;
+
+					each(t.shortcuts, function(o) {
+						if (tinymce.isMac && o.ctrl != e.metaKey)
+							return;
+						else if (!tinymce.isMac && o.ctrl != e.ctrlKey)
+							return;
+
+						if (o.alt != e.altKey)
+							return;
+
+						if (o.shift != e.shiftKey)
+							return;
+
+						if (e.keyCode == o.keyCode || (e.charCode && e.charCode == o.charCode)) {
+							v = o;
+							return false;
+						}
+					});
+
+					return v;
+				};
+
+				t.onKeyUp.add(function(ed, e) {
+					var o = find(e);
+
+					if (o)
+						return Event.cancel(e);
+				});
+
+				t.onKeyPress.add(function(ed, e) {
+					var o = find(e);
+
+					if (o)
+						return Event.cancel(e);
+				});
+
+				t.onKeyDown.add(function(ed, e) {
+					var o = find(e);
+
+					if (o) {
+						o.func.call(o.scope);
+						return Event.cancel(e);
+					}
+				});
+			}
+
+			if (tinymce.isIE) {
+				// Fix so resize will only update the width and height attributes not the styles of an image
+				// It will also block mceItemNoResize items
+				dom.bind(t.getDoc(), 'controlselect', function(e) {
+					var re = t.resizeInfo, cb;
+
+					e = e.target;
+
+					// Don't do this action for non image elements
+					if (e.nodeName !== 'IMG')
+						return;
+
+					if (re)
+						dom.unbind(re.node, re.ev, re.cb);
+
+					if (!dom.hasClass(e, 'mceItemNoResize')) {
+						ev = 'resizeend';
+						cb = dom.bind(e, ev, function(e) {
+							var v;
+
+							e = e.target;
+
+							if (v = dom.getStyle(e, 'width')) {
+								dom.setAttrib(e, 'width', v.replace(/[^0-9%]+/g, ''));
+								dom.setStyle(e, 'width', '');
+							}
+
+							if (v = dom.getStyle(e, 'height')) {
+								dom.setAttrib(e, 'height', v.replace(/[^0-9%]+/g, ''));
+								dom.setStyle(e, 'height', '');
+							}
+						});
+					} else {
+						ev = 'resizestart';
+						cb = dom.bind(e, 'resizestart', Event.cancel, Event);
+					}
+
+					re = t.resizeInfo = {
+						node : e,
+						ev : ev,
+						cb : cb
+					};
+				});
+
+				t.onKeyDown.add(function(ed, e) {
+					var sel;
+
+					switch (e.keyCode) {
+						case 8:
+							sel = t.getDoc().selection;
+
+							// Fix IE control + backspace browser bug
+							if (sel.createRange && sel.createRange().item) {
+								ed.dom.remove(sel.createRange().item(0));
+								return Event.cancel(e);
+							}
+					}
+				});
+			}
+
+			if (tinymce.isOpera) {
+				t.onClick.add(function(ed, e) {
+					Event.prevent(e);
+				});
+			}
+
+			// Add custom undo/redo handlers
+			if (s.custom_undo_redo) {
+				function addUndo() {
+					t.undoManager.typing = false;
+					t.undoManager.add();
+				};
+
+				dom.bind(t.getDoc(), 'focusout', function(e) {
+					if (!t.removed && t.undoManager.typing)
+						addUndo();
+				});
+				
+				t.dom.bind(t.dom.getRoot(), 'dragend', function(e) {
+					addUndo();
+				});
+
+				t.onKeyUp.add(function(ed, e) {
+					var rng, parent, bookmark;
+
+					// Fix for bug #3168, to remove odd ".." nodes from the DOM we need to get/set the HTML of the parent node.
+					if (isIE && e.keyCode == 8) {
+						rng = t.selection.getRng();
+						if (rng.parentElement) {
+							parent = rng.parentElement();
+							bookmark = t.selection.getBookmark();
+							parent.innerHTML = parent.innerHTML;
+							t.selection.moveToBookmark(bookmark);
+						}
+					}
+
+					if ((e.keyCode >= 33 && e.keyCode <= 36) || (e.keyCode >= 37 && e.keyCode <= 40) || e.keyCode == 13 || e.keyCode == 45 || e.ctrlKey)
+						addUndo();
+				});
+
+				t.onKeyDown.add(function(ed, e) {
+					var rng, parent, bookmark;
+
+					// IE has a really odd bug where the DOM might include an node that doesn't have
+					// a proper structure. If you try to access nodeValue it would throw an illegal value exception.
+					// This seems to only happen when you delete contents and it seems to be avoidable if you refresh the element
+					// after you delete contents from it. See: #3008923
+					if (isIE && e.keyCode == 46) {
+						rng = t.selection.getRng();
+
+						if (rng.parentElement) {
+							addUndo();
+							parent = rng.parentElement();
+
+							if (!t.undoManager.typing) {
+								t.undoManager.typing = true;
+								t.undoManager.add();
+							}
+
+							// Select next word when ctrl key is used in combo with delete
+							if (e.ctrlKey) {
+								rng.moveEnd('word', 1);
+								rng.select();
+							}
+
+							// Delete contents
+							t.selection.getSel().clear();
+
+							// Check if we are within the same parent
+							if (rng.parentElement() == parent) {
+								bookmark = t.selection.getBookmark();
+
+								try {
+									// Update the HTML and hopefully it will remove the artifacts
+									parent.innerHTML = parent.innerHTML;
+								} catch (ex) {
+									// And since it's IE it can sometimes produce an unknown runtime error
+								}
+
+								// Restore the caret position
+								t.selection.moveToBookmark(bookmark);
+							}
+
+							addUndo();
+
+							// Block the default delete behavior since it might be broken
+							e.preventDefault();
+							return;
+						}
+					}
+
+					// Special handling for enter to ensure typing is still set to true
+					if (e.keyCode == 13 && t.undoManager.typing) {
+						addUndo();
+						t.undoManager.typing = true;
+					}
+					
+					// Is caracter positon keys
+					if ((e.keyCode >= 33 && e.keyCode <= 36) || (e.keyCode >= 37 && e.keyCode <= 40) || e.keyCode == 45) {
+						if (t.undoManager.typing)
+							addUndo();
+
+						return;
+					}
+
+					if (!t.undoManager.typing) {
+						t.undoManager.add();
+						t.undoManager.typing = true;
+					}
+				});
+
+				t.onMouseDown.add(function() {
+					if (t.undoManager.typing)
+						addUndo();
+				});
+			}
+			
+			// Bug fix for FireFox keeping styles from end of selection instead of start.
+			if (tinymce.isGecko) {
+				function getAttributeApplyFunction() {
+					t.undoManager.typing = false;
+					t.undoManager.add();
+					var template = t.dom.getAttribs(t.selection.getStart().cloneNode(false));
+					return function() {
+						var target = t.selection.getStart();
+						t.dom.removeAllAttribs(target);
+						each(template, function(attr) {
+							target.setAttributeNode(attr.cloneNode(true));
+						});
+						t.undoManager.typing = false;
+						t.undoManager.add();
+					};
+				}
+				
+				function isSelectionAcrossElements() {
+					var s = t.selection;
+					return !s.isCollapsed() && s.getStart() != s.getEnd();
+				}
+				
+				t.onKeyPress.add(function(ed, e) {
+					if ((e.keyCode == 8 || e.keyCode == 46) && isSelectionAcrossElements()) {
+						var applyAttributes = getAttributeApplyFunction();
+						t.getDoc().execCommand('delete', false, null);
+						applyAttributes();
+						return Event.cancel(e);
+					}
+				});
+				
+				t.dom.bind(t.getDoc(), 'cut', function(e) {
+					if (isSelectionAcrossElements()) {
+						var applyAttributes = getAttributeApplyFunction();
+						t.onKeyUp.addToTop(Event.cancel, Event);
+						setTimeout(function() {
+							applyAttributes();
+							t.onKeyUp.remove(Event.cancel, Event);
+						}, 0);
+					}
+				});
+			}
+		},
+
+		_isHidden : function() {
+			var s;
+
+			if (!isGecko)
+				return 0;
+
+			// Weird, wheres that cursor selection?
+			s = this.selection.getSel();
+			return (!s || !s.rangeCount || s.rangeCount == 0);
+		}
+	});
+})(tinymce);