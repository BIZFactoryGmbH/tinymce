import { assert, UnitTest } from '@ephox/bedrock-client';
import { console, Document, HTMLElement, HTMLIFrameElement, Window } from '@ephox/dom-globals';
import { Arr, Fun, Option } from '@ephox/katamari';
import { PlatformDetection } from '@ephox/sand';
import * as Insert from 'ephox/sugar/api/dom/Insert';
import * as Remove from 'ephox/sugar/api/dom/Remove';
import * as DomEvent from 'ephox/sugar/api/events/DomEvent';
import { Traverse } from 'ephox/sugar/api/Main';
import * as Body from 'ephox/sugar/api/node/Body';
import Element from 'ephox/sugar/api/node/Element';
import * as Attr from 'ephox/sugar/api/properties/Attr';
import * as Css from 'ephox/sugar/api/properties/Css';
import * as Location from 'ephox/sugar/api/view/Location';
import * as Scroll from 'ephox/sugar/api/view/Scroll';

interface TestDocSpec {
  iframe: Element<HTMLIFrameElement>;
  rawWin: Window;
  rawDoc: Element<Document>;
  body: Element<HTMLElement>;
  rtl: boolean;
  dir: string;
  byId: (str: string) => Element<HTMLElement>;
}

type AttrMap = Record<string, string | boolean | number>;
interface TestAttrMap {
  iframe: AttrMap;
  html: Option<AttrMap>;
  body: Option<AttrMap>;
}

interface CheckSpec {
  id: string;
  absolute: { top: number; left: Record<string, number> };
  relative: { top: number; left: Record<string, number> };
  viewport: { top: number; left: Record<string, number> };
}

UnitTest.asynctest('LocationTest', (success, failure) => {
  const platform = PlatformDetection.detect();
  const scrollBarWidth = Scroll.scrollBarWidth();

<<<<<<< HEAD
  const leftScrollBarWidth = (doc: TestDocSpec) => {
=======
  const leftScrollBarWidth = (doc) =>
>>>>>>> 73ce0fef
    // Tries to detect the width of the left scrollbar by checking the offsetLeft of the documentElement
    // Chrome adds the scrollbar to the left in rtl mode as of Chrome 70+
    Location.relative(Traverse.documentElement(doc.body)).left();

  const asserteq = <T>(expected: T, actual: T, message: string) => {
    // I wish assert.eq printed expected and actual on failure
    const m = message === undefined ? undefined : 'expected ' + expected + ', was ' + actual + ': ' + message;
    assert.eq(expected, actual, m);
  };

  const testOne = (i: string, attrMap: TestAttrMap, next: () => void) => {
    const iframe = Element.fromHtml<HTMLIFrameElement>(i);
    Attr.setAll(iframe, attrMap.iframe);

    const run = DomEvent.bind(iframe, 'load', () => {
      run.unbind();
      try {
        // eslint-disable-next-line @typescript-eslint/no-non-null-assertion
        const iframeWin = iframe.dom().contentWindow!;
        const iframeDoc = iframeWin.document;
        const html = Element.fromDom(iframeDoc.documentElement);
        const body = Element.fromDom(iframeDoc.body);
        attrMap.html.each(Fun.curry(Attr.setAll, html));
        attrMap.body.each(Fun.curry(Attr.setAll, body));
        const doc: TestDocSpec = {
          iframe,
          rawWin: iframeWin,
          rawDoc: Element.fromDom(iframeDoc),
          body,
          rtl: iframeDoc.body.dir === 'rtl',
          dir: Attr.get(body, 'dir') || 'ltr',
          byId(str) {
            return Option.from(iframeDoc.getElementById(str))
              .map(Element.fromDom)
              .getOrDie('cannot find element with id ' + str);
          }
        };

        checks(doc);
        Remove.remove(iframe);
        next();
      } catch (e) {
        // Remove.remove(iframe);
        failure(e);
      }
    });

    Insert.append(Body.body(), iframe);
  };

  const ifr = '<iframe src="/project/@ephox/sugar/src/test/data/locationTest.html"></iframe>';

  testOne(ifr, { // vanilla iframe
    iframe: { id: 'vanilla', style: 'height:200px; width:500px; border: 1px dashed chartreuse;' },
    html: Option.none(),
    body: Option.some<AttrMap>({ contenteditable: 'true', style: 'margin: 0; padding: 5px;' })
  },
  () => {
    testOne(ifr, { // rtl iframe
      iframe: { id: 'ifrRtl', style: 'height:200px; width:500px; border: 1px dashed turquoise;' },
      html: Option.none(),
      body: Option.some<AttrMap>({ dir: 'rtl', contenteditable: 'true', style: 'margin: 0; padding: 5px;' })
    },
    success);
  });

  const checks = (doc: TestDocSpec) => {

    Arr.each([
      baseChecks,
      disconnectedChecks,
      absoluteChecks,
      relativeChecks,
      staticChecks,
      tableChecks,
      fixedChecks, // recommend making these last, as they adjust the iframe scroll
      bodyChecks
    ], (f) => {
      f(doc);
    });
  };

  const baseChecks = () => {
    // these checks actually depend on the tunic stylesheet. They might not actually be useful.
    const body = Body.body();
    let pos = Location.absolute(body);
    assert.eq(0, pos.top());
    assert.eq(0, pos.left());
    pos = Location.relative(body);
    assert.eq(0, pos.top()); // JQuery doesn't return 0, but this makes more sense
    assert.eq(0, pos.left());
    pos = Location.viewport(body);
    assert.eq(0, pos.top());
    assert.eq(0, pos.left());
    assert.eq(true, scrollBarWidth > 5 && scrollBarWidth < 50 || (platform.os.isOSX() && scrollBarWidth === 0), 'scroll bar width, got=' + scrollBarWidth);
  };

  const disconnectedChecks = () => {
    const div = Element.fromTag('div');
    let pos = Location.absolute(div);
    assert.eq(0, pos.top());
    assert.eq(0, pos.left());
    pos = Location.relative(div);
    assert.eq(0, pos.top());
    assert.eq(0, pos.left());
    pos = Location.viewport(div);
    assert.eq(0, pos.top());
    assert.eq(0, pos.left());
  };

  const absoluteChecks = (doc: TestDocSpec) => {
    const leftScrollW = leftScrollBarWidth(doc);

    // This one has position absolute, but no values set initially
    Css.setAll(doc.byId('positionTest'), { top: '10px', left: '10px' });
    // GUESS: 1px differences from JQuery is due to the 1px margin on the body

    const tests = [
      {
        id: 'absolute-1',
        absolute: { top: 1, left: { ltr: 1, rtl: 1 + leftScrollW }},
        relative: { top: 1, left: { ltr: 1, rtl: 1 + leftScrollW }}, // JQuery returns 0/0
        viewport: { top: 1, left: { ltr: 1, rtl: 1 + leftScrollW }}
      },
      {
        id: 'absolute-1-1',
        absolute: { top: 5, left: { ltr: 5, rtl: 5 + leftScrollW }},
        relative: { top: 2, left: { ltr: 2, rtl: 2 }}, // JQuery returns 1/1
        viewport: { top: 5, left: { ltr: 5, rtl: 5 + leftScrollW }}
      },
      {
        id: 'absolute-1-1-1',
        absolute: { top: 9, left: { ltr: 9, rtl: 9 + leftScrollW }},
        relative: { top: 2, left: { ltr: 2, rtl: 2 }}, // JQuery returns 1/1
        viewport: { top: 9, left: { ltr: 9, rtl: 9 + leftScrollW }}
      },
      {
        id: 'absolute-2',
        absolute: { top: 20, left: { ltr: 20, rtl: 20 + leftScrollW }},
        relative: { top: 20, left: { ltr: 20, rtl: 20 + leftScrollW }}, // JQuery returns 19/19
        viewport: { top: 20, left: { ltr: 20, rtl: 20 + leftScrollW }}
      },
      {
        id: 'positionTest',
        absolute: { top: 10, left: { ltr: 10, rtl: 10 + leftScrollW }},
        relative: { top: 10, left: { ltr: 10, rtl: 10 + leftScrollW }},
        viewport: { top: 10, left: { ltr: 10, rtl: 10 + leftScrollW }}
      }
    ];

    runChecks(doc, tests);
  };

  const relativeChecks = (doc: TestDocSpec) => {
    const leftScrollW = leftScrollBarWidth(doc);

    // GUESS: 1px differences from JQuery is due to the 1px margin on the body

    const tests = [
      {
        id: 'relative-1',
        absolute: { top: 6, left: { ltr: 6, rtl: 380 - scrollBarWidth + leftScrollW }},
        relative: { top: 6, left: { ltr: 6, rtl: 380 - scrollBarWidth }}, // JQuery returns 6/6
        viewport: { top: 6, left: { ltr: 6, rtl: 380 - scrollBarWidth + leftScrollW }}
      },
      {
        id: 'relative-1-1',
        absolute: { top: 14, left: { ltr: 14, rtl: 372 - scrollBarWidth + leftScrollW }},
        relative: { top: 6, left: { ltr: 6, rtl: -10 }}, // JQuery returns 5/5
        viewport: { top: 14, left: { ltr: 14, rtl: 372 - scrollBarWidth + leftScrollW }}
      },
      {
        id: 'relative-1-1-1',
        absolute: { top: 22, left: { ltr: 22, rtl: 364 - scrollBarWidth + leftScrollW }},
        relative: { top: 6, left: { ltr: 6, rtl: -10 }}, // JQuery returns 5/5
        viewport: { top: 22, left: { ltr: 22, rtl: 364 - scrollBarWidth + leftScrollW }}
      },
      {
        id: 'relative-2',
        absolute: { top: 141, left: { ltr: 26, rtl: 400 - scrollBarWidth + leftScrollW }},
        relative: { top: 141, left: { ltr: 26, rtl: 400 - scrollBarWidth }}, // JQuery returns 141/26
        viewport: { top: 141, left: { ltr: 26, rtl: 400 - scrollBarWidth + leftScrollW }}
      },

      // This simulates a docked ego state for the toolbars
      {
        id: 'relative-toolbar-container',
        absolute: { top: 684, left: { ltr: 5, rtl: 395 - scrollBarWidth + leftScrollW }},
        relative: { top: 684, left: { ltr: 5, rtl: 395 - scrollBarWidth }},
        viewport: { top: 684, left: { ltr: 5, rtl: 395 - scrollBarWidth + leftScrollW }}
      },
      {
        id: 'relative-toolbar',
        absolute: { top: 684 - 40, left: { ltr: 5, rtl: 395 - scrollBarWidth + leftScrollW }},
        relative: { top: -40, left: { ltr: 0, rtl: 0 }},
        viewport: { top: 684 - 40, left: { ltr: 5, rtl: 395 - scrollBarWidth + leftScrollW }}
      }
    ];

    runChecks(doc, tests);
  };

  const staticChecks = (doc: TestDocSpec) => {
    const leftScrollW = leftScrollBarWidth(doc);

    const extraHeight = 230; // because all tests are in one page
    // GUESS: 1px differences from JQuery is due to the 1px margin on the body
    const tests = [
      {
        id: 'static-1',
        absolute: { top: extraHeight + 6, left: { ltr: 6, rtl: 380 - scrollBarWidth + leftScrollW }},
        relative: { top: extraHeight + 6, left: { ltr: 6, rtl: 380 - scrollBarWidth }}, // JQuery returns +6/6
        viewport: { top: extraHeight + 6, left: { ltr: 6, rtl: 380 - scrollBarWidth + leftScrollW }}
      },
      {
        id: 'static-1-1',
        absolute: { top: extraHeight + 14, left: { ltr: 14, rtl: 372 - scrollBarWidth + leftScrollW }},
        relative: { top: extraHeight + 14, left: { ltr: 14, rtl: 372 - scrollBarWidth }}, // JQuery returns +14/14
        viewport: { top: extraHeight + 14, left: { ltr: 14, rtl: 372 - scrollBarWidth + leftScrollW }}
      },
      {
        id: 'static-1-1-1',
        absolute: { top: extraHeight + 22, left: { ltr: 22, rtl: 364 - scrollBarWidth + leftScrollW }},
        relative: { top: extraHeight + 22, left: { ltr: 22, rtl: 364 - scrollBarWidth }}, // JQuery returns +22/22
        viewport: { top: extraHeight + 22, left: { ltr: 22, rtl: 364 - scrollBarWidth + leftScrollW }}
      },
      {
        id: 'static-2',
        absolute: { top: extraHeight + 121, left: { ltr: 6, rtl: 380 - scrollBarWidth + leftScrollW }},
        relative: { top: extraHeight + 121, left: { ltr: 6, rtl: 380 - scrollBarWidth }}, // JQuery returns +121/6
        viewport: { top: extraHeight + 121, left: { ltr: 6, rtl: 380 - scrollBarWidth + leftScrollW }}
      }
    ];

    runChecks(doc, tests);
  };

  const tableChecks = (doc: TestDocSpec) => {
    const extraHeight = 460; // because all tests are in one page
    const leftScrollW = leftScrollBarWidth(doc);

    // JQUERY BUG:
    // jQuery doesn't accept position:static elements as the offsetParent in relative calculations, so it uses the whole document.
    // We aren't replicating that.

    // GUESS: 1px differences from JQuery is due to the 1px margin on the body
    const tests = [
      {
        id: 'table-1',
        absolute: { top: extraHeight + 6, left: { ltr: 5, rtl: 171 - scrollBarWidth + leftScrollW }},
        relative: { top: extraHeight + 6, left: { ltr: 5, rtl: 171 - scrollBarWidth }},
        viewport: { top: extraHeight + 6, left: { ltr: 5, rtl: 171 - scrollBarWidth + leftScrollW }}
      },
      {
        id: 'th-1',
        absolute: { top: extraHeight + 10, left: { ltr: 9, rtl: 387 - scrollBarWidth + leftScrollW }},
        relative: { top: 4, left: { ltr: 4, rtl: 216 }},  // JQuery returns extraHeight + 11/10, but that's nonsense
        viewport: { top: extraHeight + 10, left: { ltr: 9, rtl: 387 - scrollBarWidth + leftScrollW }}
      },
      {
        id: 'th-3',
        absolute: { top: extraHeight + 10, left: { ltr: 221, rtl: 175 - scrollBarWidth + leftScrollW }},
        relative: { top: 4, left: { ltr: 216, rtl: 4 }},  // JQuery returns extraHeight + 11/222, but that's nonsense
        viewport: { top: extraHeight + 10, left: { ltr: 221, rtl: 175 - scrollBarWidth + leftScrollW }}
      },
      {
        id: 'td-1',
        absolute: { top: extraHeight + 116, left: { ltr: 9, rtl: 387 - scrollBarWidth + leftScrollW }},
        relative: { top: 110, left: { ltr: 4, rtl: 216 }},  // JQuery returns extraHeight + 117/10, but that's nonsense
        viewport: { top: extraHeight + 116, left: { ltr: 9, rtl: 387 - scrollBarWidth + leftScrollW }}
      },
      {
        id: 'td-3',
        absolute: { top: extraHeight + 116, left: { ltr: 221, rtl: 175 - scrollBarWidth + leftScrollW }},
        relative: { top: 110, left: { ltr: 216, rtl: 4 }},  // JQuery returns extraHeight + 117/222, but that's nonsense
        viewport: { top: extraHeight + 116, left: { ltr: 221, rtl: 175 - scrollBarWidth + leftScrollW }}
      }
    ];

    // Chrome has a weird 2px bug where the offsetTop of a table cell is 2px less than every other browser, even though
    // the difference between table.getBoundingClientRect() and cell.getBoundingClientRect() is correct.
    // I don't want to make every browser pay for Chrome's mistake in a scenario we don't need for TBIO, so we're living with it.
    // Firefox 71 has also started behaving the same as chrome
    if (platform.browser.isChrome() || platform.browser.isFirefox() && platform.browser.version.major >= 71) {
      const chromeDifference = -2;
      Arr.each(tests, (t) => {
        if (t.id !== 'table-1') {
          // tslint:disable-next-line:no-console
          console.log('> Note - fix for Chrome bug - subtracting from relative top and left: ', chromeDifference);
          t.relative.top += chromeDifference;
          t.relative.left.ltr += chromeDifference;
          t.relative.left.rtl += chromeDifference;
        }
      });
    }

    runChecks(doc, tests);
  };

  const fixedChecks = (doc: TestDocSpec) => {
    const leftScrollW = leftScrollBarWidth(doc);

    // GUESS: 1px differences from JQuery is due to the 1px margin on the body
    const noScroll = [
      {
        id: 'fixed-1',
        absolute: { top: 1, left: { ltr: 1, rtl: 1 + leftScrollW }},
        relative: { top: 1, left: { ltr: 1, rtl: 1 + leftScrollW }}, // JQuery returns 0/0
        viewport: { top: 1, left: { ltr: 1, rtl: 1 + leftScrollW }}
      },
      {
        id: 'fixed-2',
        absolute: { top: 21, left: { ltr: 21, rtl: 21 + leftScrollW }},
        relative: { top: 21, left: { ltr: 21, rtl: 21 + leftScrollW }}, // JQuery returns 20/20
        viewport: { top: 21, left: { ltr: 21, rtl: 21 + leftScrollW }}
      },
      {
        id: 'fixed-no-top-left',
        absolute: { top: 6, left: { ltr: 6, rtl: 380 - scrollBarWidth + leftScrollW }},
        relative: { top: 6, left: { ltr: 6, rtl: 380 - scrollBarWidth + leftScrollW }}, // JQuery returns 6/6
        viewport: { top: 6, left: { ltr: 6, rtl: 380 - scrollBarWidth + leftScrollW }}
      }
    ];

    // relative scroll
    const leftScroll = (doc.rtl && (platform.browser.isIE() || platform.browser.isEdge())) ? -1000 : 1000; // IE has RTL -ve direction from left to right
    const topScroll = 2000;
    // GUESS: 1px differences from JQuery is due to the 1px margin on the body
    const withScroll = [
      {
        id: 'fixed-1',
        absolute: { top: topScroll + 1, left: { ltr: leftScroll + 1, rtl: 1 + leftScrollW }},
        relative: { top: 1, left: { ltr: 1, rtl: 1 + leftScrollW }}, // JQuery returns 0/0
        viewport: { top: 1, left: { ltr: 1, rtl: 1 + leftScrollW }}
      },
      {
        id: 'fixed-2',
        absolute: { top: topScroll + 21, left: { ltr: leftScroll + 21, rtl: 21 + leftScrollW }},
        relative: { top: 21, left: { ltr: 21, rtl: 21 + leftScrollW }}, // JQuery returns 20/20
        viewport: { top: 21, left: { ltr: 21, rtl: 21 + leftScrollW }}
      },
      {
        id: 'fixed-no-top-left',
        absolute: { top: topScroll + 6, left: { ltr: leftScroll + 6, rtl: 380 - scrollBarWidth + leftScrollW }},
        relative: { top: 6, left: { ltr: 6, rtl: 380 - scrollBarWidth + leftScrollW }}, // JQuery returns 6/6
        viewport: { top: 6, left: { ltr: 6, rtl: 380 - scrollBarWidth + leftScrollW }}
      }
    ];

    const afterSetPosition = [
      {
        id: 'fixed-no-top-left',
        absolute: { top: topScroll + 11, left: { ltr: leftScroll + 21, rtl: 21 + leftScrollW }},
        relative: { top: 11, left: { ltr: 21, rtl: 21 + leftScrollW }}, // JQuery returns 10/20
        viewport: { top: 11, left: { ltr: 21, rtl: 21 + leftScrollW }}
      }
    ];

    runChecks(doc, noScroll);

    const scr = Scroll.get(doc.rawDoc);
    assert.eq(0, scr.left(), 'expected 0, left is=' + scr.left());
    assert.eq(0, scr.top(), 'expected 0, top is ' + scr.top());

    Scroll.by(leftScroll, topScroll, doc.rawDoc);
    runChecks(doc, withScroll);

    Css.setAll(doc.byId('fixed-no-top-left'), { top: '10px', left: '20px' });
    runChecks(doc, afterSetPosition);
  };

  const bodyChecks = (doc: TestDocSpec) => {
    Scroll.to(1000, 1000, doc.rawDoc);
    let pos = Location.absolute(doc.body);
    assert.eq(0, pos.top());
    assert.eq(0, pos.left());
    pos = Location.relative(doc.body);
    assert.eq(0, pos.top());
    assert.eq(0, pos.left());
    pos = Location.viewport(doc.body);
    assert.eq(0, pos.top());
    assert.eq(0, pos.left());
  };

  /* Simple verification logic */
  const runChecks = (doc: TestDocSpec, tests: CheckSpec[]) => {
    Arr.each(tests, (t) => {
      const div = doc.byId(t.id);

      let pos = Location.absolute(div);
      asserteq(t.absolute.top, pos.top(), '.absolute().top  ' + t.id);
      asserteq(t.absolute.left[doc.dir], pos.left(), '.absolute().left.' + doc.dir + ' ' + t.id);
      pos = Location.relative(div);
      asserteq(t.relative.top, pos.top(), '.relative().top  ' + t.id);
      asserteq(t.relative.left[doc.dir], pos.left(), '.relative().left.' + doc.dir + ' ' + t.id);
      pos = Location.viewport(div);
      asserteq(t.viewport.top, pos.top(), '.viewport().top  ' + t.id);
      asserteq(t.viewport.left[doc.dir], pos.left(), '.viewport().left.' + doc.dir + ' ' + t.id);
    });
  };
});<|MERGE_RESOLUTION|>--- conflicted
+++ resolved
@@ -41,11 +41,7 @@
   const platform = PlatformDetection.detect();
   const scrollBarWidth = Scroll.scrollBarWidth();
 
-<<<<<<< HEAD
-  const leftScrollBarWidth = (doc: TestDocSpec) => {
-=======
-  const leftScrollBarWidth = (doc) =>
->>>>>>> 73ce0fef
+  const leftScrollBarWidth = (doc: TestDocSpec) =>
     // Tries to detect the width of the left scrollbar by checking the offsetLeft of the documentElement
     // Chrome adds the scrollbar to the left in rtl mode as of Chrome 70+
     Location.relative(Traverse.documentElement(doc.body)).left();
