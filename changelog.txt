--- conflicted
+++ resolved
@@ -1,9 +1,6 @@
 Version 5.0.6 (TBD)
-<<<<<<< HEAD
+    Fixed the textpattern plugin not working with fragmented text #TINY-3089
     Fixed various toolbar drawer accessibility issues and added an animation #TINY-3554
-=======
-    Fixed the textpattern plugin not working with fragmented text #TINY-3089
->>>>>>> 50c4ff85
 Version 5.0.5 (2019-05-09)
     Added menu items to match the forecolor/backcolor toolbar buttons #TINY-2878
     Added default directionality based on the configured language #TINY-2621
