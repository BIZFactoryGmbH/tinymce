--- conflicted
+++ resolved
@@ -2,18 +2,10 @@
 import * as ActiveToggle from '../../behaviour/toggling/ActiveToggle';
 import * as ToggleApis from '../../behaviour/toggling/ToggleApis';
 import ToggleSchema from '../../behaviour/toggling/ToggleSchema';
-<<<<<<< HEAD
-import { AlloyBehaviourConfig, AlloyBehaviour } from 'ephox/alloy/alien/TypeDefinitions';
-import { AlloyComponent } from 'ephox/alloy/api/component/ComponentApi';
-
-export interface TogglingBehaviour extends AlloyBehaviour {
-  config: (TogglingConfig) => { key: string, value: any };
-=======
 import { AlloyComponent } from '../../api/component/ComponentApi';
 
 export interface TogglingBehaviour extends Behaviour.AlloyBehaviour {
   config: (config: TogglingConfig) => { [key: string]: (any) => any };
->>>>>>> c7e92c3c
   onLoad?: (component: AlloyComponent) => void;
   toggle?: (component: AlloyComponent) => void;
   isOn?: (component: AlloyComponent) => boolean;
@@ -21,14 +13,6 @@
   off?: (component: AlloyComponent) => void;
 }
 
-<<<<<<< HEAD
-export interface TogglingConfig extends AlloyBehaviourConfig {
-  toggleClass: string;
-  aria: {
-    mode: TogglingMode;
-    syncWithExpanded?: boolean;
-  };
-=======
 export interface TogglingConfig {
   toggleClass: string;
   aria?: {
@@ -37,25 +21,16 @@
   };
   toggleOnExecute?: boolean;
   selected?: boolean;
->>>>>>> c7e92c3c
 }
 
 export type TogglingMode = 'pressed' | 'checked' | 'toggled' | 'selected';
 
-<<<<<<< HEAD
-const Toggling: TogglingBehaviour = Behaviour.create({
-=======
 const Toggling = Behaviour.create({
->>>>>>> c7e92c3c
   fields: ToggleSchema,
   name: 'toggling',
   active: ActiveToggle,
   apis: ToggleApis
-<<<<<<< HEAD
-});
-=======
 }) as TogglingBehaviour;
->>>>>>> c7e92c3c
 
 export {
   Toggling
