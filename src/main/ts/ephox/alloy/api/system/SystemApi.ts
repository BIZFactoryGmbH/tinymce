--- conflicted
+++ resolved
@@ -3,9 +3,6 @@
 import { AlloyComponent } from '../../api/component/ComponentApi';
 import { SketchSpec } from '../../api/ui/Sketcher';
 
-<<<<<<< HEAD
-export default <any> Contracts.exactly([
-=======
 export interface AlloySystemApi {
   addToGui: (AlloyComponent) => void;
   addToWorld: (AlloyComponent) => void;
@@ -26,7 +23,6 @@
 export type AlloySystem = (AlloySystemApi) => AlloySystemApi;
 
 const SystemApi = Contracts.exactly([
->>>>>>> c7e92c3c
   'debugInfo',
   'triggerFocus',
   'triggerEvent',
