--- conflicted
+++ resolved
@@ -1,10 +1,6 @@
 {
   "name": "@ephox/alloy",
-<<<<<<< HEAD
-  "version": "4.4.6",
-=======
-  "version": "4.5.0",
->>>>>>> f5959929
+  "version": "4.5.1",
   "description": "Ui Framework",
   "dependencies": {
     "@ephox/boulder": "latest",
