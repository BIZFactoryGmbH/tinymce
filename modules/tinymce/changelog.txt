Version 5.2.1 (TBD)
<<<<<<< HEAD
    Fixed "is decorative" checkbox in the image dialog not staying checked on certain actions #FOAM-11
    Fixed table resize handles not functioning correctly in Edge #TINY-4160
=======
    Fixed table selection not functioning correctly in Microsoft Edge 44 or higher #TINY-3862
    Fixed table resize handles not functioning correctly in Microsoft Edge #TINY-4160
>>>>>>> a22ea147
    Fixed the floating toolbar disconnecting from the toolbar when adding content in inline mode #TINY-4725
    Fixed `readonly` mode not returning appropriate boolean value #TINY-3948
    Fixed `forced_root_block_attrs` setting not applying to new blocks consistently #TINY-4564
    Fixed the editor incorrectly stealing focus during initialization in Microsoft IE #TINY-4697
    Fixed the `colorinput` popup appearing offscreen on mobile devices #TINY-4711
Version 5.2.0 (2020-02-13)
    Added the ability to apply formats to spaces #TINY-4200
    Added new `toolbar_location` setting to allow for positioning the menu and toolbar at the bottom of the editor #TINY-4210
    Added new `toolbar_groups` setting to allow a custom floating toolbar group to be added to the toolbar when using `floating` toolbar mode #TINY-4229
    Added new `link_default_protocol` setting to `link` and `autolink` plugin to allow a protocol to be used by default #TINY-3328
    Added new `placeholder` setting to allow a placeholder to be shown when the editor is empty #TINY-3917
    Added new `tinymce.dom.TextSeeker` API to allow searching text across different DOM nodes #TINY-4200
    Added a drop shadow below the toolbar while in sticky mode and introduced Oxide variables to customize it when creating a custom skin #TINY-4343
    Added `quickbars_image_toolbar` setting to allow for the image quickbar to be turned off #TINY-4398
    Added iframe and img `loading` attribute to the default schema. Patch contributed by ataylor32. #GH-5112
    Added new `getNodeFilters`/`getAttributeFilters` functions to the `editor.serializer` instance #TINY-4344
    Added new `a11y_advanced_options` setting to allow additional accessibility options to be added #FOAM-11
    Added new accessibility options and behaviours to the image dialog using `a11y_advanced_options` #FOAM-11
    Added the ability to use the window `PrismJS` instance for the `codesample` plugin instead of the bundled version to allow for styling custom languages #TINY-4504
    Added error message events that fire when a resource loading error occurs #TINY-4509
    Changed the default schema to disallow `onchange` for select elements #TINY-4614
    Changed default `toolbar_mode` value from false to `wrap`. The value false has been deprecated #TINY-4617
    Changed `toolbar_drawer` setting to `toolbar_mode`. `toolbar_drawer` has been deprecated #TINY-4416
    Changed iframe mode to set selection on content init if selection doesn't exist #TINY-4139
    Changed table related icons to align them with the visual style of the other icons #TINY-4341
    Changed and improved the visual appearance of the color input field #TINY-2917
    Changed fake caret container to use `forced_root_block` when possible #TINY-4190
    Changed the `requireLangPack` API to wait until the plugin has been loaded before loading the language pack #TINY-3716
    Changed the formatter so `style_formats` are registered before the initial content is loaded into the editor #TINY-4238
    Changed media plugin to use https protocol for media urls by default #TINY-4577
    Changed the parser to treat CDATA nodes as bogus HTML comments to match the HTML parsing spec. A new `preserve_cdata` setting has been added to preserve CDATA nodes if required #TINY-4625
    Fixed incorrect parsing of malformed/bogus HTML comments #TINY-4625
    Fixed `quickbars` selection toolbar appearing on non-editable elements #TINY-4359
    Fixed bug with alignment toolbar buttons sometimes not changing state correctly #TINY-4139
    Fixed the `codesample` toolbar button not toggling when selecting code samples other than HTML #TINY-4504
    Fixed content incorrectly scrolling to the top or bottom when pressing enter if when the content was already in view #TINY-4162
    Fixed `scrollIntoView` potentially hiding elements behind the toolbar #TINY-4162
    Fixed editor not respecting the `resize_img_proportional` setting due to legacy code #TINY-4236
    Fixed flickering floating toolbar drawer in inline mode #TINY-4210
    Fixed an issue where the template plugin dialog would be indefinitely blocked on a failed template load #TINY-2766
    Fixed the `mscontrolselect` event not being unbound on IE/Edge #TINY-4196
    Fixed Confirm dialog footer buttons so only the "Yes" button is highlighted #TINY-4310
    Fixed `file_picker_callback` functionality for Image, Link and Media plugins #TINY-4163
    Fixed issue where floating toolbar drawer sometimes would break if the editor is resized while the drawer is open #TINY-4439
    Fixed incorrect `external_plugins` loading error message #TINY-4503
    Fixed resize handler was not hidden for ARIA purposes. Patch contributed by Parent5446. #GH-5195
    Fixed an issue where content could be lost if a misspelled word was selected and spellchecking was disabled #TINY-3899
    Fixed validation errors in the CSS where certain properties had the wrong default value #TINY-4491
    Fixed an issue where forced root block attributes were not applied when removing a list #TINY-4272
    Fixed an issue where the element path isn't being cleared when there are no parents #TINY-4412
    Fixed an issue where width and height in svg icons containing `rect` elements were overridden by the CSS reset #TINY-4408
    Fixed an issue where uploading images with `images_reuse_filename` enabled and that included a query parameter would generate an invalid URL #TINY-4638
    Fixed the `closeButton` property not working when opening notifications #TINY-4674
    Fixed keyboard flicker when opening a context menu on mobile #TINY-4540
    Fixed issue where plus icon svg contained strokes #TINY-4681
Version 5.1.6 (2020-01-28)
    Fixed `readonly` mode not blocking all clicked links #TINY-4572
    Fixed legacy font sizes being calculated inconsistently for the `FontSize` query command value #TINY-4555
    Fixed changing a tables row from `Header` to `Body` incorrectly moving the row to the bottom of the table #TINY-4593
    Fixed the context menu not showing in certain cases with hybrid devices #TINY-4569
    Fixed the context menu opening in the wrong location when the target is the editor body #TINY-4568
    Fixed the `image` plugin not respecting the `automatic_uploads` setting when uploading local images #TINY-4287
    Fixed security issue related to parsing HTML comments and CDATA #TINY-4544
Version 5.1.5 (2019-12-19)
    Fixed the UI not working with hybrid devices that accept both touch and mouse events #TNY-4521
    Fixed the `charmap` dialog initially focusing the first tab of the dialog instead of the search input field #TINY-4342
    Fixed an exception being raised when inserting content if the caret was directly before or after a `contenteditable="false"` element #TINY-4528
    Fixed a bug with pasting image URLs when paste as text is enabled #TINY-4523
Version 5.1.4 (2019-12-11)
    Fixed dialog contents disappearing when clicking a checkbox for right-to-left languages #TINY-4518
    Fixed the `legacyoutput` plugin registering legacy formats after editior initialization, causing legacy content to be stripped on the initial load #TINY-4447
    Fixed search and replace not cycling through results when searching using special characters #TINY-4506
    Fixed the `visualchars` plugin converting HTML-like text to DOM elements in certain cases #TINY-4507
    Fixed an issue with the `paste` plugin not sanitizing content in some cases #TINY-4510
    Fixed HTML comments incorrectly being parsed in certain cases #TINY-4511
Version 5.1.3 (2019-12-04)
    Fixed sticky toolbar not undocking when fullscreen mode is activated #TINY-4390
    Fixed the "Current Window" target not applying when updating links using the link dialog #TINY-4063
    Fixed disabled menu items not highlighting when focused #TINY-4339
    Fixed touch events passing through dialog collection items to the content underneath on Android devices #TINY-4431
    Fixed keyboard navigation of the Help dialog's Keyboard Navigation tab #TINY-4391
    Fixed search and replace dialog disappearing when finding offscreen matches on iOS devices #TINY-4350
    Fixed performance issues where sticky toolbar was jumping while scrolling on slower browsers #TINY-4475
Version 5.1.2 (2019-11-19)
    Fixed desktop touch devices using `mobile` configuration overrides #TINY-4345
    Fixed unable to disable the new scrolling toolbar feature #TINY-4345
    Fixed touch events passing through any pop-up items to the content underneath on Android devices #TINY-4367
    Fixed the table selector handles throwing JavaScript exceptions for non-table selections #TINY-4338
    Fixed `cut` operations not removing selected content on Android devices when the `paste` plugin is enabled #TINY-4362
    Fixed inline toolbar not constrained to the window width by default #TINY-4314
    Fixed context toolbar split button chevrons pointing right when they should be pointing down #TINY-4257
    Fixed unable to access the dialog footer in tabbed dialogs on small screens #TINY-4360
    Fixed mobile table selectors were hard to select with touch by increasing the size #TINY-4366
    Fixed mobile table selectors moving when moving outside the editor #TINY-4366
    Fixed inline toolbars collapsing when using sliding toolbars #TINY-4389
    Fixed block textpatterns not treating NBSPs as spaces #TINY-4378
    Fixed backspace not merging blocks when the last element in the preceding block was a `contenteditable="false"` element #TINY-4235
    Fixed toolbar buttons that only contain text labels overlapping on mobile devices #TINY-4395
    Fixed quickbars quickimage picker not working on mobile #TINY-4377
    Fixed fullscreen not resizing in an iOS WKWebView component #TINY-4413
Version 5.1.1 (2019-10-28)
    Fixed font formats containing spaces being wrapped in `&quot;` entities instead of single quotes #TINY-4275
    Fixed alert and confirm dialogs losing focus when clicked #TINY-4248
    Fixed clicking outside a modal dialog focusing on the document body #TINY-4249
    Fixed the context toolbar not hiding when scrolled out of view #TINY-4265
Version 5.1.0 (2019-10-17)
    Added touch selector handles for table selections on touch devices #TINY-4097
    Added border width field to Table Cell dialog #TINY-4028
    Added touch event listener to media plugin to make embeds playable #TINY-4093
    Added oxide styling options to notifications and tweaked the default variables #TINY-4153
    Added additional padding to split button chevrons on touch devices, to make them easier to interact with #TINY-4223
    Added new platform detection functions to `Env` and deprecated older detection properties #TINY-4184
    Added `inputMode` config field to specify inputmode attribute of `input` dialog components #TINY-4062
    Added new `inputMode` property to relevant plugins/dialogs #TINY-4102
    Added new `toolbar_sticky` setting to allow the iframe menubar/toolbar to stick to the top of the window when scrolling #TINY-3982
    Changed default setting for `toolbar_drawer` to `floating` #TINY-3634
    Changed mobile phones to use the `silver` theme by default #TINY-3634
    Changed some editor settings to default to `false` on touch devices:
        - `menubar`(phones only) #TINY-4077
        - `table_grid` #TINY-4075
        - `resize` #TINY-4157
        - `object_resizing` #TINY-4157
    Changed toolbars and context toolbars to sidescroll on mobile #TINY-3894 #TINY-4107
    Changed context menus to render as horizontal menus on touch devices #TINY-4107
    Changed the editor to use the `VisualViewport` API of the browser where possible #TINY-4078
    Changed visualblocks toolbar button icon and renamed `paragraph` icon to `visualchars` #TINY-4074
    Changed Oxide default for `@toolbar-button-chevron-color` to follow toolbar button icon color #TINY-4153
    Changed the `urlinput` dialog component to use the `url` type attribute #TINY-4102
    Fixed Safari desktop visual viewport fires resize on fullscreen breaking the restore function #TINY-3976
    Fixed scroll issues on mobile devices #TINY-3976
    Fixed context toolbar unable to refresh position on iOS12 #TINY-4107
    Fixed ctrl+left click not opening links on readonly mode and the preview dialog #TINY-4138
    Fixed Slider UI component not firing `onChange` event on touch devices #TINY-4092
    Fixed notifications overlapping instead of stacking #TINY-3478
    Fixed inline dialogs positioning incorrectly when the page is scrolled #TINY-4018
    Fixed inline dialogs and menus not repositioning when resizing #TINY-3227
    Fixed inline toolbar incorrectly stretching to the full width when a width value was provided #TINY-4066
    Fixed menu chevrons color to follow the menu text color #TINY-4153
    Fixed table menu selection grid from staying black when using dark skins, now follows border color #TINY-4153
    Fixed Oxide using the wrong text color variable for menubar button focused state #TINY-4146
    Fixed the autoresize plugin not keeping the selection in view when resizing #TINY-4094
    Fixed textpattern plugin throwing exceptions when using `forced_root_block: false` #TINY-4172
    Fixed missing CSS fill styles for toolbar button icon active state #TINY-4147
    Fixed an issue where the editor selection could end up inside a short ended element (such as `br`) #TINY-3999
    Fixed browser selection being lost in inline mode when opening split dropdowns #TINY-4197
    Fixed backspace throwing an exception when using `forced_root_block: false` #TINY-4099
    Fixed floating toolbar drawer expanding outside the bounds of the editor #TINY-3941
    Fixed the autocompleter not activating immediately after a `br` or `contenteditable=false` element #TINY-4194
    Fixed an issue where the autocompleter would incorrectly close on IE 11 in certain edge cases #TINY-4205
Version 5.0.16 (2019-09-24)
    Added new `referrer_policy` setting to add the `referrerpolicy` attribute when loading scripts or stylesheets #TINY-3978
    Added a slight background color to dialog tab links when focused to aid keyboard navigation #TINY-3877
    Fixed media poster value not updating on change #TINY-4013
    Fixed openlink was not registered as a toolbar button #TINY-4024
    Fixed failing to initialize if a script tag was used inside a SVG #TINY-4087
    Fixed double top border showing on toolbar without menubar when toolbar_drawer is enabled #TINY-4118
    Fixed unable to drag inline dialogs to the bottom of the screen when scrolled #TINY-4154
    Fixed notifications appearing on top of the toolbar when scrolled in inline mode #TINY-4159
    Fixed notifications displaying incorrectly on IE 11 #TINY-4169
Version 5.0.15 (2019-09-02)
    Added a dark `content_css` skin to go with the dark UI skin #TINY-3743
    Changed the enabled state on toolbar buttons so they don't get the hover effect #TINY-3974
    Fixed missing CSS active state on toolbar buttons #TINY-3966
    Fixed `onChange` callback not firing for the colorinput dialog component #TINY-3968
    Fixed context toolbars not showing in fullscreen mode #TINY-4023
Version 5.0.14 (2019-08-19)
    Added an API to reload the autocompleter menu with additional fetch metadata #MENTIONS-17
    Fixed missing toolbar button border styling options #TINY-3965
    Fixed image upload progress notification closing before the upload is complete #TINY-3963
    Fixed inline dialogs not closing on escape when no dialog component is in focus #TINY-3936
    Fixed plugins not being filtered when defaulting to mobile on phones #TINY-3537
    Fixed toolbar more drawer showing the content behind it when transitioning between opened and closed states #TINY-3878
    Fixed focus not returning to the dialog after pressing the "Replace all" button in the search and replace dialog #TINY-3961
    Removed Oxide variable `@menubar-select-disabled-border-color` and replaced it with `@menubar-select-disabled-border` #TINY-3965
Version 5.0.13 (2019-08-06)
    Changed modal dialogs to prevent dragging by default and added new `draggable_modal` setting to restore dragging #TINY-3873
    Changed the nonbreaking plugin to insert nbsp characters wrapped in spans to aid in filtering. This can be disabled using the `nonbreaking_wrap` setting #TINY-3647
    Changed backspace behaviour in lists to outdent nested list items when the cursor is at the start of the list item #TINY-3651
    Fixed sidebar growing beyond editor bounds in IE 11 #TINY-3937
    Fixed issue with being unable to keyboard navigate disabled toolbar buttons #TINY-3350
    Fixed issues with backspace and delete in nested contenteditable true and false elements #TINY-3868
    Fixed issue with losing keyboard navigation in dialogs due to disabled buttons #TINY-3914
    Fixed `MouseEvent.mozPressure is deprecated` warning in Firefox #TINY-3919
    Fixed `default_link_target` not being respected when `target_list` is disabled #TINY-3757
    Fixed mobile plugin filter to only apply to the mobile theme, rather than all mobile platforms #TINY-3405
    Fixed focus switching to another editor during mode changes #TINY-3852
    Fixed an exception being thrown when clicking on an uninitialized inline editor #TINY-3925
    Fixed unable to keyboard navigate to dialog menu buttons #TINY-3933
    Fixed dialogs being able to be dragged outside the window viewport #TINY-3787
    Fixed inline dialogs appearing above modal dialogs #TINY-3932
Version 5.0.12 (2019-07-18)
    Added ability to utilize UI dialog panels inside other panels #TINY-3305
    Added help dialog tab explaining keyboard navigation of the editor #TINY-3603
    Changed the "Find and Replace" design to an inline dialog #TINY-3054
    Fixed issue where autolink spacebar event was not being fired on Edge #TINY-3891
    Fixed table selection missing the background color #TINY-3892
    Fixed removing shortcuts not working for function keys #TINY-3871
    Fixed non-descriptive UI component type names #TINY-3349
    Fixed UI registry components rendering as the wrong type when manually specifying a different type #TINY-3385
    Fixed an issue where dialog checkbox, input, selectbox, textarea and urlinput components couldn't be disabled #TINY-3708
    Fixed the context toolbar not using viable screen space in inline/distraction free mode #TINY-3717
    Fixed the context toolbar overlapping the toolbar in various conditions #TINY-3205
    Fixed IE11 edge case where items were being inserted into the wrong location #TINY-3884
Version 5.0.11 (2019-07-04)
    Fixed packaging errors caused by a rollup treeshaking bug (https://github.com/rollup/rollup/issues/2970) #TINY-3866
    Fixed the customeditor component not able to get data from the dialog api #TINY-3866
    Fixed collection component tooltips not being translated #TINY-3855
Version 5.0.10 (2019-07-02)
    Added support for all HTML color formats in `color_map` setting #TINY-3837
    Changed backspace key handling to outdent content in appropriate circumstances #TINY-3685
    Changed default palette for forecolor and backcolor to include some lighter colors suitable for highlights #TINY-2865
    Changed the search and replace plugin to cycle through results #TINY-3800
    Fixed inconsistent types causing some properties to be unable to be used in dialog components #TINY-3778
    Fixed an issue in the Oxide skin where dialog content like outlines and shadows were clipped because of overflow hidden #TINY-3566
    Fixed the search and replace plugin not resetting state when changing the search query #TINY-3800
    Fixed backspace in lists not creating an undo level #TINY-3814
    Fixed the editor to cancel loading in quirks mode where the UI is not supported #TINY-3391
    Fixed applying fonts not working when the name contained spaces and numbers #TINY-3801
    Fixed so that initial content is retained when initializing on list items #TINY-3796
    Fixed inefficient font name and font size current value lookup during rendering #TINY-3813
    Fixed mobile font copied into the wrong folder for the oxide-dark skin #TINY-3816
    Fixed an issue where resizing the width of tables would produce inaccurate results #TINY-3827
    Fixed a memory leak in the Silver theme #TINY-3797
    Fixed alert and confirm dialogs using incorrect markup causing inconsistent padding #TINY-3835
    Fixed an issue in the Table plugin with `table_responsive_width` not enforcing units when resizing #TINY-3790
    Fixed leading, trailing and sequential spaces being lost when pasting plain text #TINY-3726
    Fixed exception being thrown when creating relative URIs #TINY-3851
    Fixed focus is no longer set to the editor content during mode changes unless the editor already had focus #TINY-3852
Version 5.0.9 (2019-06-26)
    Fixed print plugin not working in Firefox #TINY-3834
Version 5.0.8 (2019-06-18)
    Added back support for multiple toolbars #TINY-2195
    Added support for .m4a files to the media plugin #TINY-3750
    Added new base_url and suffix editor init options #TINY-3681
    Fixed incorrect padding for select boxes with visible values #TINY-3780
    Fixed selection incorrectly changing when programmatically setting selection on contenteditable false elements #TINY-3766
    Fixed sidebar background being transparent #TINY-3727
    Fixed the build to remove duplicate iife wrappers #TINY-3689
    Fixed bogus autocompleter span appearing in content when the autocompleter menu is shown #TINY-3752
    Fixed toolbar font size select not working with legacyoutput plugin #TINY-2921
    Fixed the legacyoutput plugin incorrectly aligning images #TINY-3660
    Fixed remove color not working when using the legacyoutput plugin #TINY-3756
    Fixed the font size menu applying incorrect sizes when using the legacyoutput plugin #TINY-3773
    Fixed scrollIntoView not working when the parent window was out of view #TINY-3663
    Fixed the print plugin printing from the wrong window in IE11 #TINY-3762
    Fixed content CSS loaded over CORS not loading in the preview plugin with content_css_cors enabled #TINY-3769
    Fixed the link plugin missing the default "None" option for link list #TINY-3738
    Fixed small dot visible with menubar and toolbar disabled in inline mode #TINY-3623
    Fixed space key properly inserts a nbsp before/after block elements #TINY-3745
    Fixed native context menu not showing with images in IE11 #TINY-3392
    Fixed inconsistent browser context menu image selection #TINY-3789
Version 5.0.7 (2019-06-05)
    Added new toolbar button and menu item for inserting tables via dialog #TINY-3636
    Added new API for adding/removing/changing tabs in the Help dialog #TINY-3535
    Added highlighting of matched text in autocompleter items #TINY-3687
    Added the ability for autocompleters to work with matches that include spaces #TINY-3704
    Added new `imagetools_fetch_image` callback to allow custom implementations for cors loading of images #TINY-3658
    Added `'http'` and `https` options to `link_assume_external_targets` to prepend `http://` or `https://` prefixes when URL does not contain a protocol prefix. Patch contributed by francoisfreitag. #GH-4335
    Changed annotations navigation to work the same as inline boundaries #TINY-3396
    Changed tabpanel API by adding a `name` field and changing relevant methods to use it #TINY-3535
    Fixed text color not updating all color buttons when choosing a color #TINY-3602
    Fixed the autocompleter not working with fragmented text #TINY-3459
    Fixed the autosave plugin no longer overwrites window.onbeforeunload #TINY-3688
    Fixed infinite loop in the paste plugin when IE11 takes a long time to process paste events. Patch contributed by lRawd. #GH-4987
    Fixed image handle locations when using `fixed_toolbar_container`. Patch contributed by t00. #GH-4966
    Fixed the autoresize plugin not firing `ResizeEditor` events #TINY-3587
    Fixed editor in fullscreen mode not extending to the bottom of the screen #TINY-3701
    Fixed list removal when pressing backspace after the start of the list item #TINY-3697
    Fixed autocomplete not triggering from compositionend events #TINY-3711
    Fixed `file_picker_callback` could not set the caption field on the insert image dialog #TINY-3172
    Fixed the autocompleter menu showing up after a selection had been made #TINY-3718
    Fixed an exception being thrown when a file or number input has focus during initialization. Patch contributed by t00 #GH-2194
Version 5.0.6 (2019-05-22)
    Added `icons_url` editor settings to enable icon packs to be loaded from a custom url #TINY-3585
    Added `image_uploadtab` editor setting to control the visibility of the upload tab in the image dialog #TINY-3606
    Added new api endpoints to the wordcount plugin and improved character count logic #TINY-3578
    Changed plugin, language and icon loading errors to log in the console instead of a notification #TINY-3585
    Fixed the textpattern plugin not working with fragmented text #TINY-3089
    Fixed various toolbar drawer accessibility issues and added an animation #TINY-3554
    Fixed issues with selection and ui components when toggling readonly mode #TINY-3592
    Fixed so readonly mode works with inline editors #TINY-3592
    Fixed docked inline toolbar positioning when scrolled #TINY-3621
    Fixed initial value not being set on bespoke select in quickbars and toolbar drawer #TINY-3591
    Fixed so that nbsp entities aren't trimmed in white-space: pre-line elements #TINY-3642
    Fixed `mceInsertLink` command inserting spaces instead of url encoded characters #GH-4990
    Fixed text content floating on top of dialogs in IE11 #TINY-3640
Version 5.0.5 (2019-05-09)
    Added menu items to match the forecolor/backcolor toolbar buttons #TINY-2878
    Added default directionality based on the configured language #TINY-2621
    Added styles, icons and tests for rtl mode #TINY-2621
    Fixed autoresize not working with floating elements or when media elements finished loading #TINY-3545
    Fixed incorrect vertical caret positioning in IE 11 #TINY-3188
    Fixed submenu anchoring hiding overflowed content #TINY-3564
    Removed unused and hidden validation icons to avoid displaying phantom tooltips #TINY-2329
Version 5.0.4 (2019-04-23)
    Added back URL dialog functionality, which is now available via `editor.windowManager.openUrl()` #TINY-3382
    Added the missing throbber functionality when calling `editor.setProgressState(true)` #TINY-3453
    Added function to reset the editor content and undo/dirty state via `editor.resetContent()` #TINY-3435
    Added the ability to set menu buttons as active #TINY-3274
    Added `editor.mode` API, featuring a custom editor mode API #TINY-3406
    Added better styling to floating toolbar drawer #TINY-3479
    Added the new premium plugins to the Help dialog plugins tab #TINY-3496
    Added the linkchecker context menu items to the default configuration #TINY-3543
    Fixed image context menu items showing on placeholder images #TINY-3280
    Fixed dialog labels and text color contrast within notifications/alert banners to satisfy WCAG 4.5:1 contrast ratio for accessibility #TINY-3351
    Fixed selectbox and colorpicker items not being translated #TINY-3546
    Fixed toolbar drawer sliding mode to correctly focus the editor when tabbing via keyboard navigation #TINY-3533
    Fixed positioning of the styleselect menu in iOS while using the mobile theme #TINY-3505
    Fixed the menubutton `onSetup` callback to be correctly executed when rendering the menu buttons #TINY-3547
    Fixed `default_link_target` setting to be correctly utilized when creating a link #TINY-3508
    Fixed colorpicker floating marginally outside its container #TINY-3026
    Fixed disabled menu items displaying as active when hovered #TINY-3027
    Removed redundant mobile wrapper #TINY-3480
Version 5.0.3 (2019-03-19)
    Changed empty nested-menu items within the style formats menu to be disabled or hidden if the value of `style_formats_autohide` is `true` #TINY-3310
    Changed the entire phrase 'Powered by Tiny' in the status bar to be a link instead of just the word 'Tiny' #TINY-3366
    Changed `formatselect`, `styleselect` and `align` menus to use the `mceToggleFormat` command internally #TINY-3428
    Fixed toolbar keyboard navigation to work as expected when `toolbar_drawer` is configured #TINY-3432
    Fixed text direction buttons to display the correct pressed state in selections that have no explicit `dir` property #TINY-3138
    Fixed the mobile editor to clean up properly when removed #TINY-3445
    Fixed quickbar toolbars to add an empty box to the screen when it is set to `false` #TINY-3439
    Fixed an issue where pressing the **Delete/Backspace** key at the edge of tables was creating incorrect selections #TINY-3371
    Fixed an issue where dialog collection items (emoticon and special character dialogs) couldn't be selected with touch devices #TINY-3444
    Fixed a type error introduced in TinyMCE version 5.0.2 when calling `editor.getContent()` with nested bookmarks #TINY-3400
    Fixed an issue that prevented default icons from being overridden #TINY-3449
    Fixed an issue where **Home/End** keys wouldn't move the caret correctly before or after `contenteditable=false` inline elements #TINY-2995
    Fixed styles to be preserved in IE 11 when editing via the `fullpage` plugin #TINY-3464
    Fixed the `link` plugin context toolbar missing the open link button #TINY-3461
    Fixed inconsistent dialog component spacing #TINY-3436
Version 5.0.2 (2019-03-05)
    Added presentation and document presets to `htmlpanel` dialog component #TINY-2694
    Added missing fixed_toolbar_container setting has been reimplemented in the Silver theme #TINY-2712
    Added a new toolbar setting `toolbar_drawer` that moves toolbar groups which overflow the editor width into either a `sliding` or `floating` toolbar section #TINY-2874
    Updated the build process to include package lock files in the dev distribution archive #TINY-2870
    Fixed inline dialogs did not have aria attributes #TINY-2694
    Fixed default icons are now available in the UI registry, allowing use outside of toolbar buttons #TINY-3307
    Fixed a memory leak related to select toolbar items #TINY-2874
    Fixed a memory leak due to format changed listeners that were never unbound #TINY-3191
    Fixed an issue where content may have been lost when using permanent bookmarks #TINY-3400
    Fixed the quicklink toolbar button not rendering in the quickbars plugin #TINY-3125
    Fixed an issue where menus were generating invalid HTML in some cases #TINY-3323
    Fixed an issue that could cause the mobile theme to show a blank white screen when the editor was inside an `overflow:hidden` element #TINY-3407
    Fixed mobile theme using a transparent background and not taking up the full width on iOS #TINY-3414
    Fixed the template plugin dialog missing the description field #TINY-3337
    Fixed input dialog components using an invalid default type attribute #TINY-3424
    Fixed an issue where backspace/delete keys after/before pagebreak elements wouldn't move the caret #TINY-3097
    Fixed an issue in the table plugin where menu items and toolbar buttons weren't showing correctly based on the selection #TINY-3423
    Fixed inconsistent button focus styles in Firefox #TINY-3377
    Fixed the resize icon floating left when all status bar elements were disabled #TINY-3340
    Fixed the resize handle to not show in fullscreen mode #TINY-3404
Version 5.0.1 (2019-02-21)
    Removed paste as text notification banner and paste_plaintext_inform setting #POW-102
    Fixed an issue where adding links to images would replace the image with text #TINY-3356
    Fixed an issue where the inline editor could use fractional pixels for positioning #TINY-3202
    Fixed an issue where uploading non-image files in the Image Plugin upload tab threw an error. #TINY-3244
    Added H1-H6 toggle button registration to the silver theme #TINY-3070
    Fixed an issue in the media plugin that was causing the source url and height/width to be lost in certain circumstances #TINY-2858
    Fixed an issue with the Context Toolbar not being removed when clicking outside of the editor #TINY-2804
    Fixed an issue where clicking 'Remove link' wouldn't remove the link in certain circumstances #TINY-3199
    Added code sample toolbar button will now toggle on when the cursor is in a code section #TINY-3040
    Fixed an issue where the media plugin would fail when parsing dialog data #TINY-3218
    Fixed an issue where retrieving the selected content as text didn't create newlines #TINY-3197
    Fixed incorrect keyboard shortcuts in the Help dialog for Windows #TINY-3292
    Fixed an issue where JSON serialization could produce invalid JSON #TINY-3281
    Fixed production CSS including references to source maps #TINY-3920
    Fixed development CSS was not included in the development zip #TINY-3920
    Fixed the autocompleter matches predicate not matching on the start of words by default #TINY-3306
    Added new settings to the emoticons plugin to allow additional emoticons to be added #TINY-3088
    Fixed an issue where the page could be scrolled with modal dialogs open #TINY-2252
    Fixed an issue where autocomplete menus would show an icon margin when no items had icons #TINY-3329
    Fixed an issue in the quickbars plugin where images incorrectly showed the text selection toolbar #TINY-3338
    Fixed an issue that caused the inline editor to fail to render when the target element already had focus #TINY-3353
Version 5.0.0 (2019-02-04)
    Full documentation for the version 5 features and changes is available at https://www.tiny.cloud/docs/release-notes/

    Changes since RC2:
    Fixed an issue where tab panel heights weren't sizing properly on smaller screens and weren't updating on resize #TINY-3242
    Added links and registered names with * to denote premium plugins in Plugins tab of Help dialog #TINY-3223
    Changed Tiny 5 mobile skin to look more uniform with desktop #TINY-2650
    Fixed image tools not having any padding between the label and slider #TINY-3220
    Blacklisted table, th and td as inline editor target #TINY-717
    Fixed context toolbar toggle buttons not showing the correct state #TINY-3022
    Fixed missing separators in the spellchecker context menu between the suggestions and actions #TINY-3217
    Fixed notification icon positioning in alert banners #TINY-2196
    Fixed a typo in the word count plugin name #TINY-3062
    Fixed charmap and emoticons dialogs not having a primary button #TINY-3233
    Fixed an issue where resizing wouldn't work correctly depending on the box-sizing model #TINY-3278
Version 5.0.0-rc-2 (2019-01-22)
    Fixed the link dialog such that it will now retain class attributes when updating links #TINY-2825
    Added screen reader accessibility for sidebar and statusbar #TINY-2699
    Updated Emoticons and Charmap dialogs to be screen reader accessible #TINY-2693
    Fixed "Find and replace" not showing in the "Edit" menu by default #TINY-3061
    Updated the textpattern plugin to properly support nested patterns and to allow running a command with a value for a pattern with a start and an end #TINY-2991
    Removed unnecessary 'flex' and unused 'colspan' properties from the new dialog APIs #TINY-2973
    Changed checkboxes to use a boolean for its state, instead of a string #TINY-2848
    Fixed dropdown buttons missing the 'type' attribute, which could cause forms to be incorrectly submitted #TINY-2826
    Fixed emoticon and charmap search not returning expected results in certain cases #TINY-3084
    Changed formatting menus so they are registered and made the align toolbar button use an icon instead of text #TINY-2880
    Fixed blank rel_list values throwing an exception in the link plugin #TINY-3149
Version 5.0.0-rc-1 (2019-01-08)
    Updated the font select dropdown logic to try to detect the system font stack and show "System Font" as the font name #TINY-2710
    Fixed readonly mode not fully disabling editing content #TINY-2287
    Updated the autocompleter to only show when it has matched items #TINY-2350
    Added editor settings functionality to specify title attributes for toolbar groups #TINY-2690
    Added icons instead of button text to improve Search and Replace dialog footer appearance #TINY-2654
    Added `tox-dialog__table` instead of `mce-table-striped` class to enhance Help dialog appearance #TINY-2360
    Added title attribute to iframes so, screen readers can announce iframe labels #TINY-2692
    Updated SizeInput labels to "Height" and "Width" instead of Dimensions #TINY-2833
    Fixed accessibility issues with the font select, font size, style select and format select toolbar dropdowns #TINY-2713
    Fixed accessibility issues with split dropdowns #TINY-2697
    Added a wordcount menu item, that defaults to appearing in the tools menu #TINY-2877
    Fixed the legacyoutput plugin to be compatible with TinyMCE 5.0 #TINY-2301
    Updated the build process to minify and generate ASCII only output for the emoticons database #TINY-2744
    Fixed icons not showing correctly in the autocompleter popup #TINY-3029
    Fixed an issue where preview wouldn't show anything in Edge under certain circumstances #TINY-3035
    Fixed the height being incorrectly calculated for the autoresize plugin #TINY-2807
Version 5.0.0-beta-1 (2018-11-30)
    Changed the name of the "inlite" plugin to "quickbars" #TINY-2831
    Fixed an inline mode issue where the save plugin upon saving can cause content loss #TINY-2659
    Changed the background color icon to highlight background icon #TINY-2258
    Added a new `addNestedMenuItem()` UI registry function and changed all nested menu items to use the new registry functions #TINY-2230
    Changed Help dialog to be accessible to screen readers #TINY-2687
    Changed the color swatch to save selected custom colors to local storage for use across sessions #TINY-2722
    Added title attribute to color swatch colors #TINY-2669
    Added anchorbar component to anchor inline toolbar dialogs to instead of the toolbar #TINY-2040
    Added support for toolbar<n> and toolbar array config options to be squashed into a single toolbar and not create multiple toolbars #TINY-2195
    Added error handling for when forced_root_block config option is set to true #TINY-2261
    Added functionality for the removed_menuitems config option #TINY-2184
    Fixed an issue in IE 11 where calling selection.getContent() would return an empty string when the editor didn't have focus #TINY-2325
    Added the ability to use a string to reference menu items in menu buttons and submenu items #TINY-2253
    Removed compat3x plugin #TINY-2815
    Changed `WindowManager` API - methods `getParams`, `setParams` and `getWindows`, and the legacy `windows` property, have been removed. `alert` and `confirm` dialogs are no longer tracked in the window list. #TINY-2603
Version 5.0.0-preview-4 (2018-11-12)
    Fixed distraction free plugin #AP-470
    Removed the tox-custom-editor class that was added to the wrapping element of codemirror #TINY-2211
    Fixed contents of the input field being selected on focus instead of just recieving an outline highlight #AP-464
    Added width and height placeholder text to image and media dialog dimensions input #AP-296
    Fixed styling issues with dialogs and menus in IE 11 #AP-456
    Fixed custom style format control not honoring custom formats #AP-393
    Fixed context menu not appearing when clicking an image with a caption #AP-382
    Fixed directionality of UI when using an RTL language #AP-423
    Fixed page responsiveness with multiple inline editors #AP-430
    Added the ability to keyboard navigate through menus, toolbars, sidebar and the status bar sequentially #AP-381
    Fixed empty toolbar groups appearing through invalid configuration of the `toolbar` property #AP-450
    Fixed text not being retained when updating links through the link dialog #AP-293
    Added translation capability back to the editor's UI #AP-282
    Fixed edit image context menu, context toolbar and toolbar items being incorrectly enabled when selecting invalid images #AP-323
    Fixed emoji type ahead being shown when typing URLs #AP-366
    Fixed toolbar configuration properties incorrectly expecting string arrays instead of strings #AP-342
    Changed the editor resize handle so that it should be disabled when the autoresize plugin is turned on #AP-424
    Fixed the block formatting toolbar item not showing a "Formatting" title when there is no selection #AP-321
    Fixed clicking disabled toolbar buttons hiding the toolbar in inline mode #AP-380
    Fixed `EditorResize` event not being fired upon editor resize #AP-327
    Fixed tables losing styles when updating through the dialog #AP-368
    Fixed context toolbar positioning to be more consistent near the edges of the editor #AP-318
    Added `label` component type for dialogs to group components under a label
    Fixed table of contents plugin now works with v5 toolbar APIs correctly #AP-347
    Fixed the `link_context_toolbar` configuration not disabling the context toolbar #AP-458
    Fixed the link context toolbar showing incorrect relative links #AP-435
    Fixed the alignment of the icon in alert banner dialog components #TINY-2220
    Changed UI text for microcopy improvements #TINY-2281
    Fixed the visual blocks and visual char menu options not displaying their toggled state #TINY-2238
    Fixed the editor not displaying as fullscreen when toggled #TINY-2237
Version 5.0.0-preview-3 (2018-10-18)
    Changed editor layout to use modern CSS properties over manually calculating dimensions #AP-324
    Changed `autoresize_min_height` and `autoresize_max_height` configurations to `min_height` and `max_height` #AP-324
    Fixed bugs with editor width jumping when resizing and the iframe not resizing to smaller than 150px in height #AP-324
    Fixed mobile theme bug that prevented the editor from loading #AP-404
    Fixed long toolbar groups extending outside of the editor instead of wrapping
    Changed `Whole word` label in Search and Replace dialog to `Find whole words only` #AP-387
    Fixed dialog titles so they are now proper case #AP-384
    Fixed color picker default to be #000000 instead of #ff00ff #AP-216
    Fixed "match case" option on the Find and Replace dialog is no longer selected by default #AP-298
    Fixed vertical alignment of toolbar icons #DES-134
    Fixed toolbar icons not appearing on IE11 #DES-133
Version 5.0.0-preview-2 (2018-10-10)
    Changed configuration of color options has been simplified to `color_map`, `color_cols`, and `custom_colors` #AP-328
    Added swatch is now shown for colorinput fields, instead of the colorpicker directly #AP-328
    Removed `colorpicker` plugin, it is now in the theme #AP-328
    Removed `textcolor` plugin, it is now in the theme #AP-328
    Fixed styleselect not updating the displayed item as the cursor moved #AP-388
    Changed `height` configuration to apply to the editor frame (including menubar, toolbar, status bar) instead of the content area #AP-324
    Added fontformats and fontsizes menu items #AP-390
    Fixed preview iframe not expanding to the dialog size #AP-252
    Fixed 'meta' shortcuts not translated into platform-specific text #AP-270
    Fixed tabbed dialogs (Charmap and Emoticons) shrinking when no search results returned
    Fixed a bug where alert banner icons were not retrieved from icon pack. #AP-330
    Fixed component styles to flex so they fill large dialogs. #AP-252
    Fixed editor flashing unstyled during load (still in progress). #AP-349
Version 5.0.0-preview-1 (2018-10-01)
    Developer preview 1
    Initial list of features and changes is available at https://tiny.cloud/docs-preview/release-notes/new-features/
Version 4.9.3 (2019-01-31)
    Added a visualchars_default_state setting to the Visualchars Plugin. Patch contributed by mat3e.
    Fixed a bug where scrolling on a page with more than one editor would cause a ResizeWindow event to fire. #TINY-3247
    Fixed a bug where if a plugin threw an error during initialisation the whole editor would fail to load. #TINY-3243
    Fixed a bug where getContent would include bogus elements when valid_elements setting was set up in a specific way. #TINY-3213
    Fixed a bug where only a few function key names could be used when creating keyboard shortcuts. #TINY-3146
    Fixed a bug where it wasn't possible to enter spaces into an editor after pressing shift+enter. #TINY-3099
    Fixed a bug where no caret would be rendered after backspacing to a contenteditable false element. #TINY-2998
    Fixed a bug where deletion to/from indented lists would leave list fragments in the editor. #TINY-2981
Version 4.9.2 (2018-12-17)
    Fixed a bug with pressing the space key on IE 11 would result in nbsp characters being inserted between words at the end of a block. #TINY-2996
    Fixed a bug where character composition using quote and space on US International keyboards would produce a space instead of a quote. #TINY-2999
    Fixed a bug where remove format wouldn't remove the inner most inline element in some situations. #TINY-2982
    Fixed a bug where outdenting an list item would affect attributes on other list items within the same list. #TINY-2971
    Fixed a bug where the DomParser filters wouldn't be applied for elements created when parsing invalid html. #TINY-2978
    Fixed a bug where setProgressState wouldn't automatically close floating ui elements like menus. #TINY-2896
    Fixed a bug where it wasn't possible to navigate out of a figcaption element using the arrow keys. #TINY-2894
    Fixed a bug where enter key before an image inside a link would remove the image. #TINY-2780
Version 4.9.1 (2018-12-04)
    Added functionality to insert html to the replacement feature of the Textpattern Plugin. #TINY-2839
    Fixed a bug where `editor.selection.getContent({format: 'text'})` didn't work as expected in IE11 on an unfocused editor. #TINY-2862
    Fixed a bug in the Textpattern Plugin where the editor would get an incorrect selection after inserting a text pattern on Safari. #TINY-2838
    Fixed a bug where the space bar didn't work correctly in editors with the forced_root_block setting set to false. #TINY-2816
Version 4.9.0 (2018-11-27)
    Added a replace feature to the Textpattern Plugin. #TINY-1908
    Added functionality to the Lists Plugin that improves the indentation logic. #TINY-1790
    Fixed a bug where it wasn't possible to delete/backspace when the caret was between a contentEditable=false element and a BR. #TINY-2372
    Fixed a bug where copying table cells without a text selection would fail to copy anything. #TINY-1789
    Implemented missing `autosave_restore_when_empty` functionality in the Autosave Plugin. Patch contributed by gzzo. #GH-4447
    Reduced insertion of unnecessary nonbreaking spaces in the editor. #TINY-1879
Version 4.8.5 (2018-10-30)
    Added a content_css_cors setting to the editor that adds the crossorigin="anonymous" attribute to link tags added by the StyleSheetLoader. #TINY-1909
    Fixed a bug where trying to remove formatting with a collapsed selection range would throw an exception. #GH-4636
    Fixed a bug in the image plugin that caused updating figures to split contenteditable elements. #GH-4563
    Fixed a bug that was causing incorrect viewport calculations for fixed position UI elements. #TINY-1897
    Fixed a bug where inline formatting would cause the delete key to do nothing. #TINY-1900
Version 4.8.4 (2018-10-23)
    Added support for the HTML5 `main` element. #TINY-1877
    Changed the keyboard shortcut to move focus to contextual toolbars to Ctrl+F9. #TINY-1812
    Fixed a bug where content css could not be loaded from another domain. #TINY-1891
    Fixed a bug on FireFox where the cursor would get stuck between two contenteditable false inline elements located inside of the same block element divided by a BR. #TINY-1878
    Fixed a bug with the insertContent method where nonbreaking spaces would be inserted incorrectly. #TINY-1868
    Fixed a bug where the toolbar of the inline editor would not be visible in some scenarios. #TINY-1862
    Fixed a bug where removing the editor while more than one notification was open would throw an error. #TINY-1845
    Fixed a bug where the menubutton would be rendered on top of the menu if the viewport didn't have enough height. #TINY-1678
    Fixed a bug with the annotations api where annotating collapsed selections caused problems. #TBS-2449
    Fixed a bug where wbr elements were being transformed into whitespace when using the Paste Plugin's paste as text setting. #GH-4638
    Fixed a bug where the Search and Replace didn't replace spaces correctly. #GH-4632
    Fixed a bug with sublist items not persisting selection. #GH-4628
    Fixed a bug with mceInsertRawHTML command not working as expected. #GH-4625
Version 4.8.3 (2018-09-13)
    Fixed a bug where the Wordcount Plugin didn't correctly count words within tables on IE11. #TINY-1770
    Fixed a bug where it wasn't possible to move the caret out of a table on IE11 and Firefox. #TINY-1682
    Fixed a bug where merging empty blocks didn't work as expected, sometimes causing content to be deleted. #TINY-1781
    Fixed a bug where the Textcolor Plugin didn't show the correct current color. #TINY-1810
    Fixed a bug where clear formatting with a collapsed selection would sometimes clear formatting from more content than expected. #TINY-1813 #TINY-1821
    Fixed a bug with the Table Plugin where it wasn't possible to keyboard navigate to the caption. #TINY-1818
Version 4.8.2 (2018-08-09)
    Moved annotator from "experimental" to "annotator" object on editor. #TBS-2398
    Improved the multiclick normalization across browsers. #TINY-1788
    Fixed a bug where running getSelectedBlocks with a collapsed selection between block elements would produce incorrect results. #TINY-1787
    Fixed a bug where the ScriptLoaders loadScript method would not work as expected in FireFox when loaded on the same page as a ShadowDOM polyfill. #TINY-1786
    Removed reference to ShadowDOM event.path as Blink based browsers now support event.composedPath. #TINY-1785
    Fixed a bug where a reference to localStorage would throw an "access denied" error in IE11 with strict security settings. #TINY-1782
    Fixed a bug where pasting using the toolbar button on an inline editor in IE11 would cause a looping behaviour. #TINY-1768
Version 4.8.1 (2018-07-26)
    Fixed a bug where the content of inline editors was being cleaned on every call of `editor.save()`. #TINY-1783
    Fixed a bug where the arrow of the Inlite Theme toolbar was being rendered incorrectly in RTL mode. #TINY-1776
    Fixed a bug with the Paste Plugin where pasting after inline contenteditable false elements moved the caret to the end of the line. #TINY-1758
Version 4.8.0 (2018-06-27)
    Added new "experimental" object in editor, with initial Annotator API. #TBS-2374
    Fixed a bug where deleting paragraphs inside of table cells would delete the whole table cell. #TINY-1759
    Fixed a bug in the Table Plugin where removing row height set on the row properties dialog did not update the table. #TINY-1730
    Fixed a bug with the font select toolbar item didn't update correctly. #TINY-1683
    Fixed a bug where all bogus elements would not be deleted when removing an inline editor. #TINY-1669
Version 4.7.13 (2018-05-16)
    Fixed a bug where Edge 17 wouldn't be able to select images or tables. #TINY-1679
    Fixed issue where whitespace wasn't preserved when the editor was initialized on pre elements. #TINY-1649
    Fixed a bug with the fontselect dropdowns throwing an error if the editor was hidden in Firefox. #TINY-1664
    Fixed a bug where it wasn't possible to merge table cells on IE 11. #TINY-1671
    Fixed a bug where textcolor wasn't applying properly on IE 11 in some situations. #TINY-1663
    Fixed a bug where the justifyfull command state wasn't working correctly. #TINY-1677
    Fixed a bug where the styles wasn't updated correctly when resizing some tables. #TINY-1668
    Added missing code menu item from the default menu config. #TINY-1648
    Added new align button for combining the separate align buttons into a menu button. #TINY-1652
Version 4.7.12 (2018-05-03)
    Added an option to filter out image svg data urls.
    Added support for html5 details and summary elements.
    Changed so the mce-abs-layout-item css rule targets html instead of body. Patch contributed by nazar-pc.
    Fixed a bug where the "read" step on the mobile theme was still present on android mobile browsers.
    Fixed a bug where all images in the editor document would reload on any editor change.
    Fixed a bug with the Table Plugin where ObjectResized event wasn't being triggered on column resize.
    Fixed so the selection is set to the first suitable caret position after editor.setContent called.
    Fixed so links with xlink:href attributes are filtered correctly to prevent XSS.
    Fixed a bug on IE11 where pasting content into an inline editor initialized on a heading element would create new editable elements.
    Fixed a bug where readonly mode would not work as expected when the editor contained contentEditable=true elements.
    Fixed a bug where the Link Plugin would throw an error when used together with the webcomponents polyfill. Patch contributed by 4esnog.
    Fixed a bug where the "Powered by TinyMCE" branding link would break on XHTML pages. Patch contributed by tistre.
    Fixed a bug where the same id would be used in the blobcache for all pasted images. Patch contributed by thorn0.
Version 4.7.11 (2018-04-11)
    Added a new imagetools_credentials_hosts option to the Imagetools Plugin.
    Fixed a bug where toggling a list containing empty LIs would throw an error. Patch contributed by bradleyke.
    Fixed a bug where applying block styles to a text with the caret at the end of the paragraph would select all text in the paragraph.
    Fixed a bug where toggling on the Spellchecker Plugin would trigger isDirty on the editor.
    Fixed a bug where it was possible to enter content into selection bookmark spans.
    Fixed a bug where if a non paragraph block was configured in forced_root_block the editor.getContent method would return incorrect values with an empty editor.
    Fixed a bug where dropdown menu panels stayed open and fixed in position when dragging dialog windows.
    Fixed a bug where it wasn't possible to extend table cells with the space button in Safari.
    Fixed a bug where the setupeditor event would thrown an error when using the Compat3x Plugin.
    Fixed a bug where an error was thrown in FontInfo when called on a detached element.
Version 4.7.10 (2018-04-03)
    Removed the "read" step from the mobile theme.
    Added normalization of triple clicks across browsers in the editor.
    Added a `hasFocus` method to the editor that checks if the editor has focus.
    Added correct icon to the Nonbreaking Plugin menu item.
    Fixed so the `getContent`/`setContent` methods work even if the editor is not initialized.
    Fixed a bug with the Media Plugin where query strings were being stripped from youtube links.
    Fixed a bug where image styles were changed/removed when opening and closing the Image Plugin dialog.
    Fixed a bug in the Table Plugin where some table cell styles were not correctly added to the content html.
    Fixed a bug in the Spellchecker Plugin where it wasn't possible to change the spellchecker language.
    Fixed so the the unlink action in the Link Plugin has a menu item and can be added to the contextmenu.
    Fixed a bug where it wasn't possible to keyboard navigate to the start of an inline element on a new line within the same block element.
    Fixed a bug with the Text Color Plugin where if used with an inline editor located at the bottom of the screen the colorpicker could appear off screen.
    Fixed a bug with the UndoManager where undo levels were being added for nbzwsp characters.
    Fixed a bug with the Table Plugin where the caret would sometimes be lost when keyboard navigating up through a table.
    Fixed a bug where FontInfo.getFontFamily would throw an error when called on a removed editor.
    Fixed a bug in Firefox where undo levels were not being added correctly for some specific operations.
    Fixed a bug where initializing an inline editor inside of a table would make the whole table resizeable.
    Fixed a bug where the fake cursor that appears next to tables on Firefox was positioned incorrectly when switching to fullscreen.
    Fixed a bug where zwsp's weren't trimmed from the output from `editor.getContent({ format: 'text' })`.
    Fixed a bug where the fontsizeselect/fontselect toolbar items showed the body info rather than the first possible caret position info on init.
    Fixed a bug where it wasn't possible to select all content if the editor only contained an inline boundary element.
    Fixed a bug where `content_css` urls with query strings wasn't working.
    Fixed a bug in the Table Plugin where some table row styles were removed when changing other styles in the row properties dialog.
Version 4.7.9 (2018-02-27)
    Fixed a bug where the editor target element didn't get the correct style when removing the editor.
Version 4.7.8 (2018-02-26)
    Fixed an issue with the Help Plugin where the menuitem name wasn't lowercase.
    Fixed an issue on MacOS where text and bold text did not have the same line-height in the autocomplete dropdown in the Link Plugin dialog.
    Fixed a bug where the "paste as text" option in the Paste Plugin didn't work.
    Fixed a bug where dialog list boxes didn't get positioned correctly in documents with scroll.
    Fixed a bug where the Inlite Theme didn't use the Table Plugin api to insert correct tables.
    Fixed a bug where the Inlite Theme panel didn't hide on blur in a correct way.
    Fixed a bug where placing the cursor before a table in Firefox would scroll to the bottom of the table.
    Fixed a bug where selecting partial text in table cells with rowspans and deleting would produce faulty tables.
    Fixed a bug where the Preview Plugin didn't work on Safari due to sandbox security.
    Fixed a bug where table cell selection using the keyboard threw an error.
    Fixed so the font size and font family doesn't toggle the text but only sets the selected format on the selected text.
    Fixed so the built-in spellchecking on Chrome and Safari creates an undo level when replacing words.
Version 4.7.7 (2018-02-19)
    Added a border style selector to the advanced tab of the Image Plugin.
    Added better controls for default table inserted by the Table Plugin.
    Added new `table_responsive_width` option to the Table Plugin that controls whether to use pixel or percentage widths.
    Fixed a bug where the Link Plugin text didn't update when a URL was pasted using the context menu.
    Fixed a bug with the Spellchecker Plugin where using "Add to dictionary" in the context menu threw an error.
    Fixed a bug in the Media Plugin where the preview node for iframes got default width and height attributes that interfered with width/height styles.
    Fixed a bug where backslashes were being added to some font family names in Firefox in the fontselect toolbar item.
    Fixed a bug where errors would be thrown when trying to remove an editor that had not yet been fully initialized.
    Fixed a bug where the Imagetools Plugin didn't update the images atomically.
    Fixed a bug where the Fullscreen Plugin was throwing errors when being used on an inline editor.
    Fixed a bug where drop down menus weren't positioned correctly in inline editors on scroll.
    Fixed a bug with a semicolon missing at the end of the bundled javascript files.
    Fixed a bug in the Table Plugin with cursor navigation inside of tables where the cursor would sometimes jump into an incorrect table cells.
    Fixed a bug where indenting a table that is a list item using the "Increase indent" button would create a nested table.
    Fixed a bug where text nodes containing only whitespace were being wrapped by paragraph elements.
    Fixed a bug where whitespace was being inserted after br tags inside of paragraph tags.
    Fixed a bug where converting an indented paragraph to a list item would cause the list item to have extra padding.
    Fixed a bug where Copy/Paste in an editor with a lot of content would cause the editor to scroll to the top of the content in IE11.
    Fixed a bug with a memory leak in the DragHelper. Path contributed by ben-mckernan.
    Fixed a bug where the advanced tab in the Media Plugin was being shown even if it didn't contain anything. Patch contributed by gabrieeel.
    Fixed an outdated eventname in the EventUtils. Patch contributed by nazar-pc.
    Fixed an issue where the Json.parse function would throw an error when being used on a page with strict CSP settings.
    Fixed so you can place the curser before and after table elements within the editor in Firefox and Edge/IE.
Version 4.7.6 (2018-01-29)
    Fixed a bug in the jquery integration where it threw an error saying that "global is not defined".
    Fixed a bug where deleting a table cell whose previous sibling was set to contenteditable false would create a corrupted table.
    Fixed a bug where highlighting text in an unfocused editor did not work correctly in IE11/Edge.
    Fixed a bug where the table resize handles were not being repositioned when activating the Fullscreen Plugin.
    Fixed a bug where the Imagetools Plugin dialog didn't honor editor RTL settings.
    Fixed a bug where block elements weren't being merged correctly if you deleted from after a contenteditable false element to the beginning of another block element.
    Fixed a bug where TinyMCE didn't work with module loaders like webpack.
Version 4.7.5 (2018-01-22)
    Fixed bug with the Codesample Plugin where it wasn't possible to edit codesamples when the editor was in inline mode.
    Fixed bug where focusing on the status bar broke the keyboard navigation functionality.
    Fixed bug where an error would be thrown on Edge by the Table Plugin when pasting using the PowerPaste Plugin.
    Fixed bug in the Table Plugin where selecting row border style from the dropdown menu in advanced row properties would throw an error.
    Fixed bug with icons being rendered incorrectly on Chrome on Mac OS.
    Fixed bug in the Textcolor Plugin where the font color and background color buttons wouldn't trigger an ExecCommand event.
    Fixed bug in the Link Plugin where the url field wasn't forced LTR.
    Fixed bug where the Nonbreaking Plugin incorrectly inserted spaces into tables.
    Fixed bug with the inline theme where the toolbar wasn't repositioned on window resize.
Version 4.7.4 (2017-12-05)
    Fixed bug in the Nonbreaking Plugin where the nonbreaking_force_tab setting was being ignored.
    Fixed bug in the Table Plugin where changing row height incorrectly converted column widths to pixels.
    Fixed bug in the Table Plugin on Edge and IE11 where resizing the last column after resizing the table would cause invalid column heights.
    Fixed bug in the Table Plugin where keyboard navigation was not normalized between browsers.
    Fixed bug in the Table Plugin where the colorpicker button would show even without defining the colorpicker_callback.
    Fixed bug in the Table Plugin where it wasn't possible to set the cell background color.
    Fixed bug where Firefox would throw an error when intialising an editor on an element that is hidden or not yet added to the DOM.
    Fixed bug where Firefox would throw an error when intialising an editor inside of a hidden iframe.
Version 4.7.3 (2017-11-23)
    Added functionality to open the Codesample Plugin dialog when double clicking on a codesample. Patch contributed by dakuzen.
    Fixed bug where undo/redo didn't work correctly with some formats and caret positions.
    Fixed bug where the color picker didn't show up in Table Plugin dialogs.
    Fixed bug where it wasn't possible to change the width of a table through the Table Plugin dialog.
    Fixed bug where the Charmap Plugin couldn't insert some special characters.
    Fixed bug where editing a newly inserted link would not actually edit the link but insert a new link next to it.
    Fixed bug where deleting all content in a table cell made it impossible to place the caret into it.
    Fixed bug where the vertical alignment field in the Table Plugin cell properties dialog didn't do anything.
    Fixed bug where an image with a caption showed two sets of resize handles in IE11.
    Fixed bug where pressing the enter button inside of an h1 with contenteditable set to true would sometimes produce a p tag.
    Fixed bug with backspace not working as expected before a noneditable element.
    Fixed bug where operating on tables with invalid rowspans would cause an error to be thrown.
    Fixed so a real base64 representation of the image is available on the blobInfo that the images_upload_handler gets called with.
    Fixed so the image upload tab is available when the images_upload_handler is defined (and not only when the images_upload_url is defined).
Version 4.7.2 (2017-11-07)
    Added newly rewritten Table Plugin.
    Added support for attributes with colon in valid_elements and addValidElements.
    Added support for dailymotion short url in the Media Plugin. Patch contributed by maat8.
    Added support for converting to half pt when converting font size from px to pt. Patch contributed by danny6514.
    Added support for location hash to the Autosave plugin to make it work better with SPAs using hash routing.
    Added support for merging table cells when pasting a table into another table.
    Changed so the language packs are only loaded once. Patch contributed by 0xor1.
    Simplified the css for inline boundaries selection by switching to an attribute selector.
    Fixed bug where an error would be thrown on editor initialization if the window.getSelection() returned null.
    Fixed bug where holding down control or alt keys made the keyboard navigation inside an inline boundary not work as expected.
    Fixed bug where applying formats in IE11 produced extra, empty paragraphs in the editor.
    Fixed bug where the Word Count Plugin didn't count some mathematical operators correctly.
    Fixed bug where removing an inline editor removed the element that the editor had been initialized on.
    Fixed bug where setting the selection to the end of an editable container caused some formatting problems.
    Fixed bug where an error would be thrown sometimes when an editor was removed because of the selection bookmark was being stored asynchronously.
    Fixed a bug where an editor initialized on an empty list did not contain any valid cursor positions.
    Fixed a bug with the Context Menu Plugin and webkit browsers on Mac where right-clicking inside a table would produce an incorrect selection.
    Fixed bug where the Image Plugin constrain proportions setting wasn't working as expected.
    Fixed bug where deleting the last character in a span with decorations produced an incorrect element when typing.
    Fixed bug where focusing on inline editors made the toolbar flicker when moving between elements quickly.
    Fixed bug where the selection would be stored incorrectly in inline editors when the mouseup event was fired outside the editor body.
    Fixed bug where toggling bold at the end of an inline boundary would toggle off the whole word.
    Fixed bug where setting the skin to false would not stop the loading of some skin css files.
    Fixed bug in mobile theme where pinch-to-zoom would break after exiting the editor.
    Fixed bug where sublists of a fully selected list would not be switched correctly when changing list style.
    Fixed bug where inserting media by source would break the UndoManager.
    Fixed bug where inserting some content into the editor with a specific selection would replace some content incorrectly.
    Fixed bug where selecting all content with ctrl+a in IE11 caused problems with untoggling some formatting.
    Fixed bug where the Search and Replace Plugin left some marker spans in the editor when undoing and redoing after replacing some content.
    Fixed bug where the editor would not get a scrollbar when using the Fullscreen and Autoresize plugins together.
    Fixed bug where the font selector would stop working correctly after selecting fonts three times.
    Fixed so pressing the enter key inside of an inline boundary inserts a br after the inline boundary element.
    Fixed a bug where it wasn't possible to use tab navigation inside of a table that was inside of a list.
    Fixed bug where end_container_on_empty_block would incorrectly remove elements.
    Fixed bug where content_styles weren't added to the Preview Plugin iframe.
    Fixed so the beforeSetContent/beforeGetContent events are preventable.
    Fixed bug where changing height value in Table Plugin advanced tab didn't do anything.
    Fixed bug where it wasn't possible to remove formatting from content in beginning of table cell.
Version 4.7.1 (2017-10-09)
    Fixed bug where theme set to false on an inline editor produced an extra div element after the target element.
    Fixed bug where the editor drag icon was misaligned with the branding set to false.
    Fixed bug where doubled menu items were not being removed as expected with the removed_menuitems setting.
    Fixed bug where the Table of contents plugin threw an error when initialized.
    Fixed bug where it wasn't possible to add inline formats to text selected right to left.
    Fixed bug where the paste from plain text mode did not work as expected.
    Fixed so the style previews do not set color and background color when selected.
    Fixed bug where the Autolink plugin didn't work as expected with some formats applied on an empty editor.
    Fixed bug where the Textpattern plugin were throwing errors on some patterns.
    Fixed bug where the Save plugin saved all editors instead of only the active editor. Patch contributed by dannoe.
Version 4.7.0 (2017-10-03)
    Added new mobile ui that is specifically designed for mobile devices.
    Updated the default skin to be more modern and white since white is preferred by most implementations.
    Restructured the default menus to be more similar to common office suites like Google Docs.
    Fixed so theme can be set to false on both inline and iframe editor modes.
    Fixed bug where inline editor would add/remove the visualblocks css multiple times.
    Fixed bug where selection wouldn't be properly restored when editor lost focus and commands where invoked.
    Fixed bug where toc plugin would generate id:s for headers even though a toc wasn't inserted into the content.
    Fixed bug where is wasn't possible to drag/drop contents within the editor if paste_data_images where set to true.
    Fixed bug where getParam and close in WindowManager would get the first opened window instead of the last opened window.
    Fixed bug where delete would delete between cells inside a table in Firefox.
Version 4.6.7 (2017-09-18)
    Fixed bug where paste wasn't working in IOS.
    Fixed bug where the Word Count Plugin didn't count some mathematical operators correctly.
    Fixed bug where inserting a list in a table caused the cell to expand in height.
    Fixed bug where pressing enter in a list located inside of a table deleted list items instead of inserting new list item.
    Fixed bug where copy and pasting table cells produced inconsistent results.
    Fixed bug where initializing an editor with an ID of 'length' would throw an exception.
    Fixed bug where it was possible to split a non merged table cell.
    Fixed bug where copy and pasting a list with a very specific selection into another list would produce a nested list.
    Fixed bug where copy and pasting ordered lists sometimes produced unordered lists.
    Fixed bug where padded elements inside other elements would be treated as empty.
    Added some missing translations to Image, Link and Help plugins.
    Fixed so you can resize images inside a figure element.
    Fixed bug where an inline TinyMCE editor initialized on a table did not set selection on load in Chrome.
    Fixed the positioning of the inlite toolbar when the target element wasn't big enough to fit the toolbar.
Version 4.6.6 (2017-08-30)
    Fixed so that notifications wrap long text content instead of bleeding outside the notification element.
    Fixed so the content_style css is added after the skin and custom stylesheets.
    Fixed bug where it wasn't possible to remove a table with the Cut button.
    Fixed bug where the center format wasn't getting the same font size as the other formats in the format preview.
    Fixed bug where the wordcount plugin wasn't counting hyphenated words correctly.
    Fixed bug where all content pasted into the editor was added to the end of the editor.
    Fixed bug where enter keydown on list item selection only deleted content and didn't create a new line.
    Fixed bug where destroying the editor while the content css was still loading caused error notifications on Firefox.
    Fixed bug where undoing cut operation in IE11 left some unwanted html in the editor content.
    Fixed bug where enter keydown would throw an error in IE11.
    Fixed bug where duplicate instances of an editor were added to the editors array when using the createEditor API.
    Fixed bug where the formatter applied formats on the wrong content when spellchecker was activated.
    Fixed bug where switching formats would reset font size on child nodes.
    Fixed bug where the table caption element weren't always the first descendant to the table tag.
    Fixed bug where pasting some content into the editor on chrome some newlines were removed.
    Fixed bug where it wasn't possible to remove a list if a list item was a table element.
    Fixed bug where copy/pasting partial selections of tables wouldn't produce a proper table.
    Fixed bug where the searchreplace plugin could not find consecutive spaces.
    Fixed bug where background color wasn't applied correctly on some partially selected contents.
Version 4.6.5 (2017-08-02)
    Added new inline_boundaries_selector that allows you to specify the elements that should have boundaries.
    Added new local upload feature this allows the user to upload images directly from the image dialog.
    Added a new api for providing meta data for plugins. It will show up in the help dialog if it's provided.
    Fixed so that the notifications created by the notification manager are more screen reader accessible.
    Fixed bug where changing the list format on multiple selected lists didn't change all of the lists.
    Fixed bug where the nonbreaking plugin would insert multiple undo levels when pressing the tab key.
    Fixed bug where delete/backspace wouldn't render a caret when all editor contents where deleted.
    Fixed bug where delete/backspace wouldn't render a caret if the deleted element was a single contentEditable false element.
    Fixed bug where the wordcount plugin wouldn't count words correctly if word where typed after applying a style format.
    Fixed bug where the wordcount plugin would count mathematical formulas as multiple words for example 1+1=2.
    Fixed bug where formatting of triple clicked blocks on Chrome/Safari would result in styles being added outside the visual selection.
    Fixed bug where paste would add the contents to the end of the editor area when inline mode was used.
    Fixed bug where toggling off bold formatting on text entered in a new paragraph would add an extra line break.
    Fixed bug where autolink plugin would only produce a link on every other consecutive link on Firefox.
    Fixed bug where it wasn't possible to select all contents if the content only had one pre element.
    Fixed bug where sizzle would produce lagging behavior on some sites due to repaints caused by feature detection.
    Fixed bug where toggling off inline formats wouldn't include the space on selected contents with leading or trailing spaces.
    Fixed bug where the cut operation in UI wouldn't work in Chrome.
    Fixed bug where some legacy editor initialization logic would throw exceptions about editor settings not being defined.
    Fixed bug where it wasn't possible to apply text color to links if they where part of a non collapsed selection.
    Fixed bug where an exception would be thrown if the user selected a video element and then moved the focus outside the editor.
    Fixed bug where list operations didn't work if there where block elements inside the list items.
    Fixed bug where applying block formats to lists wrapped in block elements would apply to all elements in that wrapped block.
Version 4.6.4 (2017-06-13)
    Fixed bug where the editor would move the caret when clicking on the scrollbar next to a content editable false block.
    Fixed bug where the text color select dropdowns wasn't placed correctly when they didn't fit the width of the screen.
    Fixed bug where the default editor line height wasn't working for mixed font size contents.
    Fixed bug where the content css files for inline editors were loaded multiple times for multiple editor instances.
    Fixed bug where the initial value of the font size/font family dropdowns wasn't displayed.
    Fixed bug where the I18n api was not supporting arrays as the translation replacement values.
    Fixed bug where chrome would display "The given range isn't in document." errors for invalid ranges passed to setRng.
    Fixed bug where the compat3x plugin wasn't working since the global tinymce references wasn't resolved correctly.
    Fixed bug where the preview plugin wasn't encoding the base url passed into the iframe contents producing a xss bug.
    Fixed bug where the dom parser/serializer wasn't handling some special elements like noframes, title and xmp.
    Fixed bug where the dom parser/serializer wasn't handling cdata sections with comments inside.
    Fixed bug where the editor would scroll to the top of the editable area if a dialog was closed in inline mode.
    Fixed bug where the link dialog would not display the right rel value if rel_list was configured.
    Fixed bug where the context menu would select images on some platforms but not others.
    Fixed bug where the filenames of images were not retained on dragged and drop into the editor from the desktop.
    Fixed bug where the paste plugin would misrepresent newlines when pasting plain text and having forced_root_block configured.
    Fixed so that the error messages for the imagetools plugin is more human readable.
    Fixed so the internal validate setting for the parser/serializer can't be set from editor initialization settings.
Version 4.6.3 (2017-05-30)
    Fixed bug where the arrow keys didn't work correctly when navigating on nested inline boundary elements.
    Fixed bug where delete/backspace didn't work correctly on nested inline boundary elements.
    Fixed bug where image editing didn't work on subsequent edits of the same image.
    Fixed bug where charmap descriptions wouldn't properly wrap if they exceeded the width of the box.
    Fixed bug where the default image upload handler only accepted 200 as a valid http status code.
    Fixed so rel on target=_blank links gets forced with only noopener instead of both noopener and noreferrer.
Version 4.6.2 (2017-05-23)
    Fixed bug where the SaxParser would run out of memory on very large documents.
    Fixed bug with formatting like font size wasn't applied to del elements.
    Fixed bug where various api calls would be throwing exceptions if they where invoked on a removed editor instance.
    Fixed bug where the branding position would be incorrect if the editor was inside a hidden tab and then later showed.
    Fixed bug where the color levels feature in the imagetools dialog wasn't working properly.
    Fixed bug where imagetools dialog wouldn't pre-load images from CORS domains, before trying to prepare them for editing.
    Fixed bug where the tab key would move the caret to the next table cell if being pressed inside a list inside a table.
    Fixed bug where the cut/copy operations would loose parent context like the current format etc.
    Fixed bug with format preview not working on invalid elements excluded by valid_elements.
    Fixed bug where blocks would be merged in incorrect order on backspace/delete.
    Fixed bug where zero length text nodes would cause issues with the undo logic if there where iframes present.
    Fixed bug where the font size/family select lists would throw errors if the first node was a comment.
    Fixed bug with csp having to allow local script evaluation since it was used to detect global scope.
    Fixed bug where CSP required a relaxed option for javascript: URLs in unsupported legacy browsers.
    Fixed bug where a fake caret would be rendered for td with the contenteditable=false.
    Fixed bug where typing would be blocked on IE 11 when within a nested contenteditable=true/false structure.
Version 4.6.1 (2017-05-10)
    Added configuration option to list plugin to disable tab indentation.
    Fixed bug where format change on very specific content could cause the selection to change.
    Fixed bug where TinyMCE could not be lazyloaded through jquery integration.
    Fixed bug where entities in style attributes weren't decoded correctly on paste in webkit.
    Fixed bug where fontsize_formats option had been renamed incorrectly.
    Fixed bug with broken backspace/delete behaviour between contenteditable=false blocks.
    Fixed bug where it wasn't possible to backspace to the previous line with the inline boundaries functionality turned on.
    Fixed bug where is wasn't possible to move caret left and right around a linked image with the inline boundaries functionality turned on.
    Fixed bug where pressing enter after/before hr element threw exception. Patch contributed bradleyke.
    Fixed so the CSS in the visualblocks plugin doesn't overwrite background color. Patch contributed by Christian Rank.
    Fixed bug where multibyte characters weren't encoded correctly. Patch contributed by James Tarkenton.
    Fixed bug where shift-click to select within contenteditable=true fields wasn't working.
Version 4.6.0 (2017-05-04)
    Dropped support for IE 8-10 due to market share and lack of support from Microsoft. See tinymce docs for details.
    Added an inline boundary caret position feature that makes it easier to type at the beginning/end of links/code elements.
    Added a help plugin that adds a button and a dialog showing the editor shortcuts and loaded plugins.
    Added an inline_boundaries option that allows you to disable the inline boundary feature if it's not desired.
    Added a new ScrollIntoView event that allows you to override the default scroll to element behavior.
    Added role and aria- attributes as valid elements in the default valid elements config.
    Added new internal flag for PastePreProcess/PastePostProcess this is useful to know if the paste was coming from an external source.
    Added new ignore function to UndoManager this works similar to transact except that it doesn't add an undo level by default.
    Fixed so that urls gets retained for images when being edited. This url is then passed on to the upload handler.
    Fixed so that the editors would be initialized on readyState interactive instead of complete.
    Fixed so that the init event of the editor gets fired once all contentCSS files have been properly loaded.
    Fixed so that width/height of the editor gets taken from the textarea element if it's explicitly specified in styles.
    Fixed so that keep_styles set to false no longer clones class/style from the previous paragraph on enter.
    Fixed so that the default line-height is 1.2em to avoid zwnbsp characters from producing text rendering glitches on Windows.
    Fixed so that loading errors of content css gets presented by a notification message.
    Fixed so figure image elements can be linked when selected this wraps the figure image in a anchor element.
    Fixed bug where it wasn't possible to copy/paste rows with colspans by using the table copy/paste feature.
    Fixed bug where the protect setting wasn't properly applied to header/footer parts when using the fullpage plugin.
    Fixed bug where custom formats that specified upper case element names where not applied correctly.
    Fixed bug where some screen readers weren't reading buttons due to an aria specific fix for IE 8.
    Fixed bug where cut wasn't working correctly on iOS due to it's clipboard API not working correctly.
    Fixed bug where Edge would paste div elements instead of paragraphs when pasting plain text.
    Fixed bug where the textpattern plugin wasn't dealing with trailing punctuations correctly.
    Fixed bug where image editing would some times change the image format from jpg to png.
    Fixed bug where some UI elements could be inserted into the toolbar even if they where not registered.
    Fixed bug where it was possible to click the TD instead of the character in the character map and that caused an exception.
    Fixed bug where the font size/font family dropdowns would sometimes show an incorrect value due to css not being loaded in time.
    Fixed bug with the media plugin inserting undefined instead of retaining size when media_dimensions was set to false.
    Fixed bug with deleting images when forced_root_blocks where set to false.
    Fixed bug where input focus wasn't properly handled on nested content editable elements.
    Fixed bug where Chrome/Firefox would throw an exception when selecting images due to recent change of setBaseAndExtent support.
    Fixed bug where malformed blobs would throw exceptions now they are simply ignored.
    Fixed bug where backspace/delete wouldn't work properly in some cases where all contents was selected in WebKit.
    Fixed bug with Angular producing errors since it was expecting events objects to be patched with their custom properties.
    Fixed bug where the formatter would apply formatting to spellchecker errors now all bogus elements are excluded.
    Fixed bug with backspace/delete inside table caption elements wouldn't behave properly on IE 11.
    Fixed bug where typing after a contenteditable false inline element could move the caret to the end of that element.
    Fixed bug where backspace before/after contenteditable false blocks wouldn't properly remove the right element.
    Fixed bug where backspace before/after contenteditable false inline elements wouldn't properly empty the current block element.
    Fixed bug where vertical caret navigation with a custom line-height would sometimes match incorrect positions.
    Fixed bug with paste on Edge where character encoding wasn't handled properly due to a browser bug.
    Fixed bug with paste on Edge where extra fragment data was inserted into the contents when pasting.
    Fixed bug with pasting contents when having a whole block element selected on WebKit could cause WebKit spans to appear.
    Fixed bug where the visualchars plugin wasn't working correctly showing invisible nbsp characters.
    Fixed bug where browsers would hang if you tried to load some malformed html contents.
    Fixed bug where the init call promise wouldn't resolve if the specified selector didn't find any matching elements.
    Fixed bug where the Schema isValidChild function was case sensitive.
Version 4.5.3 (2017-02-01)
    Added keyboard navigation for menu buttons when the menu is in focus.
    Added api to the list plugin for setting custom classes/attributes on lists.
    Added validation for the anchor plugin input field according to W3C id naming specifications.
    Fixed bug where media placeholders were removed after resize with the forced_root_block setting set to false.
    Fixed bug where deleting selections with similar sibling nodes sometimes deleted the whole document.
    Fixed bug with inlite theme where several toolbars would appear scrolling when more than one instance of the editor was in use.
    Fixed bug where the editor would throw error with the fontselect plugin on hidden editor instances in Firefox.
    Fixed bug where the background color would not stretch to the font size.
    Fixed bug where font size would be removed when changing background color.
    Fixed bug where the undomanager trimmed away whitespace between nodes on undo/redo.
    Fixed bug where media_dimensions=false in media plugin caused the editor to throw an error.
    Fixed bug where IE was producing font/u elements within links on paste.
    Fixed bug where some button tooltips were broken when compat3x was in use.
    Fixed bug where backspace/delete/typeover would remove the caption element.
    Fixed bug where powerspell failed to function when compat3x was enabled.
    Fixed bug where it wasn't possible to apply sub/sup on text with large font size.
    Fixed bug where pre tags with spaces weren't treated as content.
    Fixed bug where Meta+A would select the entire document instead of all contents in nested ce=true elements.
Version 4.5.2 (2017-01-04)
    Added missing keyboard shortcut description for the underline menu item in the format menu.
    Fixed bug where external blob urls wasn't properly handled by editor upload logic. Patch contributed by David Oviedo.
    Fixed bug where urls wasn't treated as a single word by the wordcount plugin.
    Fixed bug where nbsp characters wasn't treated as word delimiters by the wordcount plugin.
    Fixed bug where editor instance wasn't properly passed to the format preview logic. Patch contributed by NullQuery.
    Fixed bug where the fake caret wasn't hidden when you moved selection to a cE=false element.
    Fixed bug where it wasn't possible to edit existing code sample blocks.
    Fixed bug where it wasn't possible to delete editor contents if the selection included an empty block.
    Fixed bug where the formatter wasn't expanding words on some international characters. Patch contributed by Martin Larochelle.
    Fixed bug where the open link feature wasn't working correctly on IE 11.
    Fixed bug where enter before/after a cE=false block wouldn't properly padd the paragraph with an br element.
    Fixed so font size and font family select boxes always displays a value by using the runtime style as a fallback.
    Fixed so missing plugins will be logged to console as warnings rather than halting the initialization of the editor.
    Fixed so splitbuttons become normal buttons in advlist plugin if styles are empty. Patch contributed by René Schleusner.
    Fixed so you can multi insert rows/cols by selecting table cells and using insert rows/columns.
Version 4.5.1 (2016-12-07)
    Fixed bug where the lists plugin wouldn't initialize without the advlist plugins if served from cdn.
    Fixed bug where selectors with "*" would cause the style format preview to throw an error.
    Fixed bug with toggling lists off on lists with empty list items would throw an error.
    Fixed bug where editing images would produce non existing blob uris.
    Fixed bug where the offscreen toc selection would be treated as the real toc element.
    Fixed bug where the aria level attribute for element path would have an incorrect start index.
    Fixed bug where the offscreen selection of cE=false that where very wide would be shown onscreen. Patch contributed by Steven Bufton.
    Fixed so the default_link_target gets applied to links created by the autolink plugin.
    Fixed so that the name attribute gets removed by the anchor plugin if editing anchors.
Version 4.5.0 (2016-11-23)
    Added new toc plugin allows you to insert table of contents based on editor headings.
    Added new auto complete menu to all url fields. Adds history, link to anchors etc.
    Added new sidebar api that allows you to add custom sidebar panels and buttons to toggle these.
    Added new insert menu button that allows you to have multiple insert functions under the same menu button.
    Added new open link feature to ctrl+click, alt+enter and context menu.
    Added new media_embed_handler option to allow the media plugin to be populated with custom embeds.
    Added new support for editing transparent images using the image tools dialog.
    Added new images_reuse_filename option to allow filenames of images to be retained for upload.
    Added new security feature where links with target="_blank" will by default get rel="noopener noreferrer".
    Added new allow_unsafe_link_target to allow you to opt-out of the target="_blank" security feature.
    Added new style_formats_autohide option to automatically hide styles based on context.
    Added new codesample_content_css option to specify where the code sample prism css is loaded from.
    Added new support for Japanese/Chinese word count following the unicode standards on this.
    Added new fragmented undo levels this dramatically reduces flicker on contents with iframes.
    Added new live previews for complex elements like table or lists.
    Fixed bug where it wasn't possible to properly tab between controls in a dialog with a disabled form item control.
    Fixed bug where firefox would generate a rectangle on elements produced after/before a cE=false elements.
    Fixed bug with advlist plugin not switching list element format properly in some edge cases.
    Fixed bug where col/rowspans wasn't correctly computed by the table plugin in some cases.
    Fixed bug where the table plugin would thrown an error if object_resizing was disabled.
    Fixed bug where some invalid markup would cause issues when running in XHTML mode. Patch contributed by Charles Bourasseau.
    Fixed bug where the fullscreen class wouldn't be removed properly when closing dialogs.
    Fixed bug where the PastePlainTextToggle event wasn't fired by the paste plugin when the state changed.
    Fixed bug where table the row type wasn't properly updated in table row dialog. Patch contributed by Matthias Balmer.
    Fixed bug where select all and cut wouldn't place caret focus back to the editor in WebKit. Patch contributed by Daniel Jalkut.
    Fixed bug where applying cell/row properties to multiple cells/rows would reset other unchanged properties.
    Fixed bug where some elements in the schema would have redundant/incorrect children.
    Fixed bug where selector and target options would cause issues if used together.
    Fixed bug where drag/drop of images from desktop on chrome would thrown an error.
    Fixed bug where cut on WebKit/Blink wouldn't add an undo level.
    Fixed bug where IE 11 would scroll to the cE=false elements when they where selected.
    Fixed bug where keys like F5 wouldn't work when a cE=false element was selected.
    Fixed bug where the undo manager wouldn't stop the typing state when commands where executed.
    Fixed bug where unlink on wrapped links wouldn't work properly.
    Fixed bug with drag/drop of images on WebKit where the image would be deleted form the source editor.
    Fixed bug where the visual characters mode would be disabled when contents was extracted from the editor.
    Fixed bug where some browsers would toggle of formats applied to the caret when clicking in the editor toolbar.
    Fixed bug where the custom theme function wasn't working correctly.
    Fixed bug where image option for custom buttons required you to have icon specified as well.
    Fixed bug where the context menu and contextual toolbars would be visible at the same time and sometimes overlapping.
    Fixed bug where the noneditable plugin would double wrap elements when using the noneditable_regexp option.
    Fixed bug where tables would get padding instead of margin when you used the indent button.
    Fixed bug where the charmap plugin wouldn't properly insert non breaking spaces.
    Fixed bug where the color previews in color input boxes wasn't properly updated.
    Fixed bug where the list items of previous lists wasn't merged in the right order.
    Fixed bug where it wasn't possible to drag/drop inline-block cE=false elements on IE 11.
    Fixed bug where some table cell merges would produce incorrect rowspan/colspan.
    Fixed so the font size of the editor defaults to 14px instead of 11px this can be overridden by custom css.
    Fixed so wordcount is debounced to reduce cpu hogging on larger texts.
    Fixed so tinymce global gets properly exported as a module when used with some module bundlers.
    Fixed so it's possible to specify what css properties you want to preview on specific formats.
    Fixed so anchors are contentEditable=false while within the editor.
    Fixed so selected contents gets wrapped in a inline code element by the codesample plugin.
    Fixed so conditional comments gets properly stripped independent of case. Patch contributed by Georgii Dolzhykov.
    Fixed so some escaped css sequences gets properly handled. Patch contributed by Georgii Dolzhykov.
    Fixed so notifications with the same message doesn't get displayed at the same time.
    Fixed so F10 can be used as an alternative key to focus to the toolbar.
    Fixed various api documentation issues and typos.
    Removed layer plugin since it wasn't really ported from 3.x and there doesn't seem to be much use for it.
    Removed moxieplayer.swf from the media plugin since it wasn't used by the media plugin.
    Removed format state from the advlist plugin to be more consistent with common word processors.
Version 4.4.3 (2016-09-01)
    Fixed bug where copy would produce an exception on Chrome.
    Fixed bug where deleting lists on IE 11 would merge in correct text nodes.
    Fixed bug where deleting partial lists with indentation wouldn't cause proper normalization.
Version 4.4.2 (2016-08-25)
    Added new importcss_exclusive option to disable unique selectors per group.
    Added new group specific selector_converter option to importcss plugin.
    Added new codesample_languages option to apply custom languages to codesample plugin.
    Added new codesample_dialog_width/codesample_dialog_height options.
    Fixed bug where fullscreen button had an incorrect keyboard shortcut.
    Fixed bug where backspace/delete wouldn't work correctly from a block to a cE=false element.
    Fixed bug where smartpaste wasn't detecting links with special characters in them like tilde.
    Fixed bug where the editor wouldn't get proper focus if you clicked on a cE=false element.
    Fixed bug where it wasn't possible to copy/paste table rows that had merged cells.
    Fixed bug where merging cells could some times produce invalid col/rowspan attibute values.
    Fixed bug where getBody would sometimes thrown an exception now it just returns null if the iframe is clobbered.
    Fixed bug where drag/drop of cE=false element wasn't properly constrained to viewport.
    Fixed bug where contextmenu on Mac would collapse any selection to a caret.
    Fixed bug where rtl mode wasn't rendered properly when loading a language pack with the rtl flag.
    Fixed bug where Kamer word bounderies would be stripped from contents.
    Fixed bug where lists would sometimes render two dots or numbers on the same line.
    Fixed bug where the skin_url wasn't used by the inlite theme.
    Fixed so data attributes are ignored when comparing formats in the formatter.
    Fixed so it's possible to disable inline toolbars in the inlite theme.
    Fixed so template dialog gets resized if it doesn't fit the window viewport.
Version 4.4.1 (2016-07-26)
    Added smart_paste option to paste plugin to allow disabling the paste behavior if needed.
    Fixed bug where png urls wasn't properly detected by the smart paste logic.
    Fixed bug where the element path wasn't working properly when multiple editor instances where used.
    Fixed bug with creating lists out of multiple paragraphs would just create one list item instead of multiple.
    Fixed bug where scroll position wasn't properly handled by the inlite theme to place the toolbar properly.
    Fixed bug where multiple instances of the editor using the inlite theme didn't render the toolbar properly.
    Fixed bug where the shortcut label for fullscreen mode didn't match the actual shortcut key.
    Fixed bug where it wasn't possible to select cE=false blocks using touch devices on for example iOS.
    Fixed bug where it was possible to select the child image within a cE=false on IE 11.
    Fixed so inserts of html containing lists doesn't merge with any existing lists unless it's a paste operation.
Version 4.4.0 (2016-06-30)
    Added new inlite theme this is a more lightweight inline UI.
    Added smarter paste logic that auto detects urls in the clipboard and inserts images/links based on that.
    Added a better image resize algorithm for better image quality in the imagetools plugin.
    Fixed bug where it wasn't possible to drag/dropping cE=false elements on FF.
    Fixed bug where backspace/delete before/after a cE=false block would produce a new paragraph.
    Fixed bug where list style type css property wasn't preserved when indenting lists.
    Fixed bug where merging of lists where done even if the list style type was different.
    Fixed bug where the image_dataimg_filter function wasn't used when pasting images.
    Fixed bug where nested editable within a non editable element would cause scroll on focus in Chrome.
    Fixed so invalid targets for inline mode is blocked on initialization. We only support elements that can have children.
Version 4.3.13 (2016-06-08)
    Added characters with a diacritical mark to charmap plugin. Patch contributed by Dominik Schilling.
    Added better error handling if the image proxy service would produce errors.
    Fixed issue with pasting list items into list items would produce nested list rather than a merged list.
    Fixed bug where table selection could get stuck in selection mode for inline editors.
    Fixed bug where it was possible to place the caret inside the resize grid elements.
    Fixed bug where it wasn't possible to place in elements horizontally adjacent cE=false blocks.
    Fixed bug where multiple notifications wouldn't be properly placed on screen.
    Fixed bug where multiple editor instance of the same id could be produces in some specific integrations.
Version 4.3.12 (2016-05-10)
    Fixed bug where focus calls couldn't be made inside the editors PostRender event handler.
    Fixed bug where some translations wouldn't work as expected due to a bug in editor.translate.
    Fixed bug where the node change event could fire with a node out side the root of the editor.
    Fixed bug where Chrome wouldn't properly present the keyboard paste clipboard details when paste was clicked.
    Fixed bug where merged cells in tables couldn't be selected from right to left.
    Fixed bug where insert row wouldn't properly update a merged cells rowspan property.
    Fixed bug where the color input boxes preview field wasn't properly set on initialization.
    Fixed bug where IME composition inside table cells wouldn't work as expected on IE 11.
    Fixed so all shadow dom support is under and experimental flag due to flaky browser support.
Version 4.3.11 (2016-04-25)
    Fixed bug where it wasn't possible to insert empty blocks though the API unless they where padded.
    Fixed bug where you couldn't type the Euro character on Windows.
    Fixed bug where backspace/delete from a cE=false element to a text block didn't work properly.
    Fixed bug where the text color default grid would render incorrectly.
    Fixed bug where the codesample plugin wouldn't load the css in the editor for multiple editors.
    Fixed so the codesample plugin textarea gets focused by default.
Version 4.3.10 (2016-04-12)
    Fixed bug where the key "y" on WebKit couldn't be entered due to conflict with keycode for F10 on keypress.
Version 4.3.9 (2016-04-12)
    Added support for focusing the contextual toolbars using keyboard.
    Added keyboard support for slider UI controls. You can no increase/decrease using arrow keys.
    Added url pattern matching for Dailymotion to media plugin. Patch contributed by Bertrand Darbon.
    Added body_class to template plugin preview. Patch contributed by Milen Petrinski.
    Added options to better override textcolor pickers with custom colors. Patch contributed by Xavier Boubert.
    Added visual arrows to inline contextual toolbars so that they point to the element being active.
    Fixed so toolbars for tables or other larger elements get better positioned below the scrollable viewport.
    Fixed bug where it was possible to click links inside cE=false blocks.
    Fixed bug where event targets wasn't properly handled in Safari Technical Preview.
    Fixed bug where drag/drop text in FF 45 would make the editor caret invisible.
    Fixed bug where the remove state wasn't properly set on editor instances when detected as clobbered.
    Fixed bug where offscreen selection of some cE=false elements would render onscreen. Patch contributed by Steven Bufton
    Fixed bug where enter would clone styles out side the root on editors inside a span. Patch contributed by ChristophKaser.
    Fixed bug where drag/drop of images into the editor didn't work correctly in FF.
    Fixed so the first item in panels for the imagetools dialog gets proper keyboard focus.
    Changed the Meta+Shift+F shortcut to Ctrl+Shift+F since Czech, Slovak, Polish languages used the first one for input.
Version 4.3.8 (2016-03-15)
    Fixed bug where inserting HR at the end of a block element would produce an extra empty block.
    Fixed bug where links would be clickable when readonly mode was enabled.
    Fixed bug where the formatter would normalize to the wrong node on very specific content.
    Fixed bug where some nested list items couldn't be indented properly.
    Fixed bug where links where clickable in the preview dialog.
    Fixed so the alt attribute doesn't get padded with an empty value by default.
    Fixed so nested alignment works more correctly. You will now alter the alignment to the closest block parent.
Version 4.3.7 (2016-03-02)
    Fixed bug where incorrect icons would be rendered for imagetools edit and color levels.
    Fixed bug where navigation using arrow keys inside a SelectBox didn't move up/down.
    Fixed bug where the visualblocks plugin would render borders round internal UI elements.
Version 4.3.6 (2016-03-01)
    Added new paste_remember_plaintext_info option to allow a global disable of the plain text mode notification.
    Added new PastePlainTextToggle event that fires when plain text mode toggles on/off.
    Fixed bug where it wasn't possible to select media elements since the drag logic would snap it to mouse cursor.
    Fixed bug where it was hard to place the caret inside nested cE=true elements when the outer cE=false element was focused.
    Fixed bug where editors wouldn't properly initialize if both selector and mode where used.
    Fixed bug where IME input inside table cells would switch the IME off.
    Fixed bug where selection inside the first table cell would cause the whole table cell to get selected.
    Fixed bug where error handling of images being uploaded wouldn't properly handle faulty statuses.
    Fixed bug where inserting contents before a HR would cause an exception to be thrown.
    Fixed bug where copy/paste of Excel data would be inserted as an image.
    Fixed caret position issues with copy/paste of inline block cE=false elements.
    Fixed issues with various menu item focus bugs in Chrome. Where the focused menu bar item wasn't properly blurred.
    Fixed so the notifications have a solid background since it would be hard to read if there where text under it.
    Fixed so notifications gets animated similar to the ones used by dialogs.
    Fixed so larger images that gets pasted is handled better.
    Fixed so the window close button is more uniform on various platform and also increased it's hit area.
Version 4.3.5 (2016-02-11)
    Npm version bump due to package not being fully updated.
Version 4.3.4 (2016-02-11)
    Added new OpenWindow/CloseWindow events that gets fired when windows open/close.
    Added new NewCell/NewRow events that gets fired when table cells/rows are created.
    Added new Promise return value to tinymce.init makes it easier to handle initialization.
    Removed the jQuery version the jQuery plugin is now moved into the main package.
    Removed jscs from build process since eslint can now handle code style checking.
    Fixed various bugs with drag/drop of contentEditable:false elements.
    Fixed bug where deleting of very specific nested list items would result in an odd list.
    Fixed bug where lists would get merged with adjacent lists outside the editable inline root.
    Fixed bug where MS Edge would crash when closing a dialog then clicking a menu item.
    Fixed bug where table cell selection would add undo levels.
    Fixed bug where table cell selection wasn't removed when inline editor where removed.
    Fixed bug where table cell selection wouldn't work properly on nested tables.
    Fixed bug where table merge menu would be available when merging between thead and tbody.
    Fixed bug where table row/column resize wouldn't get properly removed when the editor was removed.
    Fixed bug where Chrome would scroll to the editor if there where a empty hash value in document url.
    Fixed bug where the cache suffix wouldn't work correctly with the importcss plugin.
    Fixed bug where selection wouldn't work properly on MS Edge on Windows Phone 10.
    Fixed so adjacent pre blocks gets joined into one pre block since that seems like the user intent.
    Fixed so events gets properly dispatched in shadow dom. Patch provided by Nazar Mokrynskyi.
Version 4.3.3 (2016-01-14)
    Added new table_resize_bars configuration setting.  This setting allows you to disable the table resize bars.
    Added new beforeInitialize event to tinymce.util.XHR lets you modify XHR properties before open. Patch contributed by Brent Clintel.
    Added new autolink_pattern setting to autolink plugin. Enables you to override the default autolink formats. Patch contributed by Ben Tiedt.
    Added new charmap option that lets you override the default charmap of the charmap plugin.
    Added new charmap_append option that lets you add new characters to the default charmap of the charmap plugin.
    Added new insertCustomChar event that gets fired when a character is inserted by the charmap plugin.
    Fixed bug where table cells started with a superfluous &nbsp; in IE10+.
    Fixed bug where table plugin would retain all BR tags when cells were merged.
    Fixed bug where media plugin would strip underscores from youtube urls.
    Fixed bug where IME input would fail on IE 11 if you typed within a table.
    Fixed bug where double click selection of a word would remove the space before the word on insert contents.
    Fixed bug where table plugin would produce exceptions when hovering tables with invalid structure.
    Fixed bug where fullscreen wouldn't scroll back to it's original position when untoggled.
    Fixed so the template plugins templates setting can be a function that gets a callback that can provide templates.
Version 4.3.2 (2015-12-14)
    Fixed bug where the resize bars for table cells were not affected by the object_resizing property.
    Fixed bug where the contextual table toolbar would appear incorrectly if TinyMCE was initialized inline inside a table.
    Fixed bug where resizing table cells did not fire a node change event or add an undo level.
    Fixed bug where double click selection of text on IE 11 wouldn't work properly.
    Fixed bug where codesample plugin would incorrectly produce br elements inside code elements.
    Fixed bug where media plugin would strip dashes from youtube urls.
    Fixed bug where it was possible to move the caret into the table resize bars.
    Fixed bug where drag/drop into a cE=false element was possible on IE.
Version 4.3.1 (2015-11-30)
    Fixed so it's possible to disable the table inline toolbar by setting it to false or an empty string.
    Fixed bug where it wasn't possible to resize some tables using the drag handles.
    Fixed bug where unique id:s would clash for multiple editor instances and cE=false selections.
    Fixed bug where the same plugin could be initialized multiple times.
    Fixed bug where the table inline toolbars would be displayed at the same time as the image toolbars.
    Fixed bug where the table selection rect wouldn't be removed when selecting another control element.
Version 4.3.0 (2015-11-23)
    Added new table column/row resize support. Makes it a lot more easy to resize the columns/rows in a table.
    Added new table inline toolbar. Makes it easier to for example add new rows or columns to a table.
    Added new notification API. Lets you display floating notifications to the end user.
    Added new codesample plugin that lets you insert syntax highlighted pre elements into the editor.
    Added new image_caption to images. Lets you create images with captions using a HTML5 figure/figcaption elements.
    Added new live previews of embeded videos. Lets you play the video right inside the editor.
    Added new setDirty method and "dirty" event to the editor. Makes it easier to track the dirty state change.
    Added new setMode method to Editor instances that lets you dynamically switch between design/readonly.
    Added new core support for contentEditable=false elements within the editor overrides the browsers broken behavior.
    Rewrote the noneditable plugin to use the new contentEditable false core logic.
    Fixed so the dirty state doesn't set to false automatically when the undo index is set to 0.
    Fixed the Selection.placeCaretAt so it works better on IE when the coordinate is between paragraphs.
    Fixed bug where data-mce-bogus="all" element contents where counted by the word count plugin.
    Fixed bug where contentEditable=false elements would be indented by the indent buttons.
    Fixed bug where images within contentEditable=false would be selected in WebKit on mouse click.
    Fixed bug in DOMUntils split method where the replacement parameter wouldn't work on specific cases.
    Fixed bug where the importcss plugin would import classes from the skin content css file.
    Fixed so all button variants have a wrapping span for it's text to make it easier to skin.
    Fixed so it's easier to exit pre block using the arrow keys.
    Fixed bug where listboxes with fix widths didn't render correctly.
Version 4.2.8 (2015-11-13)
    Fixed bug where it was possible to delete tables as the inline root element if all columns where selected.
    Fixed bug where the UI buttons active state wasn't properly updated due to recent refactoring of that logic.
Version 4.2.7 (2015-10-27)
    Fixed bug where backspace/delete would remove all formats on the last paragraph character in WebKit/Blink.
    Fixed bug where backspace within a inline format element with a bogus caret container would move the caret.
    Fixed bug where backspace/delete on selected table cells wouldn't add an undo level.
    Fixed bug where script tags embedded within the editor could sometimes get a mce- prefix prepended to them
    Fixed bug where validate: false option could produce an error to be thrown from the Serialization step.
    Fixed bug where inline editing of a table as the root element could let the user delete that table.
    Fixed bug where inline editing of a table as the root element wouldn't properly handle enter key.
    Fixed bug where inline editing of a table as the root element would normalize the selection incorrectly.
    Fixed bug where inline editing of a list as the root element could let the user delete that list.
    Fixed bug where inline editing of a list as the root element could let the user split that list.
    Fixed bug where resize handles would be rendered on editable root elements such as table.
Version 4.2.6 (2015-09-28)
    Added capability to set request headers when using XHRs.
    Added capability to upload local images automatically default delay is set to 30 seconds after editing images.
    Added commands ids mceEditImage, mceAchor and mceMedia to be avaiable from execCommand.
    Added Edge browser to saucelabs grunt task. Patch contributed by John-David Dalton.
    Fixed bug where blob uris not produced by tinymce would produce HTML invalid markup.
    Fixed bug where selection of contents of a nearly empty editor in Edge would sometimes fail.
    Fixed bug where color styles woudln't be retained on copy/paste in Blink/Webkit.
    Fixed bug where the table plugin would throw an error when inserting rows after a child table.
    Fixed bug where the template plugin wouldn't handle functions as variable replacements.
    Fixed bug where undo/redo sometimes wouldn't work properly when applying formatting collapsed ranges.
    Fixed bug where shift+delete wouldn't do a cut operation on Blink/WebKit.
    Fixed bug where cut action wouldn't properly store the before selection bookmark for the undo level.
    Fixed bug where backspace in side an empty list element on IE would loose editor focus.
    Fixed bug where the save plugin wouldn't enable the buttons when a change occurred.
    Fixed bug where Edge wouldn't initialize the editor if a document.domain was specified.
    Fixed bug where enter key before nested images would sometimes not properly expand the previous block.
    Fixed bug where the inline toolbars wouldn't get properly hidden when blurring the editor instance.
    Fixed bug where Edge would paste Chinese characters on some Windows 10 installations.
    Fixed bug where IME would loose focus on IE 11 due to the double trailing br bug fix.
    Fixed bug where the proxy url in imagetools was incorrect. Patch contributed by Wong Ho Wang.
Version 4.2.5 (2015-08-31)
    Added fullscreen capability to embedded youtube and vimeo videos.
    Fixed bug where the uploadImages call didn't work on IE 10.
    Fixed bug where image place holders would be uploaded by uploadImages call.
    Fixed bug where images marked with bogus would be uploaded by the uploadImages call.
    Fixed bug where multiple calls to uploadImages would result in decreased performance.
    Fixed bug where pagebreaks were editable to imagetools patch contributed by Rasmus Wallin.
    Fixed bug where the element path could cause too much recursion exception.
    Fixed bug for domains containing ".min". Patch contributed by Loïc Février.
    Fixed so validation of external links to accept a number after www. Patch contributed by Victor Carvalho.
    Fixed so the charmap is exposed though execCommand. Patch contributed by Matthew Will.
    Fixed so that the image uploads are concurrent for improved performance.
    Fixed various grammar problems in inline documentation. Patches provided by nikolas.
Version 4.2.4 (2015-08-17)
    Added picture as a valid element to the HTML 5 schema. Patch contributed by Adam Taylor.
    Fixed bug where contents would be duplicated on drag/drop within the same editor.
    Fixed bug where floating/alignment of images on Edge wouldn't work properly.
    Fixed bug where it wasn't possible to drag images on IE 11.
    Fixed bug where image selection on Edge would sometimes fail.
    Fixed bug where contextual toolbars icons wasn't rendered properly when using the toolbar_items_size.
    Fixed bug where searchreplace dialog doesn't get prefilled with the selected text.
    Fixed bug where fragmented matches wouldn't get properly replaced by the searchreplace plugin.
    Fixed bug where enter key wouldn't place the caret if was after a trailing space within an inline element.
    Fixed bug where the autolink plugin could produce multiple links for the same text on Gecko.
    Fixed bug where EditorUpload could sometimes throw an exception if the blob wasn't found.
    Fixed xss issues with media plugin not properly filtering out some script attributes.
Version 4.2.3 (2015-07-30)
    Fixed bug where image selection wasn't possible on Edge due to incompatible setBaseAndExtend API.
    Fixed bug where image blobs urls where not properly destroyed by the imagetools plugin.
    Fixed bug where keyboard shortcuts wasn't working correctly on IE 8.
    Fixed skin issue where the borders of panels where not visible on IE 8.
Version 4.2.2 (2015-07-22)
    Fixed bug where float panels were not being hidden on inline editor blur when fixed_toolbar_container config option was in use.
    Fixed bug where combobox states wasn't properly updated if contents where updated without keyboard.
    Fixed bug where pasting into textbox or combobox would move the caret to the end of text.
    Fixed bug where removal of bogus span elements before block elements would remove whitespace between nodes.
    Fixed bug where repositioning of inline toolbars where async and producing errors if the editor was removed from DOM to early. Patch by iseulde.
    Fixed bug where element path wasn't working correctly. Patch contributed by iseulde.
    Fixed bug where menus wasn't rendered correctly when custom images where added to a menu. Patch contributed by Naim Hammadi.
Version 4.2.1 (2015-06-29)
    Fixed bug where back/forward buttons in the browser would render blob images as broken images.
    Fixed bug where Firefox would throw regexp to big error when replacing huge base64 chunks.
    Fixed bug rendering issues with resize and context toolbars not being placed properly until next animation frame.
    Fixed bug where the rendering of the image while cropping would some times not be centered correctly.
    Fixed bug where listbox items with submenus would me selected as active.
    Fixed bug where context menu where throwing an error when rendering.
    Fixed bug where resize both option wasn't working due to resent addClass API change. Patch contributed by Jogai.
    Fixed bug where a hideAll call for container rendered inline toolbars would throw an error.
    Fixed bug where onclick event handler on combobox could cause issues if element.id was a function by some polluting libraries.
    Fixed bug where listboxes wouldn't get proper selected sub menu item when using link_list or image_list.
    Fixed so the UI controls are as wide as 4.1.x to avoid wrapping controls in toolbars.
    Fixed so the imagetools dialog is adaptive for smaller screen sizes.
Version 4.2.0 (2015-06-25)
    Added new flat default skin to make the UI more modern.
    Added new imagetools plugin, lets you crop/resize and apply filters to images.
    Added new contextual toolbars support to the API lets you add floating toolbars for specific CSS selectors.
    Added new promise feature fill as tinymce.util.Promise.
    Added new built in image upload feature lets you upload any base64 encoded image within the editor as files.
    Fixed bug where resize handles would appear in the right position in the wrong editor when switching between resizable content in different inline editors.
    Fixed bug where tables would not be inserted in inline mode due to previous float panel fix.
    Fixed bug where floating panels would remain open when focus was lost on inline editors.
    Fixed bug where cut command on Chrome would thrown a browser security exception.
    Fixed bug where IE 11 sometimes would report an incorrect size for images in the image dialog.
    Fixed bug where it wasn't possible to remove inline formatting at the end of block elements.
    Fixed bug where it wasn't possible to delete table cell contents when cell selection was vertical.
    Fixed bug where table cell wasn't emptied from block elements if delete/backspace where pressed in empty cell.
    Fixed bug where cmd+shift+arrow didn't work correctly on Firefox mac when selecting to start/end of line.
    Fixed bug where removal of bogus elements would sometimes remove whitespace between nodes.
    Fixed bug where the resize handles wasn't updated when the main window was resized.
    Fixed so script elements gets removed by default to prevent possible XSS issues in default config implementations.
    Fixed so the UI doesn't need manual reflows when using non native layout managers.
    Fixed so base64 encoded images doesn't slow down the editor on modern browsers while editing.
    Fixed so all UI elements uses touch events to improve mobile device support.
    Removed the touch click quirks patch for iOS since it did more harm than good.
    Removed the non proportional resize handles since. Unproportional resize can still be done by holding the shift key.
Version 4.1.10 (2015-05-05)
    Fixed bug where plugins loaded with compat3x would sometimes throw errors when loading using the jQuery version.
    Fixed bug where extra empty paragraphs would get deleted in WebKit/Blink due to recent Quriks fix.
    Fixed bug where the editor wouldn't work properly on IE 12 due to some required browser sniffing.
    Fixed bug where formatting shortcut keys where interfering with Mac OS X screenshot keys.
    Fixed bug where the caret wouldn't move to the next/previous line boundary on Cmd+Left/Right on Gecko.
    Fixed bug where it wasn't possible to remove formats from very specific nested contents.
    Fixed bug where undo levels wasn't produced when typing letters using the shift or alt+ctrl modifiers.
    Fixed bug where the dirty state wasn't properly updated when typing using the shift or alt+ctrl modifiers.
    Fixed bug where an error would be thrown if an autofocused editor was destroyed quickly after its initialization. Patch provided by thorn0.
    Fixed issue with dirty state not being properly updated on redo operation.
    Fixed issue with entity decoder not handling incorrectly written numeric entities.
    Fixed issue where some PI element values wouldn't be properly encoded.
Version 4.1.9 (2015-03-10)
    Fixed bug where indentation wouldn't work properly for non list elements.
    Fixed bug with image plugin not pulling the image dimensions out correctly if a custom document_base_url was used.
    Fixed bug where ctrl+alt+[1-9] would conflict with the AltGr+[1-9] on Windows. New shortcuts is ctrl+shift+[1-9].
    Fixed bug with removing formatting on nodes in inline mode would sometimes include nodes outside the editor body.
    Fixed bug where extra nbsp:s would be inserted when you replaced a word surrounded by spaces using insertContent.
    Fixed bug with pasting from Google Docs would produce extra strong elements and line feeds.
Version 4.1.8 (2015-03-05)
    Added new html5 sizes attribute to img elements used together with srcset.
    Added new elementpath option that makes it possible to disable the element path but keep the statusbar.
    Added new option table_style_by_css for the table plugin to set table styling with css rather than table attributes.
    Added new link_assume_external_targets option to prompt the user to prepend http:// prefix if the supplied link does not contain a protocol prefix.
    Added new image_prepend_url option to allow a custom base path/url to be added to images.
    Added new table_appearance_options option to make it possible to disable some options.
    Added new image_title option to make it possible to alter the title of the image, disabled by default.
    Fixed bug where selection starting from out side of the body wouldn't produce a proper selection range on IE 11.
    Fixed bug where pressing enter twice before a table moves the cursor in the table and causes a javascript error.
    Fixed bug where advanced image styles were not respected.
    Fixed bug where the less common Shift+Delete didn't produce a proper cut operation on WebKit browsers.
    Fixed bug where image/media size constrain logic would produce NaN when handling non number values.
    Fixed bug where internal classes where removed by the removeformat command.
    Fixed bug with creating links table cell contents with a specific selection would throw a exceptions on WebKit/Blink.
    Fixed bug where valid_classes option didn't work as expected according to docs. Patch provided by thorn0.
    Fixed bug where jQuery plugin would patch the internal methods multiple times. Patch provided by Drew Martin.
    Fixed bug where backspace key wouldn't delete the current selection of newly formatted content.
    Fixed bug where type over of inline formatting elements wouldn't properly keep the format on WebKit/Blink.
    Fixed bug where selection needed to be properly normalized on modern IE versions.
    Fixed bug where Command+Backspace didn't properly delete the whole line of text but the previous word.
    Fixed bug where UI active states wheren't properly updated on IE if you placed caret within the current range.
    Fixed bug where delete/backspace on WebKit/Blink would remove span elements created by the user.
    Fixed bug where delete/backspace would produce incorrect results when deleting between two text blocks with br elements.
    Fixed bug where captions where removed when pasting from MS Office.
    Fixed bug where lists plugin wouldn't properly remove fully selected nested lists.
    Fixed bug where the ttf font used for icons would throw an warning message on Gecko on Mac OS X.
    Fixed a bug where applying a color to text did not update the undo/redo history.
    Fixed so shy entities gets displayed when using the visualchars plugin.
    Fixed so removeformat removes ins/del by default since these might be used for strikethough.
    Fixed so multiple language packs can be loaded and added to the global I18n data structure.
    Fixed so transparent color selection gets treated as a normal color selection. Patch contributed by Alexander Hofbauer.
    Fixed so it's possible to disable autoresize_overflow_padding, autoresize_bottom_margin options by setting them to false.
    Fixed so the charmap plugin shows the description of the character in the dialog. Patch contributed by Jelle Hissink.
    Removed address from the default list of block formats since it tends to be missused.
    Fixed so the pre block format is called preformatted to make it more verbose.
    Fixed so it's possible to context scope translation strings this isn't needed most of the time.
    Fixed so the max length of the width/height input fields of the media dialog is 5 instead of 3.
    Fixed so drag/dropped contents gets properly processed by paste plugin since it's basically a paste. Patch contributed by Greg Fairbanks.
    Fixed so shortcut keys for headers is ctrl+alt+[1-9] instead of ctrl+[1-9] since these are for switching tabs in the browsers.
    Fixed so "u" doesn't get converted into a span element by the legacy input filter. Since this is now a valid HTML5 element.
    Fixed font families in order to provide appropriate web-safe fonts.
Version 4.1.7 (2014-11-27)
    Added HTML5 schema support for srcset, source and picture. Patch contributed by mattheu.
    Added new cache_suffix setting to enable cache busting by producing unique urls.
    Added new paste_convert_word_fake_lists option to enable users to disable the fake lists convert logic.
    Fixed so advlist style changes adds undo levels for each change.
    Fixed bug where WebKit would sometimes produce an exception when the autolink plugin where looking for URLs.
    Fixed bug where IE 7 wouldn't be rendered properly due to aggressive css compression.
    Fixed bug where DomQuery wouldn't accept window as constructor element.
    Fixed bug where the color picker in 3.x dialogs wouldn't work properly. Patch contributed by Callidior.
    Fixed bug where the image plugin wouldn't respect the document_base_url.
    Fixed bug where the jQuery plugin would fail to append to elements named array prototype names.
Version 4.1.6 (2014-10-08)
    Fixed bug with clicking on the scrollbar of the iframe would cause a JS error to be thrown.
    Fixed bug where null would produce an exception if you passed it to selection.setRng.
    Fixed bug where Ctrl/Cmd+Tab would indent the current list item if you switched tabs in the browser.
    Fixed bug where pasting empty cells from Excel would result in a broken table.
    Fixed bug where it wasn't possible to switch back to default list style type.
    Fixed issue where the select all quirk fix would fire for other modifiers than Ctrl/Cmd combinations.
    Replaced jake with grunt since it is more mainstream and has better plugin support.
Version 4.1.5 (2014-09-09)
    Fixed bug where sometimes the resize rectangles wouldn't properly render on images on WebKit/Blink.
    Fixed bug in list plugin where delete/backspace would merge empty LI elements in lists incorrectly.
    Fixed bug where empty list elements would result in empty LI elements without it's parent container.
    Fixed bug where backspace in empty caret formatted element could produce an type error exception of Gecko.
    Fixed bug where lists pasted from word with a custom start index above 9 wouldn't be properly handled.
    Fixed bug where tabfocus plugin would tab out of the editor instance even if the default action was prevented.
    Fixed bug where tabfocus wouldn't tab properly to other adjacent editor instances.
    Fixed bug where the DOMUtils setStyles wouldn't properly removed or update the data-mce-style attribute.
    Fixed bug where dialog select boxes would be placed incorrectly if document.body wasn't statically positioned.
    Fixed bug where pasting would sometimes scroll to the top of page if the user was using the autoresize plugin.
    Fixed bug where caret wouldn't be properly rendered by Chrome when clicking on the iframes documentElement.
    Fixed so custom images for menubutton/splitbutton can be provided. Patch contributed by Naim Hammadi.
    Fixed so the default action of windows closing can be prevented by blocking the default action of the close event.
    Fixed so nodeChange and focus of the editor isn't automatically performed when opening sub dialogs.
Version 4.1.4 (2014-08-21)
    Added new media_filter_html option to media plugin that blocks any conditional comments, scripts etc within a video element.
    Added new content_security_policy option allows you to set custom policy for iframe contents. Patch contributed by Francois Chagnon.
    Fixed bug where activate/deactivate events wasn't firing properly when switching between editors.
    Fixed bug where placing the caret on iOS was difficult due to a WebKit bug with touch events.
    Fixed bug where the resize helper wouldn't render properly on older IE versions.
    Fixed bug where resizing images inside tables on older IE versions would sometimes fail depending mouse position.
    Fixed bug where editor.insertContent would produce an exception when inserting select/option elements.
    Fixed bug where extra empty paragraphs would be produced if block elements where inserted inside span elements.
    Fixed bug where the spellchecker menu item wouldn't be properly checked if spell checking was started before it was rendered.
    Fixed bug where the DomQuery filter function wouldn't remove non elements from collection.
    Fixed bug where document with custom document.domain wouldn't properly render the editor.
    Fixed bug where IE 8 would throw exception when trying to enter invalid color values into colorboxes.
    Fixed bug where undo manager could incorrectly add an extra undo level when custom resize handles was removed.
    Fixed bug where it wouldn't be possible to alter cell properties properly on table cells on IE 8.
    Fixed so the color picker button in table dialog isn't shown unless you include the colorpicker plugin or add your own custom color picker.
    Fixed so activate/deactivate events fire when windowManager opens a window since.
    Fixed so the table advtab options isn't separated by an underscore to normalize naming with image_advtab option.
    Fixed so the table cell dialog has proper padding when the advanced tab in disabled.
Version 4.1.3 (2014-07-29)
    Added event binding logic to tinymce.util.XHR making it possible to override headers and settings before any request is made.
    Fixed bug where drag events wasn't fireing properly on older IE versions since the event handlers where bound to document.
    Fixed bug where drag/dropping contents within the editor on IE would force the contents into plain text mode even if it was internal content.
    Fixed bug where IE 7 wouldn't open menus properly due to a resize bug in the browser auto closing them immediately.
    Fixed bug where the DOMUtils getPos logic wouldn't produce a valid coordinate inside the body if the body was positioned non static.
    Fixed bug where the element path and format state wasn't properly updated if you had the wordcount plugin enabled.
    Fixed bug where a comment at the beginning of source would produce an exception in the formatter logic.
    Fixed bug where setAttrib/getAttrib on null would throw exception together with any hooked attributes like style.
    Fixed bug where table sizes wasn't properly retained when copy/pasting on WebKit/Blink.
    Fixed bug where WebKit/Blink would produce colors in RGB format instead of the forced HEX format when deleting contents.
    Fixed bug where the width attribute wasn't updated on tables if you changed the size inside the table dialog.
    Fixed bug where control selection wasn't properly handled when the caret was placed directly after an image.
    Fixed bug where selecting the contents of table cells using the selection.select method wouldn't place the caret properly.
    Fixed bug where the selection state for images wasn't removed when placing the caret right after an image on WebKit/Blink.
    Fixed bug where all events wasn't properly unbound when and editor instance was removed or destroyed by some external innerHTML call.
    Fixed bug where it wasn't possible or very hard to select images on iOS when the onscreen keyboard was visible.
    Fixed so auto_focus can take a boolean argument this will auto focus the last initialized editor might be useful for single inits.
    Fixed so word auto detect lists logic works better for faked lists that doesn't have specific markup.
    Fixed so nodeChange gets fired on mouseup as it used to before 4.1.1 we optimized that event to fire less often.
    Removed the finish menu item from spellchecker menu since it's redundant you can stop spellchecking by toggling menu item or button.
Version 4.1.2 (2014-07-15)
    Added offset/grep to DomQuery class works basically the same as it's jQuery equivalent.
    Fixed bug where backspace/delete or setContent with an empty string would remove header data when using the fullpage plugin.
    Fixed bug where tinymce.remove with a selector not matching any editors would remove all editors.
    Fixed bug where resizing of the editor didn't work since the theme was calling setStyles instead of setStyle.
    Fixed bug where IE 7 would fail to append html fragments to iframe document when using DomQuery.
    Fixed bug where the getStyle DOMUtils method would produce an exception if it was called with null as it's element.
    Fixed bug where the paste plugin would remove the element if the none of the paste_webkit_styles rules matched the current style.
    Fixed bug where contextmenu table items wouldn't work properly on IE since it would some times fire an incorrect selection change.
    Fixed bug where the padding/border values wasn't used in the size calculation for the body size when using autoresize. Patch contributed by Matt Whelan.
    Fixed bug where conditional word comments wouldn't be properly removed when pasting plain text.
    Fixed bug where resizing would sometime fail on IE 11 when the mouseup occurred inside the resizable element.
    Fixed so the iframe gets initialized without any inline event handlers for better CSP support. Patch contributed by Matt Whelan.
    Fixed so the tinymce.dom.Sizzle is the latest version of sizzle this resolves the document context bug.
Version 4.1.1 (2014-07-08)
    Fixed bug where pasting plain text on some WebKit versions would result in an empty line.
    Fixed bug where resizing images inside tables on IE 11 wouldn't work properly.
    Fixed bug where IE 11 would sometimes throw "Invalid argument" exception when editor contents was set to an empty string.
    Fixed bug where document.activeElement would throw exceptions on IE 9 when that element was hidden or removed from dom.
    Fixed bug where WebKit/Blink sometimes produced br elements with the Apple-interchange-newline class.
    Fixed bug where table cell selection wasn't properly removed when copy/pasting table cells.
    Fixed bug where pasting nested list items from Word wouldn't produce proper semantic nested lists.
    Fixed bug where right clicking using the contextmenu plugin on WebKit/Blink on Mac OS X would select the target current word or line.
    Fixed bug where it wasn't possible to alter table cell properties on IE 8 using the context menu.
    Fixed bug where the resize helper wouldn't be correctly positioned on older IE versions.
    Fixed bug where fullpage plugin would produce an error if you didn't specify a doctype encoding.
    Fixed bug where anchor plugin would get the name/id of the current element even if it wasn't anchor element.
    Fixed bug where visual aids for tables wouldn't be properly disabled when changing the border size.
    Fixed bug where some control selection events wasn't properly fired on older IE versions.
    Fixed bug where table cell selection on older IE versions would prevent resizing of images.
    Fixed bug with paste_data_images paste option not working properly on modern IE versions.
    Fixed bug where custom elements with underscores in the name wasn't properly parsed/serialized.
    Fixed bug where applying inline formats to nested list elements would produce an incorrect formatting result.
    Fixed so it's possible to hide items from elements path by using preventDefault/stopPropagation.
    Fixed so inline mode toolbar gets rendered right aligned if the editable element positioned to the documents right edge.
    Fixed so empty inline elements inside empty block elements doesn't get removed if configured to be kept intact.
    Fixed so DomQuery parentsUntil/prevUntil/nextUntil supports selectors/elements/filters etc.
    Fixed so legacyoutput plugin overrides fontselect and fontsizeselect controls and handles font elements properly.
Version 4.1.0 (2014-06-18)
    Added new file_picker_callback option to replace the old file_browser_callback the latter will still work though.
    Added new custom colors to textcolor plugin will be displayed if a color picker is provided also shows the latest colors.
    Added new color_picker_callback option to enable you to add custom color pickers to the editor.
    Added new advanced tabs to table/cell/row dialogs to enable you to select colors for border/background.
    Added new colorpicker plugin that lets you select colors from a hsv color picker.
    Added new tinymce.util.Color class to handle color parsing and converting.
    Added new colorpicker UI widget element lets you add a hsv color picker to any form/window.
    Added new textpattern plugin that allows you to use markdown like text patterns to format contents.
    Added new resize helper element that shows the current width & height while resizing.
    Added new "once" method to Editor and EventDispatcher enables since callback execution events.
    Added new jQuery like class under tinymce.dom.DomQuery it's exposed on editor instances (editor.$) and globally under (tinymce.$).
    Fixed so the default resize method for images are proportional shift/ctrl can be used to make an unproportional size.
    Fixed bug where the image_dimensions option of the image plugin would cause exceptions when it tried to update the size.
    Fixed bug where table cell dialog class field wasn't properly updated when editing an a table cell with an existing class.
    Fixed bug where Safari on Mac would produce webkit-fake-url for pasted images so these are now removed.
    Fixed bug where the nodeChange event would get fired before the selection was changed when clicking inside the current selection range.
    Fixed bug where valid_classes option would cause exception when it removed internal prefixed classes like mce-item-.
    Fixed bug where backspace would cause navigation in IE 8 on an inline element and after a caret formatting was applied.
    Fixed so placeholder images produced by the media plugin gets selected when inserted/edited.
    Fixed so it's possible to drag in images when the paste_data_images option is enabled. Might be useful for mail clients.
    Fixed so images doesn't get a width/height applied if the image_dimensions option is set to false useful for responsive contents.
    Fixed so it's possible to pass in an optional arguments object for the nodeChanged function to be passed to all nodechange event listeners.
    Fixed bug where media plugin embed code didn't update correctly.<|MERGE_RESOLUTION|>--- conflicted
+++ resolved
@@ -1,11 +1,7 @@
 Version 5.2.1 (TBD)
-<<<<<<< HEAD
     Fixed "is decorative" checkbox in the image dialog not staying checked on certain actions #FOAM-11
-    Fixed table resize handles not functioning correctly in Edge #TINY-4160
-=======
     Fixed table selection not functioning correctly in Microsoft Edge 44 or higher #TINY-3862
     Fixed table resize handles not functioning correctly in Microsoft Edge #TINY-4160
->>>>>>> a22ea147
     Fixed the floating toolbar disconnecting from the toolbar when adding content in inline mode #TINY-4725
     Fixed `readonly` mode not returning appropriate boolean value #TINY-3948
     Fixed `forced_root_block_attrs` setting not applying to new blocks consistently #TINY-4564
