import { Registry } from '@ephox/bridge';
/**
 * TinyMCE 5 Ui registration API.
 *
 * @class tinymce.editor.ui.registry
 */
const registry = () => {
  const bridge = Registry.create();

  return {

    /**
     * Registers a new auto completer component. When a configured string pattern is matched in the content while typing, the autocompleter will be triggered. Emoticons and Charmap use an autocompleter.
     *
     * @method addAutocompleter
     * @param {String} name Unique name identifying this autocomplete configuration.
     * @param {InlineContent.AutocompleterApi} obj The autocomplete configuration object.
     * @return {void} void
     */
    addAutocompleter: bridge.addAutocompleter,

    /**
     * Registers a new toolbar button that executes a command when clicked or activated via keyboard navigation controls.
     *
     * @method addButton
     * @param {String} name Unique name identifying the button, this button name will be used in the toolbar configuration to reference the button.
     * @param {Toolbar.ToolbarButtonApi} obj the button configuration object.
     * @return {void} void
     */
    addButton: bridge.addButton,

    /**
     * Registers a new contextual form item. Similar to a context menu item, a contextual form is an item with an input form element appearing when a content predicate is matched. An example us of a contextual form is the link plugin when the configuration { link_context_toolbar: true } is used. When the cursor is on a link, a contextual input form appears allowing for quick changes to the url field.
     *
     * @method addContextForm
     * @param {String} name Unique name identifying the new contextual form item.
     * @param {Toolbar.ContextFormApi} obj the context form configuration object.
     * @return {void} void
     */
    addContextForm: bridge.addContextForm,

    /**
     * Registers a new context menu section that only appears when a content predicate is matched for example the cursor is inside a table.
     *
     * @method addContextMenu
     * @param {String} name Unique name identifying the new context menu.
     * @param {Menu.ContextMenuApi} obj The context menu configuration object.
     * @return {void} void
     */
    addContextMenu: bridge.addContextMenu,

    /**
     * Registers a new context toolbar that only appears when a content predicate is matched for example the cursor is on an image element.
     *
     * @method addContextToolbar
     * @param {String} name Unique name identifying the new context toolbar.
     * @param {Toolbar.ContextToolbarApi} obj The context menu configuration object.
     * @return {void} void
     */
    addContextToolbar: bridge.addContextToolbar,

    /**
     * Registers a new SVG icon, the icon name reference can be configured by any TinyMCE 5 Ui components that can display an icon. The icon is only available to the editor instance it was configured for.
     *
     * @method addIcon
     * @param {String} name Unique name identifying the new icon.
     * @param {svgData} string The SVG data string the browser will use to render the SVG icon.
     * @return {void} void
     */
    addIcon: bridge.addIcon,

    /**
<<<<<<< HEAD
     * Registers a new menu button.  Adds a toolbar button that opens a menu when clicked.  The menu can be populated by items created by addMenuItem, addNestedMenuItem or addToggleMenuItem
=======
     * Registers a new menu button. Adds a toolbar button that opens a menu when clicked. The menu can be populated by items created by addMenuItem, addNestedMenuItem or addToggleMenuItem
>>>>>>> 169a8912
     *
     * @method addMenuButton
     * @param {String} name Unique name identifying the new menu button.
     * @param {Toolbar.ToolbarMenuButtonApi} obj The menu button configuration object.
     * @return {void} void
     */
    addMenuButton: bridge.addMenuButton,

    /**
     * Registers a new menu item that executes a command when clicked or activated via keyboard navigation controls.
     *
     * @method addMenuItem
     * @param {String} name Unique name identifying the new menu item.
     * @param {Menu.MenuItemApi} obj The menu item configuration object.
     * @return {void} void
     */
    addMenuItem: bridge.addMenuItem,

    /**
     * Registers a new menu item that reveals a submenu when clicked or activated by keyboard navigation controls. The submenu can be populated by items created by addMenuItem, addNestedMenuItem or addToggleMenuItem
     *
     * @method addNestedMenuItem
     * @param {String} name Unique name identifying the new nested menu item.
     * @param {Menu.NestedMenuItemApi} obj The nested menu item configuration object.
     * @return {void} void
     */
    addNestedMenuItem: bridge.addNestedMenuItem,

    /**
<<<<<<< HEAD
     * Registers a new sidebar container. This sidebar container is attached to the right side of the editor and can be toggled open or closed. When registered, a new toolbar toggle button with the same sidebar name is created. Additionally there is a ToggleSidebar execommand and a 'ToggleSidebar' event that can used to manage the sidebar open/closed state. The tinycomments plugin uses a sidebar for its Ui components.
=======
     * Registers a new sidebar container. This sidebar container is attached to the right side of the editor and can be toggled open or closed. When registered, a new toolbar toggle button with the same sidebar name is created. Additionally there is a ToggleSidebar command and a 'ToggleSidebar' event that can used to manage the sidebar open/closed state. The tinycomments plugin uses a sidebar for its Ui components.
>>>>>>> 169a8912
     *
     * @method addSidebar
     * @param {String} name Unique name identifying the new sidebar.
     * @param {Sidebar.SidebarApi} obj The sidebar configuration object.
     * @return {void} void
     */
    addSidebar: bridge.addSidebar,

    /**
     * Registers a new split button for the toolbar. The advanced list plugin uses a split button to simplify its functionality.
     *
     * @method addSplitButton
     * @param {String} name Unique name identifying the new split button.
     * @param {Toolbar.ToolbarSplitButtonApi} obj The split button configuration object.
     * @return {void} void
     */
    addSplitButton: bridge.addSplitButton,

    /**
     * Registers a new toggle button for the toolbar. A toggle buttons state can be set in the configuration.
     *
     * @method addToggleButton
     * @param {String} name Unique name identifying the new split button.
     * @param {Toolbar.ToolbarToggleButtonApi} obj The toggle button configuration object.
     * @return {void} void
     */
    addToggleButton: bridge.addToggleButton,

    /**
     * Registers a new menu item that will act like a toggle button, showing a tick in the menu item to represent state.
     *
     * @method addToggleMenuItem
     * @param {String} name Unique name identifying the new menu item.
     * @param {Menu.ToggleMenuItemApi} obj The menu item configuration object.
     * @return {void} void
     */
    addToggleMenuItem: bridge.addToggleMenuItem,

    /* note getAll is an internal method and may not be supported in future revisions */
    getAll: bridge.getAll
  };
};

export {
  registry
};<|MERGE_RESOLUTION|>--- conflicted
+++ resolved
@@ -70,11 +70,7 @@
     addIcon: bridge.addIcon,
 
     /**
-<<<<<<< HEAD
-     * Registers a new menu button.  Adds a toolbar button that opens a menu when clicked.  The menu can be populated by items created by addMenuItem, addNestedMenuItem or addToggleMenuItem
-=======
      * Registers a new menu button. Adds a toolbar button that opens a menu when clicked. The menu can be populated by items created by addMenuItem, addNestedMenuItem or addToggleMenuItem
->>>>>>> 169a8912
      *
      * @method addMenuButton
      * @param {String} name Unique name identifying the new menu button.
@@ -104,11 +100,7 @@
     addNestedMenuItem: bridge.addNestedMenuItem,
 
     /**
-<<<<<<< HEAD
-     * Registers a new sidebar container. This sidebar container is attached to the right side of the editor and can be toggled open or closed. When registered, a new toolbar toggle button with the same sidebar name is created. Additionally there is a ToggleSidebar execommand and a 'ToggleSidebar' event that can used to manage the sidebar open/closed state. The tinycomments plugin uses a sidebar for its Ui components.
-=======
      * Registers a new sidebar container. This sidebar container is attached to the right side of the editor and can be toggled open or closed. When registered, a new toolbar toggle button with the same sidebar name is created. Additionally there is a ToggleSidebar command and a 'ToggleSidebar' event that can used to manage the sidebar open/closed state. The tinycomments plugin uses a sidebar for its Ui components.
->>>>>>> 169a8912
      *
      * @method addSidebar
      * @param {String} name Unique name identifying the new sidebar.
