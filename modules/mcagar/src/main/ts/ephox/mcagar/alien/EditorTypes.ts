type EventCallback = (event: any) => void;

export type GetContentFormatter = (editor: Editor, args: GetContentArgs) => string;
export type SetContentFormatter = (editor: Editor, content: any, args: SetContentArgs) => string;

export interface Selection {
  win: Window;

  setRng: (rng: Range) => void;
  getRng: () => Range | null;
  select: (node: Node, content?: boolean) => Node;
  setCursorLocation: (node?: Node, offset?: number) => void;
  isCollapsed: () => boolean;
}

export interface GetContentArgs {
<<<<<<< HEAD
  format?: string;
  get?: boolean;
  content?: string;
=======
  format: ContentFormat;
  get: boolean;
  content?: any;
>>>>>>> 370576af
  getInner?: boolean;
  no_events?: boolean;
  [key: string]: any;
}

export interface SetContentArgs {
<<<<<<< HEAD
  format?: string;
  set?: boolean;
  content?: string;
=======
  format: string;
  set: boolean;
  content: any;
>>>>>>> 370576af
  no_events?: boolean;
  no_selection?: boolean;
}

export interface Editor {
  id: string;
  settings: Record<string, any>;
  inline: boolean;

  dom: any;
  editorCommands: any;
  selection: Selection;
  windowManager: any;
  ui: {
    registry: any;
  };

  getBody: () => HTMLElement;
  getDoc: () => Document;
  getWin: () => Window;
  getContainer: () => HTMLElement;
  getContentAreaContainer: () => HTMLElement;
  getElement: () => HTMLElement;

<<<<<<< HEAD
  getContent: (args?: GetContentArgs) => string;
  setContent: (content: string, args?: SetContentArgs) => void;
  addContentFormatter: (format: string, formatGetter: GetContentFormatter, formatSetter: SetContentFormatter) => void;
=======
  getContent: (args?: Partial<GetContentArgs>) => string;
  setContent: (content: string, args?: Partial<SetContentArgs>) => void;
>>>>>>> 370576af

  execCommand: (command: string, ui?: boolean, value?: any, args?: any) => boolean;

  nodeChanged: () => void;
  focus: () => void;
  hasFocus: () => boolean;
  remove: () => void;
  getParam: <T>(key: string, defaultValue?: T, type?: string) => T;

  setProgressState: (state: boolean, time?: number) => void;

  on: (event: string, callback: EventCallback) => void;
  once: (event: string, callback: EventCallback) => void;
  off: (event: string, callback: EventCallback) => void;
}<|MERGE_RESOLUTION|>--- conflicted
+++ resolved
@@ -14,30 +14,18 @@
 }
 
 export interface GetContentArgs {
-<<<<<<< HEAD
-  format?: string;
-  get?: boolean;
-  content?: string;
-=======
-  format: ContentFormat;
+  format: string;
   get: boolean;
   content?: any;
->>>>>>> 370576af
   getInner?: boolean;
   no_events?: boolean;
   [key: string]: any;
 }
 
 export interface SetContentArgs {
-<<<<<<< HEAD
-  format?: string;
-  set?: boolean;
-  content?: string;
-=======
   format: string;
   set: boolean;
   content: any;
->>>>>>> 370576af
   no_events?: boolean;
   no_selection?: boolean;
 }
@@ -62,14 +50,9 @@
   getContentAreaContainer: () => HTMLElement;
   getElement: () => HTMLElement;
 
-<<<<<<< HEAD
-  getContent: (args?: GetContentArgs) => string;
-  setContent: (content: string, args?: SetContentArgs) => void;
-  addContentFormatter: (format: string, formatGetter: GetContentFormatter, formatSetter: SetContentFormatter) => void;
-=======
   getContent: (args?: Partial<GetContentArgs>) => string;
   setContent: (content: string, args?: Partial<SetContentArgs>) => void;
->>>>>>> 370576af
+  addContentFormatter: (format: string, formatGetter: GetContentFormatter, formatSetter: SetContentFormatter) => void;
 
   execCommand: (command: string, ui?: boolean, value?: any, args?: any) => boolean;
 
