--- conflicted
+++ resolved
@@ -1,10 +1,6 @@
 {
   "name": "@ephox/oxide",
-<<<<<<< HEAD
-  "version": "1.0.113",
-=======
   "version": "1.0.117",
->>>>>>> 8608f04f
   "description": "TinyMCE 5 Oxide skin",
   "scripts": {
     "test": "echo 'No tests hooked up yet'",
