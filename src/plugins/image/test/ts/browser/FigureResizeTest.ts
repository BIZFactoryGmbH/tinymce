--- conflicted
+++ resolved
@@ -3,13 +3,8 @@
 import { ApiChains, Editor as McEditor, TinyDom, UiChains } from '@ephox/mcagar';
 
 import ImagePlugin from 'tinymce/plugins/image/Plugin';
-<<<<<<< HEAD
 import SilverTheme from 'tinymce/themes/silver/Theme';
 import { cFillActiveDialog } from '../module/Helpers';
-=======
-import ModernTheme from 'tinymce/themes/modern/Theme';
-import { Editor } from 'tinymce/core/api/Editor';
->>>>>>> 146c3c7c
 
 UnitTest.asynctest('browser.tinymce.plugins.image.FigureResizeTest', (success, failure) => {
 
@@ -46,36 +41,16 @@
     );
   };
 
-  const cFillActiveDialog = (json) => Chain.op((editor: Editor) => {
-    editor.windowManager.getWindows()[0].fromJSON(json);
-  });
-
   Pipeline.async({}, [
-<<<<<<< HEAD
     Log.chainsAsStep('TBA', 'Image: resizing image in figure', [
-      Editor.cFromSettings({
+      McEditor.cFromSettings({
         theme: 'silver',
-=======
-    Chain.asStep({}, [
-      McEditor.cFromSettings({
->>>>>>> 146c3c7c
         plugins: 'image',
         toolbar: 'image',
         indent: false,
         image_caption: true,
         height: 400,
-<<<<<<< HEAD
         base_url: '/project/js/tinymce'
-=======
-        skin_url: '/project/js/tinymce/skins/lightgray'
-      }),
-      UiChains.cClickOnToolbar('click image button', 'div[aria-label="Insert/edit image"]'),
-      cFillActiveDialog({
-        src: 'data:image/gif;base64,R0lGODlhAQABAIAAAAAAAP///yH5BAEAAAAALAAAAAABAAEAAAIBRAA7',
-        width: 100,
-        height: 100,
-        caption: true
->>>>>>> 146c3c7c
       }),
       UiChains.cClickOnToolbar('click image button', 'button[aria-label="Insert/edit image"]'),
 
