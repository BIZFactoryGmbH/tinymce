--- conflicted
+++ resolved
@@ -115,13 +115,7 @@
       }
     }
 
-<<<<<<< HEAD
-  stage ("Type check") {
-    extExec "yarn ci-all"
-  }
-=======
     stage ("Type check") {
-      // TODO switch ci-all to using whole-repo tslint once all modules pass tslint checks
       extExec "yarn ci-all"
     }
 
@@ -130,7 +124,6 @@
       // Run all the tests in parallel
       parallel processes
     }
->>>>>>> f61bd0d0
 
     if (BRANCH_NAME != "master") {
       stage ("Archive Build") {
