/**
 * Copyright (c) Tiny Technologies, Inc. All rights reserved.
 * Licensed under the LGPL or a commercial license.
 * For LGPL see License.txt in the project root for license information.
 * For commercial licenses see https://www.tiny.cloud/
 */

<<<<<<< HEAD
import { AddEventsBehaviour, AlloyComponent, AlloyEvents, AlloyTriggers, Behaviour, EventFormat, FormField as AlloyFormField, Keying, NativeEvents, Replacing, Representing, SimulatedEvent, SketchSpec, SystemEvents, Tabstopping, } from '@ephox/alloy';
=======
import { AddEventsBehaviour, AlloyComponent, AlloyEvents, AlloyTriggers, Behaviour, EventFormat, FormField as AlloyFormField, Keying, NativeEvents, Replacing, Representing, SimulatedEvent, SketchSpec, SugarEvent, SystemEvents, Tabstopping, } from '@ephox/alloy';
>>>>>>> e079e929
import { Types } from '@ephox/bridge';
import { HTMLElement } from '@ephox/dom-globals';
import { Arr, Fun } from '@ephox/katamari';

<<<<<<< HEAD
import { Attr, Class, Element, EventArgs, Focus, Html, SelectorFind } from '@ephox/sugar';
=======
import { Attr, Class, Element, Focus, Html, SelectorFind } from '@ephox/sugar';
>>>>>>> e079e929
import I18n from 'tinymce/core/api/util/I18n';
import { renderFormFieldWith, renderLabel } from 'tinymce/themes/silver/ui/alien/FieldLabeller';
import { UiFactoryBackstageProviders } from '../../backstage/Backstage';

import { detectSize } from '../alien/FlatgridAutodetect';
import { formActionEvent, formResizeEvent } from '../general/FormEvents';
import * as ItemClasses from '../menus/item/ItemClasses';
import { deriveCollectionMovement } from '../menus/menu/MenuMovement';
import { Omit } from '../Omit';

type CollectionSpec = Omit<Types.Collection.Collection, 'type'>;

export const renderCollection = (spec: CollectionSpec, providersBackstage: UiFactoryBackstageProviders): SketchSpec => {
  // DUPE with TextField.
  const pLabel = spec.label.map((label) => renderLabel(label, providersBackstage));

  const runOnItem = <T extends EventFormat>(f: (c: AlloyComponent, se: SimulatedEvent<T>, tgt: Element, itemValue: string) => void) => (comp: AlloyComponent, se: SimulatedEvent<T>) => {
    SelectorFind.closest(se.event().target(), '[data-collection-item-value]').each((target: Element<HTMLElement>) => {
      f(comp, se, target, Attr.get(target, 'data-collection-item-value'));
    });
  };

  const escapeAttribute = (ch) => {
    if (ch === '"') { return '&quot;'; }
    return ch;
  };

  const setContents = (comp, items) => {
    const htmlLines = Arr.map(items, (item) => {
      const itemText = I18n.translate(item.text);
      const textContent = spec.columns === 1 ? `<div class="tox-collection__item-label">${itemText}</div>` : '';

      const iconContent = `<div class="tox-collection__item-icon">${item.icon}</div>`;

      // Replacing the hyphens and underscores in collection items with spaces
      // to ensure the screen readers pronounce the words correctly.
      // This is only for aria purposes. Emoticon and Special Character names will still use _ and - for autocompletion.
      const mapItemName = {
        '_': ' ',
        ' - ': ' ',
        '-': ' '
      };

      // Title attribute is added here to provide tooltips which might be helpful to sighted users.
      // Using aria-label here overrides the Apple description of emojis and special characters in Mac/ MS description in Windows.
      // But if only the title attribute is used instead, the names are read out twice. i.e., the description followed by the item.text.
      const ariaLabel = itemText.replace(/\_| \- |\-/g, (match) => {
        return mapItemName[match];
      });
      return `<div class="tox-collection__item" tabindex="-1" data-collection-item-value="${escapeAttribute(item.value)}" title="${ariaLabel}" aria-label="${ariaLabel}">${iconContent}${textContent}</div>`;
    });

    const chunks = spec.columns > 1 && spec.columns !== 'auto' ? Arr.chunk(htmlLines, spec.columns) : [ htmlLines ];
    const html = Arr.map(chunks, (ch) => {
      return `<div class="tox-collection__group">${ch.join('')}</div>`;
    });

    Html.set(comp.element(), html.join(''));
  };

  const collectionEvents = [
<<<<<<< HEAD
    AlloyEvents.run<EventArgs>(NativeEvents.mouseover(), runOnItem((comp, tgt) => {
      Focus.focus(tgt);
    })),
    AlloyEvents.run<EventArgs>(SystemEvents.tapOrClick(), runOnItem((comp, tgt, itemValue) => {
=======
    AlloyEvents.run<SugarEvent>(NativeEvents.mouseover(), runOnItem((comp, se, tgt) => {
      Focus.focus(tgt);
    })),
    AlloyEvents.run<SugarEvent>(SystemEvents.tapOrClick(), runOnItem((comp, se, tgt, itemValue) => {
      se.stop();
>>>>>>> e079e929
      AlloyTriggers.emitWith(comp, formActionEvent, {
        name: spec.name,
        value: itemValue
      });
    })),
    AlloyEvents.run(NativeEvents.focusin(), runOnItem((comp, se, tgt) => {
      SelectorFind.descendant(comp.element(), '.' + ItemClasses.activeClass).each((currentActive) => {
        Class.remove(currentActive, ItemClasses.activeClass);
      });
      Class.add(tgt, ItemClasses.activeClass);
    })),
    AlloyEvents.run(NativeEvents.focusout(), runOnItem((comp) => {
      SelectorFind.descendant(comp.element(), '.' + ItemClasses.activeClass).each((currentActive) => {
        Class.remove(currentActive, ItemClasses.activeClass);
      });
    })),
    AlloyEvents.runOnExecute(runOnItem((comp, se, tgt, itemValue) => {
      AlloyTriggers.emitWith(comp, formActionEvent, {
        name: spec.name,
        value: itemValue
      });
    }))
  ];

  const pField = AlloyFormField.parts().field({
    dom: {
      tag: 'div',
      // FIX: Read from columns
      classes: [ 'tox-collection' ].concat(spec.columns !== 1 ? [ 'tox-collection--grid' ] : [ 'tox-collection--list' ])
    },
    components: [ ],
    factory: { sketch: Fun.identity },
    behaviours: Behaviour.derive([
      Replacing.config({ }),
      Representing.config({
        store: {
          mode: 'memory',
          initialValue: [ ]
        },
        onSetValue: (comp, items) => {
          setContents(comp, items);
          if (spec.columns === 'auto') {
            detectSize(comp, 5, 'tox-collection__item').each(({ numRows, numColumns }) => {
              Keying.setGridSize(comp, numRows, numColumns);
            });
          }

          AlloyTriggers.emit(comp, formResizeEvent);
        }
      }),
      Tabstopping.config({ }),
      Keying.config(
        deriveCollectionMovement(spec.columns, 'normal')
      ),
      AddEventsBehaviour.config('collection-events', collectionEvents)
    ])
  });

  const extraClasses = ['tox-form__group--collection'];

  return renderFormFieldWith(pLabel, pField, extraClasses, [ ]);
};<|MERGE_RESOLUTION|>--- conflicted
+++ resolved
@@ -5,20 +5,12 @@
  * For commercial licenses see https://www.tiny.cloud/
  */
 
-<<<<<<< HEAD
-import { AddEventsBehaviour, AlloyComponent, AlloyEvents, AlloyTriggers, Behaviour, EventFormat, FormField as AlloyFormField, Keying, NativeEvents, Replacing, Representing, SimulatedEvent, SketchSpec, SystemEvents, Tabstopping, } from '@ephox/alloy';
-=======
-import { AddEventsBehaviour, AlloyComponent, AlloyEvents, AlloyTriggers, Behaviour, EventFormat, FormField as AlloyFormField, Keying, NativeEvents, Replacing, Representing, SimulatedEvent, SketchSpec, SugarEvent, SystemEvents, Tabstopping, } from '@ephox/alloy';
->>>>>>> e079e929
+import { AddEventsBehaviour, AlloyComponent, AlloyEvents, AlloyTriggers, Behaviour, EventFormat, FormField as AlloyFormField, Keying, NativeEvents, Replacing, Representing, SimulatedEvent, SketchSpec, SystemEvents, Tabstopping } from '@ephox/alloy';
 import { Types } from '@ephox/bridge';
 import { HTMLElement } from '@ephox/dom-globals';
 import { Arr, Fun } from '@ephox/katamari';
 
-<<<<<<< HEAD
 import { Attr, Class, Element, EventArgs, Focus, Html, SelectorFind } from '@ephox/sugar';
-=======
-import { Attr, Class, Element, Focus, Html, SelectorFind } from '@ephox/sugar';
->>>>>>> e079e929
 import I18n from 'tinymce/core/api/util/I18n';
 import { renderFormFieldWith, renderLabel } from 'tinymce/themes/silver/ui/alien/FieldLabeller';
 import { UiFactoryBackstageProviders } from '../../backstage/Backstage';
@@ -80,18 +72,11 @@
   };
 
   const collectionEvents = [
-<<<<<<< HEAD
-    AlloyEvents.run<EventArgs>(NativeEvents.mouseover(), runOnItem((comp, tgt) => {
+    AlloyEvents.run<EventArgs>(NativeEvents.mouseover(), runOnItem((comp, se, tgt) => {
       Focus.focus(tgt);
     })),
-    AlloyEvents.run<EventArgs>(SystemEvents.tapOrClick(), runOnItem((comp, tgt, itemValue) => {
-=======
-    AlloyEvents.run<SugarEvent>(NativeEvents.mouseover(), runOnItem((comp, se, tgt) => {
-      Focus.focus(tgt);
-    })),
-    AlloyEvents.run<SugarEvent>(SystemEvents.tapOrClick(), runOnItem((comp, se, tgt, itemValue) => {
+    AlloyEvents.run<EventArgs>(SystemEvents.tapOrClick(), runOnItem((comp, se, tgt, itemValue) => {
       se.stop();
->>>>>>> e079e929
       AlloyTriggers.emitWith(comp, formActionEvent, {
         name: spec.name,
         value: itemValue
