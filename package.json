--- conflicted
+++ resolved
@@ -37,12 +37,9 @@
     "@ephox/imagetools": "latest",
     "@ephox/katamari": "latest",
     "@ephox/mcagar": "latest",
-<<<<<<< HEAD
-=======
     "@ephox/oxide": "latest",
     "@ephox/oxide-icons-default": "latest",
     "@ephox/polaris": "latest",
->>>>>>> eb49c992
     "@ephox/robin": "latest",
     "@ephox/sand": "latest",
     "@ephox/snooker": "latest",
