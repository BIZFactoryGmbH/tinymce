--- conflicted
+++ resolved
@@ -1,9 +1,6 @@
 Version 5.0.12 (TBD)
-<<<<<<< HEAD
     Added new `draggable_modal` option to disable dragging of modal dialogs #TINY-3873
-=======
     Fixed issue where autolink spacebar event was not being fired on Edge #TINY-3891
->>>>>>> 4e4c38a9
     Fixed table selection missing the background color #TINY-3892
     Added ability to utilize UI dialog panels inside other panels #TINY-3305
     Added help dialog tab explaining keyboard navigation of the editor #TINY-3603
