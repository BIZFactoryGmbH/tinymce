# Changelog
All notable changes to this project will be documented in this file.

The format is based on [Keep a Changelog](http://keepachangelog.com/en/1.0.0/)
and this project adheres to [Semantic Versioning](http://semver.org/spec/v2.0.0.html).

## [Unreleased]

<<<<<<< HEAD
# [4.14.0] - 2019-07-01

### Added
- Added new `positionWithinBounds` positioning API to allow positioning with a custom bounding box.
- Exposed `Boxes` module and `Bounds` type in api main entry point.

### Fixed
- Fixed LayoutInside bubbling inverting where the bubble should be placed.
=======
# [4.14.0] - 2019-07-10

### Added
- Added `onDisabled` and `onEnabled` callbacks to the disabling behaviour.

### Fixed
- Fixed disabling `select` elements not using the `disabled` attribute.
>>>>>>> 5bf8c5a3

# [4.13.0] - 2019-06-06

### Added
- Added new Custom List ui component.

# [4.12.1] - 2019-05-17

### Added
- Exposed the DragnDrop behaviour in the api main entry point.

# [4.12.0] - 2019-04-30

### Changed
- Broke the `SplitToolbar` component into separate self contained components, so it now has a separate component for floating (`SplitFloatingToolbar`) and sliding (`SplitSlidingToolbar`).

### Fixed
- Improved the `SplitToolbar` component accessibility for floating toolbars.

# [4.11.18] - 2019-04-30
### Added
- Added `AnchorOverrides` to all remaining Anchors and AnchorSpecs, as well as dropdowns

# [4.11.15] - 2019-04-26
### Fixed
- Fixed aria attributes for typeahead text fields

### Added
- Added `AnchorOverrides` to the SubmenuAnchor and SubmenuAnchorSpec

# [4.11.11] - 2019-04-16
### Added
- Added new AllowBubbling behaviour

# [4.11.9] - 2019-04-15
### Added
- Added `Disabling.set(comp, disabled)` function to handle setting the disabled state based on a boolean value

# [4.11.7] - 2019-04-12
### Added
- Tests for native DragnDrop behaviour

### Changed
- Draggable items without a provided setData function will no longer mutate dataTransfer

# [4.11.1] - 2019-04-10
### Changed
- Made footers an optional part in modal dialogs

# [4.11.0] - 2019-04-04
### Added
- Added new DragnDrop behaviour for support of browser native drag/drop

# [4.10.7] - 2019-03-15
### Added
- Keyboard navigation for sliding split toolbars

# [4.10.4] - 2019-03-04
### Fixed
- Input components defaulted to using an invalid type attribute

# [4.10.0] - 2019-02-26
### Added
- Floating mode for SplitToolbars

# [4.9.15] - 2019-02-19
### Added
- Aria-describedby to be set as content id on modal dialogs

# [4.9.11] - 2019-02-12
### Added
- Toggling behaviour to SplitToolbar's overflow button

# [4.9.4] - 2019-02-07
### Added
- Refresh method to Sliding behaviour

# [4.9.1] - 2019-01-31
### Added
- Exported additional types used in TinyMCE 5
- GuiSetup and TestStore are now available under a "TestHelpers" export, very useful for testing projects that use Alloy UI

# [4.8.5] - 2019-01-31
### Changed
- All fetch callbacks now return a Future Option

# [4.8.3] - 2019-01-29
### Added
- Added the windowResize system event

# [4.8.0] - 2019-01-18
### Added
- New events for highlight and dehighlight

### Changed
- Tooltips can now follow highlights by setting the mode to 'follow-highlight'

### Fixed
- Listed additional events in the event ordering
- Ensured that a highlighted item will not be first dehighlighted

# [4.7.3] - 2019-01-24
### Added
 - Added bubble support for hotspot anchors

# [4.7.0] - 2019-01-18
### Added
 - Added more flexible tooltip behaviour.

# [4.6.11] - 2019-01-10
### Added
 - Added `postPaste` event to SystemEvents.

# [4.6.8] - 2019-01-10
### Changed
 - Dropdowns now default the type attribute to "button" when the dom tag is a button

# [4.6.2] - 2018-12-12
### Fixed
 - SplitButtons now use span elements for their buttons for accessibility

# [4.6.0] - 2018-12-11
### Added
 - New configuration parameter for Keying configs which controls when to focus inside: "focusInside"

### Changed
 - Handling of focusIn for keying configs

# [4.5.1] - 2018-12-06
### Fixed
 - ModalDialog now correctly sets the "aria-modal" attribute

# [4.5.0] - 2018-12-05
### Added
 - Tiered menus handle toggling aria-expanded as submenus are opened and closed

### Changed
 - Updated the toggling behaviour to make the toggleClass optional
 - Reworked SplitDropdown so that it's treated as a single button from keyboard navigation and aria perspectives

# [4.4.3] - 2018-11-26
### Changed
 - alloy UIDs are random (again) to prevent issues with nested motherships loaded with different scripts

### Fixed
 - Sliding shrinking and growing classes were not being removed when toggling mid-animation

# [4.4.1] - 2018-11-22
### Changed
 - Bounder will now attempt to corral the element within the provided bounds

# [4.4.0] - 2018-11-21
### Changed
 - Dropdowns no longer set the aria-pressed attribute on the button

# [4.3.0] - 2018-11-05
### Added
 - Exposed a new LazySink type

### Changed
 - The lazySink function now takes a component as an argument
 - A new getApis() method for running individual APIs on components

# [4.2.0] - 2018-11-02
### Added
 - Exposed NodeAnchorSpec type

# [4.1.0] - 2018-11-01
### Added
 - Typeahead specification now may have an onSetValue handler

# [4.0.0] - 2018-10-30
### Changed
 - All sketcher configs are no longer wrapped in functions
 - Only non-button HTML tags get a role of button
 - TieredMenu submenus are built on-demand and then cached

# [3.52.0] - 2018-10-25
### Added
 - Label part for sliders

# [3.51.0] - 2018-10-25
### Changed
 - Window scroll events are not automatically detected by the mothership

## [3.50.0] - 2018-10-22
### Added
 - NodeAnchor positioning mode

## [3.49.0] - 2018-10-18
### Fixed
 - Backspace keys are no longer swallowed in content-editable sections

## [3.48.0] - 2018-10-17
### Added
 - positionWithin API to Positioning behaviour and showWithin API to InlineView sketcher, allowing positioning within bounds without prior configuration

## [3.47.0] - 2018-10-10
### Added
 - layouts property to dropdown, split dropdown and type ahead specs, to modify the position of the resulting menu of these components.

## [3.46.0] - 2018-09-28
### Added
 - useMinWidth property to dropdown and split dropdown specs, to modify matchWidth's behaviour. When true, matchWidth sets min-width, when false it sets width.

## [3.45.6] - 2018-09-28
### Remove
 - Hard-coded background color of blocker

## [3.45.4] - 2018-09-25
### Fixed
 - Origins are calculated after preprocessing both the positioning container and the component to be placed

## [3.45.2] - 2018-09-25
### Fixed
 - East and West layouts now have a top value

## [3.45.0] - 2018-09-24
### Changed
 - When previewing in a typeahead, pressing *enter* fires an execute

## [3.44.0] - 2018-09-21
### Fixed
 - Keyboard navigating through the toolbar now skips disabled buttons.

## [3.43.0] - 2018-09-21
### Added
 - ModalDialog blocker part now can take components to put *before* dialog

### Changed
 - Group Part types now use a factory if present

## [3.42.0] - 2018-09-20
### Added
 - Alloy listens to the keyup event

### Changed
 - Keying behaviours that handle space cancel space on keyup. Helps to prevent a firefox issue with buttons

## [3.41.0] - 2018-09-20
### Added
 - Exposed Layout and Bubble through Main
 - Additional Layout options: east and west
 - Configuration classes for different bubbles positions

### Changed
 - Layout names in the private API have changed
 - Bubble data structure format

## [3.40.0] - 2018-09-20
### Changed
 - Positioning logic refactor.

## [3.39.3] - 2018-09-19
### Fixed
 - Correct argument is passed through for `item` in itemExecute in Typeahead
 - Internal event Typeahead itemExecute is handled when dismissOnBlur is false

## [3.39.0] - 2018-09-17
### Removed
 - Shorthands `type` and `placeholder` from Input

## [3.38.0] - 2018-09-17
### Added
 - Function `onItemExecute` to Typeahead

## [3.37.0] - 2018-09-17
### Added
 - Event `focusout` to NativeEvents

## [3.36.0] - 2018-09-14
### Added
 - InlineView has new API method: setContent

## [3.35.0] - 2018-09-14
### Changed
 - Typeahead now lets `onEscape` and `onEnter` events bubble when sandbox is closed

## [3.34.0] - 2018-09-13
### Added
 - Function `attachSystemAfter` to Attachment so a `GuiSystem` can be attached as a sibling

## [3.33.0] - 2018-09-12
### Added
 - Group parts have a `preprocess` configuration

### Fixed
 - Sliding listens to transition events from itself, not the animation root

### Changed
 - Modal Dialog busy container is now inside the Modal Dialog container
 - ModalDialog callback in `setBusy` API is no longer passed the existing dialog styles

### Removed
 - Menu movement configuration options for laying out item components. Use group `preprocess` instead


## [3.32.0] - 2018-09-11
### Fixed
 - Sliding behaviour now handles rapidly switching between expanding and shrinking

## [3.31.0] - 2018-09-11
### Changed
 - `text` property is now in `meta` for Items

## [3.30.0] - 2018-09-10
### Added
 - Created a Dropdown API with isOpen, close, expand, open
 - New event `focusShifted` that is fired by the FocusManager in Keying
 - Representing config to the Dropdown sandbox to store the triggering Dropdown

### Changed
 - Hover behaviour on menus now shows the expanded menu, but doesn't focus it
 - Renamed unused config `openImmediately` to `highlightImmediately` and made TieredMenus always open

## [3.29.0] - 2018-09-07
### Added
 - Docking.refresh() to recalculate the component's position and visibility

## [3.28.0] - 2018-09-06
### Added
- Expanded the SlotContainer API to add:
  - getSlotNames
  - isShowing
  - hideAllSlots
### Fixed
 - Sandbox cloaking no longer enforces position when no position attributes are applied.

## [3.27.0] - 2018-09-06
### Fixed
 - Fixed Sliding behaviour responding to transitionend on nested elements
 - Fixed types on Sliding behavior API

## [3.26.0] - 2018-09-05
### Added
 - data alloy identifiers to the DOM nodes themselves. They are no longer in the
 visible HTML

## [3.25.0] - 2018-09-05
### Added
 - dynamic configuration of debugging modes

## [3.24.0] - 2018-09-04
### Added
 - InlineView.showMenuAt() to special-case positioning for inline menus
 - Sandboxing.openWhileCloaked() convenience method

## [3.23.0] - 2018-08-31
### Added
 - eventOrder for Dropdowns
 - extra debugging information

## [3.22.0] - 2018-08-29
### Added
 - dragging behaviour flag for repositionTarget (defaults to true)
 - dragging behaviour handler (onDrag)

## [3.21.0] - 2018-08-29
### Added
 - onChoose event to Sliders

## [3.20.0] - 2018-08-28
### Added
 - Replacing.replaceAt and Replacing.replaceBy

## [3.19.0] - 2018-08-23
### Added
 - Tooltipping API access to hideAllExclusive, and tooltipComponents in config
 - DomFactory.simple and DomFactory.dom for quick generation of basic AlloySpec objects
 - InlineView API: getContent
 - Readable state for Flatgrid Keying types
 - Support for matrix-style menus
 - Consistent definitions for itemBehaviours and widgetBehaviours
 - IgnoreFocus capability for item widgets
 - Exposing onChangeTab and onDismissTab through TabSectionTypes
 - Chain methods for TestStore

## [3.18.0] - 2018-08-20
### Added
 - selectClasses and selectAttributes to HtmlSelect sketcher

## [3.17.0] - 2018-08-10
### Added
 - Configuration for InlineView: fireDismissalEventInstead
 - SystemEvents.dismissRequested()

## [3.16.0] - 2018-08-08
### Added
- Reflecting behaviour
- ModalDialog getFooter API
- Exported AlloyComponent and renamed MomentoRecord to MementoRecord

## [3.15.0] - 2018-08-03
### Added
- Typeahead, SplitDropdown: getHotspot option

## [3.14.0] - 2018-08-01
### Added
- SlotContainer: new sketcher

## [3.13.0] - 2018-08-01
### Added
- ModalDialog setIdle and setBusy API

## [3.12.0] - 2018-08-01
### Added
- Alloy listens to paste event

## [3.11.0] - 2018-07-31
### Added
- Highlighting.getCandidates API
- TabSection showTab API

## [3.10.0] - 2018-07-31
### Added
- Changelog.
- The capability to set dropdown anchor points to something other than the drop button.<|MERGE_RESOLUTION|>--- conflicted
+++ resolved
@@ -6,24 +6,16 @@
 
 ## [Unreleased]
 
-<<<<<<< HEAD
-# [4.14.0] - 2019-07-01
-
-### Added
+# [4.14.0] - 2019-07-11
+
+### Added
+- Added `onDisabled` and `onEnabled` callbacks to the disabling behaviour.
 - Added new `positionWithinBounds` positioning API to allow positioning with a custom bounding box.
 - Exposed `Boxes` module and `Bounds` type in api main entry point.
 
 ### Fixed
-- Fixed LayoutInside bubbling inverting where the bubble should be placed.
-=======
-# [4.14.0] - 2019-07-10
-
-### Added
-- Added `onDisabled` and `onEnabled` callbacks to the disabling behaviour.
-
-### Fixed
 - Fixed disabling `select` elements not using the `disabled` attribute.
->>>>>>> 5bf8c5a3
+- Fixed `LayoutInside` bubbling inverting where the bubble should be placed.
 
 # [4.13.0] - 2019-06-06
 
