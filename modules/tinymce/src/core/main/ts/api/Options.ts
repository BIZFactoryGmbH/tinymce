--- conflicted
+++ resolved
@@ -696,58 +696,6 @@
     ]
   });
 
-<<<<<<< HEAD
-  registerOption('table_clone_elements', {
-    processor: 'string[]'
-  });
-
-  registerOption('table_resize_bars', {
-    processor: 'boolean',
-    default: true
-  });
-
-  registerOption('table_tab_navigation', {
-    processor: 'boolean',
-    default: true
-  });
-
-  registerOption('table_use_colgroups', {
-    processor: 'boolean',
-    default: false
-  });
-
-  registerOption('table_header_type', {
-    processor: (value) => {
-      const valid = Arr.contains([ 'section', 'cells', 'sectionCells', 'auto' ], value);
-      return valid ? { value, valid } : { valid: false, message: 'Must be one of: section, cells, sectionCells or auto.' };
-    },
-    default: 'section'
-  });
-
-  registerOption('table_sizing_mode', {
-    processor: 'string',
-    default: 'auto'
-  });
-
-  registerOption('table_column_resizing', {
-    processor: (value) => {
-      const valid = Arr.contains([ 'preservetable', 'resizetable' ], value);
-      return valid ? { value, valid } : { valid: false, message: 'Must be preservetable, or resizetable.' };
-    },
-    default: 'preservetable'
-  });
-
-  registerOption('table_default_attributes', {
-    processor: 'object',
-    default: {
-      border: '1'
-    }
-  });
-
-  registerOption('table_default_styles', {
-    processor: 'object',
-    default: defaultTableStyles
-=======
   registerOption('noneditable_class', {
     processor: 'string',
     default: 'mceNonEditable'
@@ -769,7 +717,58 @@
       }
     },
     default: []
->>>>>>> 9df1e561
+  });
+
+  registerOption('table_clone_elements', {
+    processor: 'string[]'
+  });
+
+  registerOption('table_resize_bars', {
+    processor: 'boolean',
+    default: true
+  });
+
+  registerOption('table_tab_navigation', {
+    processor: 'boolean',
+    default: true
+  });
+
+  registerOption('table_use_colgroups', {
+    processor: 'boolean',
+    default: false
+  });
+
+  registerOption('table_header_type', {
+    processor: (value) => {
+      const valid = Arr.contains([ 'section', 'cells', 'sectionCells', 'auto' ], value);
+      return valid ? { value, valid } : { valid: false, message: 'Must be one of: section, cells, sectionCells or auto.' };
+    },
+    default: 'section'
+  });
+
+  registerOption('table_sizing_mode', {
+    processor: 'string',
+    default: 'auto'
+  });
+
+  registerOption('table_column_resizing', {
+    processor: (value) => {
+      const valid = Arr.contains([ 'preservetable', 'resizetable' ], value);
+      return valid ? { value, valid } : { valid: false, message: 'Must be preservetable, or resizetable.' };
+    },
+    default: 'preservetable'
+  });
+
+  registerOption('table_default_attributes', {
+    processor: 'object',
+    default: {
+      border: '1'
+    }
+  });
+
+  registerOption('table_default_styles', {
+    processor: 'object',
+    default: defaultTableStyles
   });
 
   // These options must be registered later in the init sequence due to their default values
@@ -992,7 +991,9 @@
   getProtect,
   getContentEditableState,
   getTextPatterns,
-<<<<<<< HEAD
+  getNonEditableClass,
+  getNonEditableRegExps,
+  getEditableClass,
   hasTableTabNavigation,
   getTableCloneElements,
   hasTableObjectResizing,
@@ -1005,9 +1006,4 @@
   getTableDefaultStyles,
   tableUseColumnGroup,
   getTableHeaderType
-=======
-  getNonEditableClass,
-  getNonEditableRegExps,
-  getEditableClass
->>>>>>> 9df1e561
 };