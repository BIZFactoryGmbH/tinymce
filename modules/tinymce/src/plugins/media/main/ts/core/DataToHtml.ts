--- conflicted
+++ resolved
@@ -75,11 +75,7 @@
   const data: MediaData = Tools.extend({}, dataIn);
 
   if (!data.source) {
-<<<<<<< HEAD
-    Tools.extend(data, HtmlToData.htmlToData(Options.getScripts(editor), data.embed, editor.schema));
-=======
-    Tools.extend(data, HtmlToData.htmlToData(data.embed));
->>>>>>> 4761728e
+    Tools.extend(data, HtmlToData.htmlToData(data.embed, editor.schema));
     if (!data.source) {
       return '';
     }
