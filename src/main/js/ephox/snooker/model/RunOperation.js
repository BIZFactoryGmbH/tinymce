define(
  'ephox.snooker.model.RunOperation',

  [
    'ephox.compass.Arr',
    'ephox.peanut.Fun',
    'ephox.perhaps.Option',
    'ephox.perhaps.Options',
    'ephox.snooker.api.TableLookup',
    'ephox.snooker.model.DetailsList',
    'ephox.snooker.model.Warefun',
    'ephox.snooker.model.Warehouse',
    'ephox.snooker.operate.Redraw',
    'ephox.snooker.resize.Bars',
    'ephox.sugar.api.Compare',
<<<<<<< HEAD
    'ephox.sugar.api.Element',
    'ephox.sugar.api.Traverse'
  ],

  function (Arr, Fun, Option, Options, TableLookup, DetailsList, Warefun, Warehouse, Redraw, Bars, Compare, Element, Traverse) {
    var fromWarehouse = function (warehouse) {
=======
    'ephox.sugar.api.Traverse'
  ],

  function (Arr, Fun, Option, Options, TableLookup, DetailsList, Warefun, Warehouse, Redraw, Bars, Compare, Traverse) {
    var fromWarehouse = function (warehouse, generators) {
>>>>>>> 475321c4
      var grid = [];
      for (var i = 0; i < warehouse.grid().rows(); i++) {
        var h = [];
        for (var j = 0; j < warehouse.grid().columns(); j++) {
          console.log('i', i, 'j', j, warehouse.access());
          h.push(Warehouse.getAt(warehouse, i, j).map(function (item) {
            return item.element();
          }).getOrThunk(generators.gap));
        }
        grid.push(h);
      }
      return grid;
    };

    var toDetailList = function (grid, generators) {
      var fun = Warefun.render(grid, Compare.eq);

      // Add rows.
      var newFun = Arr.map(fun, function (f) {
        var rowOfCells = Options.findMap(f.cells(), function (c) { return Traverse.parent(c.element()); });
        var tr = rowOfCells.getOrThunk(function () {
          return generators.row();
        });
        return {
          element: Fun.constant(tr),
          cells: f.cells
        };
      });

      return newFun;
    };

    var findInWarehouse = function (warehouse, element) {
      var all = Arr.flatten(Arr.map(warehouse.all(), function (r) { return r.cells(); }));
      var raw = Arr.find(all, function (e) {
        return Compare.eq(element, e.element());
      });

      return Option.from(raw);
    };

    var run = function (operation, extract, adjustment, postAction, genWrappers) {
      return function (wire, table, target, generators, direction) {
        var input = DetailsList.fromTable(table);
        var warehouse = Warehouse.generate(input);
        var output = extract(warehouse, target).map(function (info) {
          var model = fromWarehouse(warehouse, generators);
          var result = operation(model, info, Compare.eq, genWrappers(generators));
          return toDetailList(result, generators);
        });

        output.each(function (out) {
          Redraw.render(table, out);
          adjustment(out);
          postAction(table);
          Bars.refresh(wire, table, direction);
        });
      };
    };

    var onCell = function (warehouse, target) {
      return TableLookup.cell(target.element()).bind(function (cell) {
        return findInWarehouse(warehouse, cell);
      });
    };

    var onMergable = function (warehouse, target) {
      return target.mergable();
    };

    var onUnmergable = function (warehouse, target) {
      return target.unmergable();
    };

    return {
      run: run,
      onCell: onCell,
      onMergable: onMergable,
      onUnmergable: onUnmergable
    };
  }
);<|MERGE_RESOLUTION|>--- conflicted
+++ resolved
@@ -13,20 +13,11 @@
     'ephox.snooker.operate.Redraw',
     'ephox.snooker.resize.Bars',
     'ephox.sugar.api.Compare',
-<<<<<<< HEAD
-    'ephox.sugar.api.Element',
-    'ephox.sugar.api.Traverse'
-  ],
-
-  function (Arr, Fun, Option, Options, TableLookup, DetailsList, Warefun, Warehouse, Redraw, Bars, Compare, Element, Traverse) {
-    var fromWarehouse = function (warehouse) {
-=======
     'ephox.sugar.api.Traverse'
   ],
 
   function (Arr, Fun, Option, Options, TableLookup, DetailsList, Warefun, Warehouse, Redraw, Bars, Compare, Traverse) {
     var fromWarehouse = function (warehouse, generators) {
->>>>>>> 475321c4
       var grid = [];
       for (var i = 0; i < warehouse.grid().rows(); i++) {
         var h = [];
@@ -69,8 +60,8 @@
     };
 
     var run = function (operation, extract, adjustment, postAction, genWrappers) {
-      return function (wire, table, target, generators, direction) {
-        var input = DetailsList.fromTable(table);
+      return function (wire, table, target, generators, direction) { 
+        var input = DetailsList.fromTable(table);  
         var warehouse = Warehouse.generate(input);
         var output = extract(warehouse, target).map(function (info) {
           var model = fromWarehouse(warehouse, generators);
