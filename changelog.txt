Version 5.0.0-rc-2 (TBD)
<<<<<<< HEAD
    Fixed the link dialog such that it will now retain class attributes when updating links #TINY-2825
=======
    Updated Emoticons and Charmap dialogs to be screen reader accessible #TINY-2693
>>>>>>> 4b83a678
    Fixed "Find and replace" not showing in the "Edit" menu by default #TINY-3061
    Removed unnecessary 'flex' and unused 'colspan' properties from the new dialog APIs #TINY-2973
Version 5.0.0-rc-1 (2019-01-08)
    Updated the font select dropdown logic to try to detect the system font stack and show "System Font" as the font name #TINY-2710
    Fixed readonly mode not fully disabling editing content #TINY-2287
    Updated the autocompleter to only show when it has matched items #TINY-2350
    Added editor settings functionality to specify title attributes for toolbar groups #TINY-2690
    Added icons instead of button text to improve Search and Replace dialog footer appearance #TINY-2654
    Added `tox-dialog__table` instead of `mce-table-striped` class to enhance Help dialog appearance #TINY-2360
    Added title attribute to iframes so, screen readers can announce iframe labels #TINY-2692
    Updated SizeInput labels to "Height" and "Width" instead of Dimensions #TINY-2833
    Fixed accessibility issues with the font select, font size, style select and format select toolbar dropdowns #TINY-2713
    Fixed accessibility issues with split dropdowns #TINY-2697
    Added a wordcount menu item, that defaults to appearing in the tools menu #TINY-2877
    Fixed the legacyoutput plugin to be compatible with TinyMCE 5.0 #TINY-2301
    Updated the build process to minify and generate ASCII only output for the emoticons database #TINY-2744
    Fixed icons not showing correctly in the autocompleter popup #TINY-3029
    Fixed an issue where preview wouldn't show anything in Edge under certain circumstances #TINY-3035
    Fixed the height being incorrectly calculated for the autoresize plugin #TINY-2807
Version 5.0.0-beta-1 (2018-11-30)
    Changed the name of the "inlite" plugin to "quickbars" #TINY-2831
    Fixed an inline mode issue where the save plugin upon saving can cause content loss #TINY-2659
    Changed the background color icon to highlight background icon #TINY-2258
    Added a new `addNestedMenuItem()` UI registry function and changed all nested menu items to use the new registry functions #TINY-2230
    Changed Help dialog to be accessible to screen readers #TINY-2687
    Changed the color swatch to save selected custom colors to local storage for use across sessions #TINY-2722
    Added title attribute to color swatch colors #TINY-2669
    Added anchorbar component to anchor inline toolbar dialogs to instead of the toolbar #TINY-2040
    Added support for toolbar<n> and toolbar array config options to be squashed into a single toolbar and not create multiple toolbars #TINY-2195
    Added error handling for when forced_root_block config option is set to true #TINY-2261
    Added functionality for the removed_menuitems config option #TINY-2184
    Fixed an issue in IE 11 where calling selection.getContent() would return an empty string when the editor didn't have focus #TINY-2325
    Added the ability to use a string to reference menu items in menu buttons and submenu items #TINY-2253
    Removed compat3x plugin #TINY-2815
    Changed `WindowManager` API - methods `getParams`, `setParams` and `getWindows`, and the legacy `windows` property, have been removed. `alert` and `confirm` dialogs are no longer tracked in the window list. #TINY-2603
Version 5.0.0-preview-4 (2018-11-12)
    Fixed distraction free plugin #AP-470
    Removed the tox-custom-editor class that was added to the wrapping element of codemirror #TINY-2211
    Fixed contents of the input field being selected on focus instead of just recieving an outline highlight #AP-464
    Added width and height placeholder text to image and media dialog dimensions input #AP-296
    Fixed styling issues with dialogs and menus in IE 11 #AP-456
    Fixed custom style format control not honoring custom formats #AP-393
    Fixed context menu not appearing when clicking an image with a caption #AP-382
    Fixed directionality of UI when using an RTL language #AP-423
    Fixed page responsiveness with multiple inline editors #AP-430
    Added the ability to keyboard navigate through menus, toolbars, sidebar and the status bar sequentially #AP-381
    Fixed empty toolbar groups appearing through invalid configuration of the `toolbar` property #AP-450
    Fixed text not being retained when updating links through the link dialog #AP-293
    Added translation capability back to the editor's UI #AP-282
    Fixed edit image context menu, context toolbar and toolbar items being incorrectly enabled when selecting invalid images #AP-323
    Fixed emoji type ahead being shown when typing URLs #AP-366
    Fixed toolbar configuration properties incorrectly expecting string arrays instead of strings #AP-342
    Changed the editor resize handle so that it should be disabled when the autoresize plugin is turned on #AP-424
    Fixed the block formatting toolbar item not showing a "Formatting" title when there is no selection #AP-321
    Fixed clicking disabled toolbar buttons hiding the toolbar in inline mode #AP-380
    Fixed `EditorResize` event not being fired upon editor resize #AP-327
    Fixed tables losing styles when updating through the dialog #AP-368
    Fixed context toolbar positioning to be more consistent near the edges of the editor #AP-318
    Added `label` component type for dialogs to group components under a label
    Fixed table of contents plugin now works with v5 toolbar APIs correctly #AP-347
    Fixed the `link_context_toolbar` configuration not disabling the context toolbar #AP-458
    Fixed the link context toolbar showing incorrect relative links #AP-435
    Fixed the alignment of the icon in alert banner dialog components #TINY-2220
    Changed UI text for microcopy improvements #TINY-2281
    Fixed the visual blocks and visual char menu options not displaying their toggled state #TINY-2238
    Fixed the editor not displaying as fullscreen when toggled #TINY-2237
Version 5.0.0-preview-3 (2018-10-18)
    Changed editor layout to use modern CSS properties over manually calculating dimensions #AP-324
    Changed `autoresize_min_height` and `autoresize_max_height` configurations to `min_height` and `max_height` #AP-324
    Fixed bugs with editor width jumping when resizing and the iframe not resizing to smaller than 150px in height #AP-324
    Fixed mobile theme bug that prevented the editor from loading #AP-404
    Fixed long toolbar groups extending outside of the editor instead of wrapping
    Changed `Whole word` label in Search and Replace dialog to `Find whole words only` #AP-387
    Fixed dialog titles so they are now proper case #AP-384
    Fixed color picker default to be #000000 instead of #ff00ff #AP-216
    Fixed "match case" option on the Find and Replace dialog is no longer selected by default #AP-298
    Fixed vertical alignment of toolbar icons #DES-134
    Fixed toolbar icons not appearing on IE11 #DES-133
Version 5.0.0-preview-2 (2018-10-10)
    Changed configuration of color options has been simplified to `color_map`, `color_cols`, and `custom_colors` #AP-328
    Added swatch is now shown for colorinput fields, instead of the colorpicker directly #AP-328
    Removed `colorpicker` plugin, it is now in the theme #AP-328
    Removed `textcolor` plugin, it is now in the theme #AP-328
    Fixed styleselect not updating the displayed item as the cursor moved #AP-388
    Changed `height` configuration to apply to the editor frame (including menubar, toolbar, status bar) instead of the content area #AP-324
    Added fontformats and fontsizes menu items #AP-390
    Fixed preview iframe not expanding to the dialog size #AP-252
    Fixed 'meta' shortcuts not translated into platform-specific text #AP-270
    Fixed tabbed dialogs (Charmap and Emoticons) shrinking when no search results returned
    Fixed a bug where alert banner icons were not retrieved from icon pack. #AP-330
    Fixed component styles to flex so they fill large dialogs. #AP-252
    Fixed editor flashing unstyled during load (still in progress). #AP-349
Version 5.0.0-preview-1 (2018-10-01)
    Developer preview 1
    Initial list of features and changes is available at https://tiny.cloud/docs-preview/release-notes/new-features/
Version 4.9.2 (2018-12-17)
    Fixed a bug with pressing the space key on IE 11 would result in nbsp characters being inserted between words at the end of a block. #TINY-2996
    Fixed a bug where character composition using quote and space on US International keyboards would produce a space instead of a quote. #TINY-2999
    Fixed a bug where remove format wouldn't remove the inner most inline element in some situations. #TINY-2982
    Fixed a bug where outdenting an list item would affect attributes on other list items within the same list. #TINY-2971
    Fixed a bug where the DomParser filters wouldn't be applied for elements created when parsing invalid html. #TINY-2978
    Fixed a bug where setProgressState wouldn't automatically close floating ui elements like menus. #TINY-2896
    Fixed a bug where it wasn't possible to navigate out of a figcaption element using the arrow keys. #TINY-2894
    Fixed a bug where enter key before an image inside a link would remove the image. #TINY-2780
Version 4.9.1 (2018-12-04)
    Added functionality to insert html to the replacement feature of the Textpattern Plugin. #TINY-2839
    Fixed a bug where `editor.selection.getContent({format: 'text'})` didn't work as expected in IE11 on an unfocused editor. #TINY-2862
    Fixed a bug in the Textpattern Plugin where the editor would get an incorrect selection after inserting a text pattern on Safari. #TINY-2838
    Fixed a bug where the space bar didn't work correctly in editors with the forced_root_block setting set to false. #TINY-2816
Version 4.9.0 (2018-11-27)
    Added a replace feature to the Textpattern Plugin. #TINY-1908
    Added functionality to the Lists Plugin that improves the indentation logic. #TINY-1790
    Fixed a bug where it wasn't possible to delete/backspace when the caret was between a contentEditable=false element and a BR. #TINY-2372
    Fixed a bug where copying table cells without a text selection would fail to copy anything. #TINY-1789
    Implemented missing `autosave_restore_when_empty` functionality in the Autosave Plugin. Patch contributed by gzzo. #GH-4447
    Reduced insertion of unnecessary nonbreaking spaces in the editor. #TINY-1879
Version 4.8.5 (2018-10-30)
    Added a content_css_cors setting to the editor that adds the crossorigin="anonymous" attribute to link tags added by the StyleSheetLoader. #TINY-1909
    Fixed a bug where trying to remove formatting with a collapsed selection range would throw an exception. #GH-4636
    Fixed a bug in the image plugin that caused updating figures to split contenteditable elements. #GH-4563
    Fixed a bug that was causing incorrect viewport calculations for fixed position UI elements. #TINY-1897
    Fixed a bug where inline formatting would cause the delete key to do nothing. #TINY-1900
Version 4.8.4 (2018-10-23)
    Added support for the HTML5 `main` element. #TINY-1877
    Changed the keyboard shortcut to move focus to contextual toolbars to Ctrl+F9. #TINY-1812
    Fixed a bug where content css could not be loaded from another domain. #TINY-1891
    Fixed a bug on FireFox where the cursor would get stuck between two contenteditable false inline elements located inside of the same block element divided by a BR. #TINY-1878
    Fixed a bug with the insertContent method where nonbreaking spaces would be inserted incorrectly. #TINY-1868
    Fixed a bug where the toolbar of the inline editor would not be visible in some scenarios. #TINY-1862
    Fixed a bug where removing the editor while more than one notification was open would throw an error. #TINY-1845
    Fixed a bug where the menubutton would be rendered on top of the menu if the viewport didn't have enough height. #TINY-1678
    Fixed a bug with the annotations api where annotating collapsed selections caused problems. #TBS-2449
    Fixed a bug where wbr elements were being transformed into whitespace when using the Paste Plugin's paste as text setting. #GH-4638
    Fixed a bug where the Search and Replace didn't replace spaces correctly. #GH-4632
    Fixed a bug with sublist items not persisting selection. #GH-4628
    Fixed a bug with mceInsertRawHTML command not working as expected. #GH-4625
Version 4.8.3 (2018-09-13)
    Fixed a bug where the Wordcount Plugin didn't correctly count words within tables on IE11. #TINY-1770
    Fixed a bug where it wasn't possible to move the caret out of a table on IE11 and Firefox. #TINY-1682
    Fixed a bug where merging empty blocks didn't work as expected, sometimes causing content to be deleted. #TINY-1781
    Fixed a bug where the Textcolor Plugin didn't show the correct current color. #TINY-1810
    Fixed a bug where clear formatting with a collapsed selection would sometimes clear formatting from more content than expected. #TINY-1813 #TINY-1821
    Fixed a bug with the Table Plugin where it wasn't possible to keyboard navigate to the caption. #TINY-1818
Version 4.8.2 (2018-08-09)
    Moved annotator from "experimental" to "annotator" object on editor. #TBS-2398
    Improved the multiclick normalization across browsers. #TINY-1788
    Fixed a bug where running getSelectedBlocks with a collapsed selection between block elements would produce incorrect results. #TINY-1787
    Fixed a bug where the ScriptLoaders loadScript method would not work as expected in FireFox when loaded on the same page as a ShadowDOM polyfill. #TINY-1786
    Removed reference to ShadowDOM event.path as Blink based browsers now support event.composedPath. #TINY-1785
    Fixed a bug where a reference to localStorage would throw an "access denied" error in IE11 with strict security settings. #TINY-1782
    Fixed a bug where pasting using the toolbar button on an inline editor in IE11 would cause a looping behaviour. #TINY-1768
Version 4.8.1 (2018-07-26)
    Fixed a bug where the content of inline editors was being cleaned on every call of `editor.save()`. #TINY-1783
    Fixed a bug where the arrow of the Inlite Theme toolbar was being rendered incorrectly in RTL mode. #TINY-1776
    Fixed a bug with the Paste Plugin where pasting after inline contenteditable false elements moved the caret to the end of the line. #TINY-1758
Version 4.8.0 (2018-06-27)
    Added new "experimental" object in editor, with initial Annotator API. #TBS-2374
    Fixed a bug where deleting paragraphs inside of table cells would delete the whole table cell. #TINY-1759
    Fixed a bug in the Table Plugin where removing row height set on the row properties dialog did not update the table. #TINY-1730
    Fixed a bug with the font select toolbar item didn't update correctly. #TINY-1683
    Fixed a bug where all bogus elements would not be deleted when removing an inline editor. #TINY-1669
Version 4.7.13 (2018-05-16)
    Fixed a bug where Edge 17 wouldn't be able to select images or tables. #TINY-1679
    Fixed issue where whitespace wasn't preserved when the editor was initialized on pre elements. #TINY-1649
    Fixed a bug with the fontselect dropdowns throwing an error if the editor was hidden in Firefox. #TINY-1664
    Fixed a bug where it wasn't possible to merge table cells on IE 11. #TINY-1671
    Fixed a bug where textcolor wasn't applying properly on IE 11 in some situations. #TINY-1663
    Fixed a bug where the justifyfull command state wasn't working correctly. #TINY-1677
    Fixed a bug where the styles wasn't updated correctly when resizing some tables. #TINY-1668
    Added missing code menu item from the default menu config. #TINY-1648
    Added new align button for combining the separate align buttons into a menu button. #TINY-1652
Version 4.7.12 (2018-05-03)
    Added an option to filter out image svg data urls.
    Added support for html5 details and summary elements.
    Changed so the mce-abs-layout-item css rule targets html instead of body. Patch contributed by nazar-pc.
    Fixed a bug where the "read" step on the mobile theme was still present on android mobile browsers.
    Fixed a bug where all images in the editor document would reload on any editor change.
    Fixed a bug with the Table Plugin where ObjectResized event wasn't being triggered on column resize.
    Fixed so the selection is set to the first suitable caret position after editor.setContent called.
    Fixed so links with xlink:href attributes are filtered correctly to prevent XSS.
    Fixed a bug on IE11 where pasting content into an inline editor initialized on a heading element would create new editable elements.
    Fixed a bug where readonly mode would not work as expected when the editor contained contentEditable=true elements.
    Fixed a bug where the Link Plugin would throw an error when used together with the webcomponents polyfill. Patch contributed by 4esnog.
    Fixed a bug where the "Powered by TinyMCE" branding link would break on XHTML pages. Patch contributed by tistre.
    Fixed a bug where the same id would be used in the blobcache for all pasted images. Patch contributed by thorn0.
Version 4.7.11 (2018-04-11)
    Added a new imagetools_credentials_hosts option to the Imagetools Plugin.
    Fixed a bug where toggling a list containing empty LIs would throw an error. Patch contributed by bradleyke.
    Fixed a bug where applying block styles to a text with the caret at the end of the paragraph would select all text in the paragraph.
    Fixed a bug where toggling on the Spellchecker Plugin would trigger isDirty on the editor.
    Fixed a bug where it was possible to enter content into selection bookmark spans.
    Fixed a bug where if a non paragraph block was configured in forced_root_block the editor.getContent method would return incorrect values with an empty editor.
    Fixed a bug where dropdown menu panels stayed open and fixed in position when dragging dialog windows.
    Fixed a bug where it wasn't possible to extend table cells with the space button in Safari.
    Fixed a bug where the setupeditor event would thrown an error when using the Compat3x Plugin.
    Fixed a bug where an error was thrown in FontInfo when called on a detached element.
Version 4.7.10 (2018-04-03)
    Removed the "read" step from the mobile theme.
    Added normalization of triple clicks across browsers in the editor.
    Added a `hasFocus` method to the editor that checks if the editor has focus.
    Added correct icon to the Nonbreaking Plugin menu item.
    Fixed so the `getContent`/`setContent` methods work even if the editor is not initialized.
    Fixed a bug with the Media Plugin where query strings were being stripped from youtube links.
    Fixed a bug where image styles were changed/removed when opening and closing the Image Plugin dialog.
    Fixed a bug in the Table Plugin where some table cell styles were not correctly added to the content html.
    Fixed a bug in the Spellchecker Plugin where it wasn't possible to change the spellchecker language.
    Fixed so the the unlink action in the Link Plugin has a menu item and can be added to the contextmenu.
    Fixed a bug where it wasn't possible to keyboard navigate to the start of an inline element on a new line within the same block element.
    Fixed a bug with the Text Color Plugin where if used with an inline editor located at the bottom of the screen the colorpicker could appear off screen.
    Fixed a bug with the UndoManager where undo levels were being added for nbzwsp characters.
    Fixed a bug with the Table Plugin where the caret would sometimes be lost when keyboard navigating up through a table.
    Fixed a bug where FontInfo.getFontFamily would throw an error when called on a removed editor.
    Fixed a bug in Firefox where undo levels were not being added correctly for some specific operations.
    Fixed a bug where initializing an inline editor inside of a table would make the whole table resizeable.
    Fixed a bug where the fake cursor that appears next to tables on Firefox was positioned incorrectly when switching to fullscreen.
    Fixed a bug where zwsp's weren't trimmed from the output from `editor.getContent({ format: 'text' })`.
    Fixed a bug where the fontsizeselect/fontselect toolbar items showed the body info rather than the first possible caret position info on init.
    Fixed a bug where it wasn't possible to select all content if the editor only contained an inline boundary element.
    Fixed a bug where `content_css` urls with query strings wasn't working.
    Fixed a bug in the Table Plugin where some table row styles were removed when changing other styles in the row properties dialog.
Version 4.7.9 (2018-02-27)
    Fixed a bug where the editor target element didn't get the correct style when removing the editor.
Version 4.7.8 (2018-02-26)
    Fixed an issue with the Help Plugin where the menuitem name wasn't lowercase.
    Fixed an issue on MacOS where text and bold text did not have the same line-height in the autocomplete dropdown in the Link Plugin dialog.
    Fixed a bug where the "paste as text" option in the Paste Plugin didn't work.
    Fixed a bug where dialog list boxes didn't get positioned correctly in documents with scroll.
    Fixed a bug where the Inlite Theme didn't use the Table Plugin api to insert correct tables.
    Fixed a bug where the Inlite Theme panel didn't hide on blur in a correct way.
    Fixed a bug where placing the cursor before a table in Firefox would scroll to the bottom of the table.
    Fixed a bug where selecting partial text in table cells with rowspans and deleting would produce faulty tables.
    Fixed a bug where the Preview Plugin didn't work on Safari due to sandbox security.
    Fixed a bug where table cell selection using the keyboard threw an error.
    Fixed so the font size and font family doesn't toggle the text but only sets the selected format on the selected text.
    Fixed so the built-in spellchecking on Chrome and Safari creates an undo level when replacing words.
Version 4.7.7 (2018-02-19)
    Added a border style selector to the advanced tab of the Image Plugin.
    Added better controls for default table inserted by the Table Plugin.
    Added new `table_responsive_width` option to the Table Plugin that controls whether to use pixel or percentage widths.
    Fixed a bug where the Link Plugin text didn't update when a URL was pasted using the context menu.
    Fixed a bug with the Spellchecker Plugin where using "Add to dictionary" in the context menu threw an error.
    Fixed a bug in the Media Plugin where the preview node for iframes got default width and height attributes that interfered with width/height styles.
    Fixed a bug where backslashes were being added to some font family names in Firefox in the fontselect toolbar item.
    Fixed a bug where errors would be thrown when trying to remove an editor that had not yet been fully initialized.
    Fixed a bug where the Imagetools Plugin didn't update the images atomically.
    Fixed a bug where the Fullscreen Plugin was throwing errors when being used on an inline editor.
    Fixed a bug where drop down menus weren't positioned correctly in inline editors on scroll.
    Fixed a bug with a semicolon missing at the end of the bundled javascript files.
    Fixed a bug in the Table Plugin with cursor navigation inside of tables where the cursor would sometimes jump into an incorrect table cells.
    Fixed a bug where indenting a table that is a list item using the "Increase indent" button would create a nested table.
    Fixed a bug where text nodes containing only whitespace were being wrapped by paragraph elements.
    Fixed a bug where whitespace was being inserted after br tags inside of paragraph tags.
    Fixed a bug where converting an indented paragraph to a list item would cause the list item to have extra padding.
    Fixed a bug where Copy/Paste in an editor with a lot of content would cause the editor to scroll to the top of the content in IE11.
    Fixed a bug with a memory leak in the DragHelper. Path contributed by ben-mckernan.
    Fixed a bug where the advanced tab in the Media Plugin was being shown even if it didn't contain anything. Patch contributed by gabrieeel.
    Fixed an outdated eventname in the EventUtils. Patch contributed by nazar-pc.
    Fixed an issue where the Json.parse function would throw an error when being used on a page with strict CSP settings.
    Fixed so you can place the curser before and after table elements within the editor in Firefox and Edge/IE.
Version 4.7.6 (2018-01-29)
    Fixed a bug in the jquery integration where it threw an error saying that "global is not defined".
    Fixed a bug where deleting a table cell whose previous sibling was set to contenteditable false would create a corrupted table.
    Fixed a bug where highlighting text in an unfocused editor did not work correctly in IE11/Edge.
    Fixed a bug where the table resize handles were not being repositioned when activating the Fullscreen Plugin.
    Fixed a bug where the Imagetools Plugin dialog didn't honor editor RTL settings.
    Fixed a bug where block elements weren't being merged correctly if you deleted from after a contenteditable false element to the beginning of another block element.
    Fixed a bug where TinyMCE didn't work with module loaders like webpack.
Version 4.7.5 (2018-01-22)
    Fixed bug with the Codesample Plugin where it wasn't possible to edit codesamples when the editor was in inline mode.
    Fixed bug where focusing on the status bar broke the keyboard navigation functionality.
    Fixed bug where an error would be thrown on Edge by the Table Plugin when pasting using the PowerPaste Plugin.
    Fixed bug in the Table Plugin where selecting row border style from the dropdown menu in advanced row properties would throw an error.
    Fixed bug with icons being rendered incorrectly on Chrome on Mac OS.
    Fixed bug in the Textcolor Plugin where the font color and background color buttons wouldn't trigger an ExecCommand event.
    Fixed bug in the Link Plugin where the url field wasn't forced LTR.
    Fixed bug where the Nonbreaking Plugin incorrectly inserted spaces into tables.
    Fixed bug with the inline theme where the toolbar wasn't repositioned on window resize.
Version 4.7.4 (2017-12-05)
    Fixed bug in the Nonbreaking Plugin where the nonbreaking_force_tab setting was being ignored.
    Fixed bug in the Table Plugin where changing row height incorrectly converted column widths to pixels.
    Fixed bug in the Table Plugin on Edge and IE11 where resizing the last column after resizing the table would cause invalid column heights.
    Fixed bug in the Table Plugin where keyboard navigation was not normalized between browsers.
    Fixed bug in the Table Plugin where the colorpicker button would show even without defining the colorpicker_callback.
    Fixed bug in the Table Plugin where it wasn't possible to set the cell background color.
    Fixed bug where Firefox would throw an error when intialising an editor on an element that is hidden or not yet added to the DOM.
    Fixed bug where Firefox would throw an error when intialising an editor inside of a hidden iframe.
Version 4.7.3 (2017-11-23)
    Added functionality to open the Codesample Plugin dialog when double clicking on a codesample. Patch contributed by dakuzen.
    Fixed bug where undo/redo didn't work correctly with some formats and caret positions.
    Fixed bug where the color picker didn't show up in Table Plugin dialogs.
    Fixed bug where it wasn't possible to change the width of a table through the Table Plugin dialog.
    Fixed bug where the Charmap Plugin couldn't insert some special characters.
    Fixed bug where editing a newly inserted link would not actually edit the link but insert a new link next to it.
    Fixed bug where deleting all content in a table cell made it impossible to place the caret into it.
    Fixed bug where the vertical alignment field in the Table Plugin cell properties dialog didn't do anything.
    Fixed bug where an image with a caption showed two sets of resize handles in IE11.
    Fixed bug where pressing the enter button inside of an h1 with contenteditable set to true would sometimes produce a p tag.
    Fixed bug with backspace not working as expected before a noneditable element.
    Fixed bug where operating on tables with invalid rowspans would cause an error to be thrown.
    Fixed so a real base64 representation of the image is available on the blobInfo that the images_upload_handler gets called with.
    Fixed so the image upload tab is available when the images_upload_handler is defined (and not only when the images_upload_url is defined).
Version 4.7.2 (2017-11-07)
    Added newly rewritten Table Plugin.
    Added support for attributes with colon in valid_elements and addValidElements.
    Added support for dailymotion short url in the Media Plugin. Patch contributed by maat8.
    Added support for converting to half pt when converting font size from px to pt. Patch contributed by danny6514.
    Added support for location hash to the Autosave plugin to make it work better with SPAs using hash routing.
    Added support for merging table cells when pasting a table into another table.
    Changed so the language packs are only loaded once. Patch contributed by 0xor1.
    Simplified the css for inline boundaries selection by switching to an attribute selector.
    Fixed bug where an error would be thrown on editor initialization if the window.getSelection() returned null.
    Fixed bug where holding down control or alt keys made the keyboard navigation inside an inline boundary not work as expected.
    Fixed bug where applying formats in IE11 produced extra, empty paragraphs in the editor.
    Fixed bug where the Word Count Plugin didn't count some mathematical operators correctly.
    Fixed bug where removing an inline editor removed the element that the editor had been initialized on.
    Fixed bug where setting the selection to the end of an editable container caused some formatting problems.
    Fixed bug where an error would be thrown sometimes when an editor was removed because of the selection bookmark was being stored asynchronously.
    Fixed a bug where an editor initialized on an empty list did not contain any valid cursor positions.
    Fixed a bug with the Context Menu Plugin and webkit browsers on Mac where right-clicking inside a table would produce an incorrect selection.
    Fixed bug where the Image Plugin constrain proportions setting wasn't working as expected.
    Fixed bug where deleting the last character in a span with decorations produced an incorrect element when typing.
    Fixed bug where focusing on inline editors made the toolbar flicker when moving between elements quickly.
    Fixed bug where the selection would be stored incorrectly in inline editors when the mouseup event was fired outside the editor body.
    Fixed bug where toggling bold at the end of an inline boundary would toggle off the whole word.
    Fixed bug where setting the skin to false would not stop the loading of some skin css files.
    Fixed bug in mobile theme where pinch-to-zoom would break after exiting the editor.
    Fixed bug where sublists of a fully selected list would not be switched correctly when changing list style.
    Fixed bug where inserting media by source would break the UndoManager.
    Fixed bug where inserting some content into the editor with a specific selection would replace some content incorrectly.
    Fixed bug where selecting all content with ctrl+a in IE11 caused problems with untoggling some formatting.
    Fixed bug where the Search and Replace Plugin left some marker spans in the editor when undoing and redoing after replacing some content.
    Fixed bug where the editor would not get a scrollbar when using the Fullscreen and Autoresize plugins together.
    Fixed bug where the font selector would stop working correctly after selecting fonts three times.
    Fixed so pressing the enter key inside of an inline boundary inserts a br after the inline boundary element.
    Fixed a bug where it wasn't possible to use tab navigation inside of a table that was inside of a list.
    Fixed bug where end_container_on_empty_block would incorrectly remove elements.
    Fixed bug where content_styles weren't added to the Preview Plugin iframe.
    Fixed so the beforeSetContent/beforeGetContent events are preventable.
    Fixed bug where changing height value in Table Plugin advanced tab didn't do anything.
    Fixed bug where it wasn't possible to remove formatting from content in beginning of table cell.
Version 4.7.1 (2017-10-09)
    Fixed bug where theme set to false on an inline editor produced an extra div element after the target element.
    Fixed bug where the editor drag icon was misaligned with the branding set to false.
    Fixed bug where doubled menu items were not being removed as expected with the removed_menuitems setting.
    Fixed bug where the Table of contents plugin threw an error when initialized.
    Fixed bug where it wasn't possible to add inline formats to text selected right to left.
    Fixed bug where the paste from plain text mode did not work as expected.
    Fixed so the style previews do not set color and background color when selected.
    Fixed bug where the Autolink plugin didn't work as expected with some formats applied on an empty editor.
    Fixed bug where the Textpattern plugin were throwing errors on some patterns.
    Fixed bug where the Save plugin saved all editors instead of only the active editor. Patch contributed by dannoe.
Version 4.7.0 (2017-10-03)
    Added new mobile ui that is specifically designed for mobile devices.
    Updated the default skin to be more modern and white since white is preferred by most implementations.
    Restructured the default menus to be more similar to common office suites like Google Docs.
    Fixed so theme can be set to false on both inline and iframe editor modes.
    Fixed bug where inline editor would add/remove the visualblocks css multiple times.
    Fixed bug where selection wouldn't be properly restored when editor lost focus and commands where invoked.
    Fixed bug where toc plugin would generate id:s for headers even though a toc wasn't inserted into the content.
    Fixed bug where is wasn't possible to drag/drop contents within the editor if paste_data_images where set to true.
    Fixed bug where getParam and close in WindowManager would get the first opened window instead of the last opened window.
    Fixed bug where delete would delete between cells inside a table in Firefox.
Version 4.6.7 (2017-09-18)
    Fixed bug where paste wasn't working in IOS.
    Fixed bug where the Word Count Plugin didn't count some mathematical operators correctly.
    Fixed bug where inserting a list in a table caused the cell to expand in height.
    Fixed bug where pressing enter in a list located inside of a table deleted list items instead of inserting new list item.
    Fixed bug where copy and pasting table cells produced inconsistent results.
    Fixed bug where initializing an editor with an ID of 'length' would throw an exception.
    Fixed bug where it was possible to split a non merged table cell.
    Fixed bug where copy and pasting a list with a very specific selection into another list would produce a nested list.
    Fixed bug where copy and pasting ordered lists sometimes produced unordered lists.
    Fixed bug where padded elements inside other elements would be treated as empty.
    Added some missing translations to Image, Link and Help plugins.
    Fixed so you can resize images inside a figure element.
    Fixed bug where an inline TinyMCE editor initialized on a table did not set selection on load in Chrome.
    Fixed the positioning of the inlite toolbar when the target element wasn't big enough to fit the toolbar.
Version 4.6.6 (2017-08-30)
    Fixed so that notifications wrap long text content instead of bleeding outside the notification element.
    Fixed so the content_style css is added after the skin and custom stylesheets.
    Fixed bug where it wasn't possible to remove a table with the Cut button.
    Fixed bug where the center format wasn't getting the same font size as the other formats in the format preview.
    Fixed bug where the wordcount plugin wasn't counting hyphenated words correctly.
    Fixed bug where all content pasted into the editor was added to the end of the editor.
    Fixed bug where enter keydown on list item selection only deleted content and didn't create a new line.
    Fixed bug where destroying the editor while the content css was still loading caused error notifications on Firefox.
    Fixed bug where undoing cut operation in IE11 left some unwanted html in the editor content.
    Fixed bug where enter keydown would throw an error in IE11.
    Fixed bug where duplicate instances of an editor were added to the editors array when using the createEditor API.
    Fixed bug where the formatter applied formats on the wrong content when spellchecker was activated.
    Fixed bug where switching formats would reset font size on child nodes.
    Fixed bug where the table caption element weren't always the first descendant to the table tag.
    Fixed bug where pasting some content into the editor on chrome some newlines were removed.
    Fixed bug where it wasn't possible to remove a list if a list item was a table element.
    Fixed bug where copy/pasting partial selections of tables wouldn't produce a proper table.
    Fixed bug where the searchreplace plugin could not find consecutive spaces.
    Fixed bug where background color wasn't applied correctly on some partially selected contents.
Version 4.6.5 (2017-08-02)
    Added new inline_boundaries_selector that allows you to specify the elements that should have boundaries.
    Added new local upload feature this allows the user to upload images directly from the image dialog.
    Added a new api for providing meta data for plugins. It will show up in the help dialog if it's provided.
    Fixed so that the notifications created by the notification manager are more screen reader accessible.
    Fixed bug where changing the list format on multiple selected lists didn't change all of the lists.
    Fixed bug where the nonbreaking plugin would insert multiple undo levels when pressing the tab key.
    Fixed bug where delete/backspace wouldn't render a caret when all editor contents where deleted.
    Fixed bug where delete/backspace wouldn't render a caret if the deleted element was a single contentEditable false element.
    Fixed bug where the wordcount plugin wouldn't count words correctly if word where typed after applying a style format.
    Fixed bug where the wordcount plugin would count mathematical formulas as multiple words for example 1+1=2.
    Fixed bug where formatting of triple clicked blocks on Chrome/Safari would result in styles being added outside the visual selection.
    Fixed bug where paste would add the contents to the end of the editor area when inline mode was used.
    Fixed bug where toggling off bold formatting on text entered in a new paragraph would add an extra line break.
    Fixed bug where autolink plugin would only produce a link on every other consecutive link on Firefox.
    Fixed bug where it wasn't possible to select all contents if the content only had one pre element.
    Fixed bug where sizzle would produce lagging behavior on some sites due to repaints caused by feature detection.
    Fixed bug where toggling off inline formats wouldn't include the space on selected contents with leading or trailing spaces.
    Fixed bug where the cut operation in UI wouldn't work in Chrome.
    Fixed bug where some legacy editor initialization logic would throw exceptions about editor settings not being defined.
    Fixed bug where it wasn't possible to apply text color to links if they where part of a non collapsed selection.
    Fixed bug where an exception would be thrown if the user selected a video element and then moved the focus outside the editor.
    Fixed bug where list operations didn't work if there where block elements inside the list items.
    Fixed bug where applying block formats to lists wrapped in block elements would apply to all elements in that wrapped block.
Version 4.6.4 (2017-06-13)
    Fixed bug where the editor would move the caret when clicking on the scrollbar next to a content editable false block.
    Fixed bug where the text color select dropdowns wasn't placed correctly when they didn't fit the width of the screen.
    Fixed bug where the default editor line height wasn't working for mixed font size contents.
    Fixed bug where the content css files for inline editors were loaded multiple times for multiple editor instances.
    Fixed bug where the initial value of the font size/font family dropdowns wasn't displayed.
    Fixed bug where the I18n api was not supporting arrays as the translation replacement values.
    Fixed bug where chrome would display "The given range isn't in document." errors for invalid ranges passed to setRng.
    Fixed bug where the compat3x plugin wasn't working since the global tinymce references wasn't resolved correctly.
    Fixed bug where the preview plugin wasn't encoding the base url passed into the iframe contents producing a xss bug.
    Fixed bug where the dom parser/serializer wasn't handling some special elements like noframes, title and xmp.
    Fixed bug where the dom parser/serializer wasn't handling cdata sections with comments inside.
    Fixed bug where the editor would scroll to the top of the editable area if a dialog was closed in inline mode.
    Fixed bug where the link dialog would not display the right rel value if rel_list was configured.
    Fixed bug where the context menu would select images on some platforms but not others.
    Fixed bug where the filenames of images were not retained on dragged and drop into the editor from the desktop.
    Fixed bug where the paste plugin would misrepresent newlines when pasting plain text and having forced_root_block configured.
    Fixed so that the error messages for the imagetools plugin is more human readable.
    Fixed so the internal validate setting for the parser/serializer can't be set from editor initialization settings.
Version 4.6.3 (2017-05-30)
    Fixed bug where the arrow keys didn't work correctly when navigating on nested inline boundary elements.
    Fixed bug where delete/backspace didn't work correctly on nested inline boundary elements.
    Fixed bug where image editing didn't work on subsequent edits of the same image.
    Fixed bug where charmap descriptions wouldn't properly wrap if they exceeded the width of the box.
    Fixed bug where the default image upload handler only accepted 200 as a valid http status code.
    Fixed so rel on target=_blank links gets forced with only noopener instead of both noopener and noreferrer.
Version 4.6.2 (2017-05-23)
    Fixed bug where the SaxParser would run out of memory on very large documents.
    Fixed bug with formatting like font size wasn't applied to del elements.
    Fixed bug where various api calls would be throwing exceptions if they where invoked on a removed editor instance.
    Fixed bug where the branding position would be incorrect if the editor was inside a hidden tab and then later showed.
    Fixed bug where the color levels feature in the imagetools dialog wasn't working properly.
    Fixed bug where imagetools dialog wouldn't pre-load images from CORS domains, before trying to prepare them for editing.
    Fixed bug where the tab key would move the caret to the next table cell if being pressed inside a list inside a table.
    Fixed bug where the cut/copy operations would loose parent context like the current format etc.
    Fixed bug with format preview not working on invalid elements excluded by valid_elements.
    Fixed bug where blocks would be merged in incorrect order on backspace/delete.
    Fixed bug where zero length text nodes would cause issues with the undo logic if there where iframes present.
    Fixed bug where the font size/family select lists would throw errors if the first node was a comment.
    Fixed bug with csp having to allow local script evaluation since it was used to detect global scope.
    Fixed bug where CSP required a relaxed option for javascript: URLs in unsupported legacy browsers.
    Fixed bug where a fake caret would be rendered for td with the contenteditable=false.
    Fixed bug where typing would be blocked on IE 11 when within a nested contenteditable=true/false structure.
Version 4.6.1 (2017-05-10)
    Added configuration option to list plugin to disable tab indentation.
    Fixed bug where format change on very specific content could cause the selection to change.
    Fixed bug where TinyMCE could not be lazyloaded through jquery integration.
    Fixed bug where entities in style attributes weren't decoded correctly on paste in webkit.
    Fixed bug where fontsize_formats option had been renamed incorrectly.
    Fixed bug with broken backspace/delete behaviour between contenteditable=false blocks.
    Fixed bug where it wasn't possible to backspace to the previous line with the inline boundaries functionality turned on.
    Fixed bug where is wasn't possible to move caret left and right around a linked image with the inline boundaries functionality turned on.
    Fixed bug where pressing enter after/before hr element threw exception. Patch contributed bradleyke.
    Fixed so the CSS in the visualblocks plugin doesn't overwrite background color. Patch contributed by Christian Rank.
    Fixed bug where multibyte characters weren't encoded correctly. Patch contributed by James Tarkenton.
    Fixed bug where shift-click to select within contenteditable=true fields wasn't working.
Version 4.6.0 (2017-05-04)
    Dropped support for IE 8-10 due to market share and lack of support from Microsoft. See tinymce docs for details.
    Added an inline boundary caret position feature that makes it easier to type at the beginning/end of links/code elements.
    Added a help plugin that adds a button and a dialog showing the editor shortcuts and loaded plugins.
    Added an inline_boundaries option that allows you to disable the inline boundary feature if it's not desired.
    Added a new ScrollIntoView event that allows you to override the default scroll to element behavior.
    Added role and aria- attributes as valid elements in the default valid elements config.
    Added new internal flag for PastePreProcess/PastePostProcess this is useful to know if the paste was coming from an external source.
    Added new ignore function to UndoManager this works similar to transact except that it doesn't add an undo level by default.
    Fixed so that urls gets retained for images when being edited. This url is then passed on to the upload handler.
    Fixed so that the editors would be initialized on readyState interactive instead of complete.
    Fixed so that the init event of the editor gets fired once all contentCSS files have been properly loaded.
    Fixed so that width/height of the editor gets taken from the textarea element if it's explicitly specified in styles.
    Fixed so that keep_styles set to false no longer clones class/style from the previous paragraph on enter.
    Fixed so that the default line-height is 1.2em to avoid zwnbsp characters from producing text rendering glitches on Windows.
    Fixed so that loading errors of content css gets presented by a notification message.
    Fixed so figure image elements can be linked when selected this wraps the figure image in a anchor element.
    Fixed bug where it wasn't possible to copy/paste rows with colspans by using the table copy/paste feature.
    Fixed bug where the protect setting wasn't properly applied to header/footer parts when using the fullpage plugin.
    Fixed bug where custom formats that specified upper case element names where not applied correctly.
    Fixed bug where some screen readers weren't reading buttons due to an aria specific fix for IE 8.
    Fixed bug where cut wasn't working correctly on iOS due to it's clipboard API not working correctly.
    Fixed bug where Edge would paste div elements instead of paragraphs when pasting plain text.
    Fixed bug where the textpattern plugin wasn't dealing with trailing punctuations correctly.
    Fixed bug where image editing would some times change the image format from jpg to png.
    Fixed bug where some UI elements could be inserted into the toolbar even if they where not registered.
    Fixed bug where it was possible to click the TD instead of the character in the character map and that caused an exception.
    Fixed bug where the font size/font family dropdowns would sometimes show an incorrect value due to css not being loaded in time.
    Fixed bug with the media plugin inserting undefined instead of retaining size when media_dimensions was set to false.
    Fixed bug with deleting images when forced_root_blocks where set to false.
    Fixed bug where input focus wasn't properly handled on nested content editable elements.
    Fixed bug where Chrome/Firefox would throw an exception when selecting images due to recent change of setBaseAndExtent support.
    Fixed bug where malformed blobs would throw exceptions now they are simply ignored.
    Fixed bug where backspace/delete wouldn't work properly in some cases where all contents was selected in WebKit.
    Fixed bug with Angular producing errors since it was expecting events objects to be patched with their custom properties.
    Fixed bug where the formatter would apply formatting to spellchecker errors now all bogus elements are excluded.
    Fixed bug with backspace/delete inside table caption elements wouldn't behave properly on IE 11.
    Fixed bug where typing after a contenteditable false inline element could move the caret to the end of that element.
    Fixed bug where backspace before/after contenteditable false blocks wouldn't properly remove the right element.
    Fixed bug where backspace before/after contenteditable false inline elements wouldn't properly empty the current block element.
    Fixed bug where vertical caret navigation with a custom line-height would sometimes match incorrect positions.
    Fixed bug with paste on Edge where character encoding wasn't handled properly due to a browser bug.
    Fixed bug with paste on Edge where extra fragment data was inserted into the contents when pasting.
    Fixed bug with pasting contents when having a whole block element selected on WebKit could cause WebKit spans to appear.
    Fixed bug where the visualchars plugin wasn't working correctly showing invisible nbsp characters.
    Fixed bug where browsers would hang if you tried to load some malformed html contents.
    Fixed bug where the init call promise wouldn't resolve if the specified selector didn't find any matching elements.
    Fixed bug where the Schema isValidChild function was case sensitive.
Version 4.5.3 (2017-02-01)
    Added keyboard navigation for menu buttons when the menu is in focus.
    Added api to the list plugin for setting custom classes/attributes on lists.
    Added validation for the anchor plugin input field according to W3C id naming specifications.
    Fixed bug where media placeholders were removed after resize with the forced_root_block setting set to false.
    Fixed bug where deleting selections with similar sibling nodes sometimes deleted the whole document.
    Fixed bug with inlite theme where several toolbars would appear scrolling when more than one instance of the editor was in use.
    Fixed bug where the editor would throw error with the fontselect plugin on hidden editor instances in Firefox.
    Fixed bug where the background color would not stretch to the font size.
    Fixed bug where font size would be removed when changing background color.
    Fixed bug where the undomanager trimmed away whitespace between nodes on undo/redo.
    Fixed bug where media_dimensions=false in media plugin caused the editor to throw an error.
    Fixed bug where IE was producing font/u elements within links on paste.
    Fixed bug where some button tooltips were broken when compat3x was in use.
    Fixed bug where backspace/delete/typeover would remove the caption element.
    Fixed bug where powerspell failed to function when compat3x was enabled.
    Fixed bug where it wasn't possible to apply sub/sup on text with large font size.
    Fixed bug where pre tags with spaces weren't treated as content.
    Fixed bug where Meta+A would select the entire document instead of all contents in nested ce=true elements.
Version 4.5.2 (2017-01-04)
    Added missing keyboard shortcut description for the underline menu item in the format menu.
    Fixed bug where external blob urls wasn't properly handled by editor upload logic. Patch contributed by David Oviedo.
    Fixed bug where urls wasn't treated as a single word by the wordcount plugin.
    Fixed bug where nbsp characters wasn't treated as word delimiters by the wordcount plugin.
    Fixed bug where editor instance wasn't properly passed to the format preview logic. Patch contributed by NullQuery.
    Fixed bug where the fake caret wasn't hidden when you moved selection to a cE=false element.
    Fixed bug where it wasn't possible to edit existing code sample blocks.
    Fixed bug where it wasn't possible to delete editor contents if the selection included an empty block.
    Fixed bug where the formatter wasn't expanding words on some international characters. Patch contributed by Martin Larochelle.
    Fixed bug where the open link feature wasn't working correctly on IE 11.
    Fixed bug where enter before/after a cE=false block wouldn't properly padd the paragraph with an br element.
    Fixed so font size and font family select boxes always displays a value by using the runtime style as a fallback.
    Fixed so missing plugins will be logged to console as warnings rather than halting the initialization of the editor.
    Fixed so splitbuttons become normal buttons in advlist plugin if styles are empty. Patch contributed by René Schleusner.
    Fixed so you can multi insert rows/cols by selecting table cells and using insert rows/columns.
Version 4.5.1 (2016-12-07)
    Fixed bug where the lists plugin wouldn't initialize without the advlist plugins if served from cdn.
    Fixed bug where selectors with "*" would cause the style format preview to throw an error.
    Fixed bug with toggling lists off on lists with empty list items would throw an error.
    Fixed bug where editing images would produce non existing blob uris.
    Fixed bug where the offscreen toc selection would be treated as the real toc element.
    Fixed bug where the aria level attribute for element path would have an incorrect start index.
    Fixed bug where the offscreen selection of cE=false that where very wide would be shown onscreen. Patch contributed by Steven Bufton.
    Fixed so the default_link_target gets applied to links created by the autolink plugin.
    Fixed so that the name attribute gets removed by the anchor plugin if editing anchors.
Version 4.5.0 (2016-11-23)
    Added new toc plugin allows you to insert table of contents based on editor headings.
    Added new auto complete menu to all url fields. Adds history, link to anchors etc.
    Added new sidebar api that allows you to add custom sidebar panels and buttons to toggle these.
    Added new insert menu button that allows you to have multiple insert functions under the same menu button.
    Added new open link feature to ctrl+click, alt+enter and context menu.
    Added new media_embed_handler option to allow the media plugin to be populated with custom embeds.
    Added new support for editing transparent images using the image tools dialog.
    Added new images_reuse_filename option to allow filenames of images to be retained for upload.
    Added new security feature where links with target="_blank" will by default get rel="noopener noreferrer".
    Added new allow_unsafe_link_target to allow you to opt-out of the target="_blank" security feature.
    Added new style_formats_autohide option to automatically hide styles based on context.
    Added new codesample_content_css option to specify where the code sample prism css is loaded from.
    Added new support for Japanese/Chinese word count following the unicode standards on this.
    Added new fragmented undo levels this dramatically reduces flicker on contents with iframes.
    Added new live previews for complex elements like table or lists.
    Fixed bug where it wasn't possible to properly tab between controls in a dialog with a disabled form item control.
    Fixed bug where firefox would generate a rectangle on elements produced after/before a cE=false elements.
    Fixed bug with advlist plugin not switching list element format properly in some edge cases.
    Fixed bug where col/rowspans wasn't correctly computed by the table plugin in some cases.
    Fixed bug where the table plugin would thrown an error if object_resizing was disabled.
    Fixed bug where some invalid markup would cause issues when running in XHTML mode. Patch contributed by Charles Bourasseau.
    Fixed bug where the fullscreen class wouldn't be removed properly when closing dialogs.
    Fixed bug where the PastePlainTextToggle event wasn't fired by the paste plugin when the state changed.
    Fixed bug where table the row type wasn't properly updated in table row dialog. Patch contributed by Matthias Balmer.
    Fixed bug where select all and cut wouldn't place caret focus back to the editor in WebKit. Patch contributed by Daniel Jalkut.
    Fixed bug where applying cell/row properties to multiple cells/rows would reset other unchanged properties.
    Fixed bug where some elements in the schema would have redundant/incorrect children.
    Fixed bug where selector and target options would cause issues if used together.
    Fixed bug where drag/drop of images from desktop on chrome would thrown an error.
    Fixed bug where cut on WebKit/Blink wouldn't add an undo level.
    Fixed bug where IE 11 would scroll to the cE=false elements when they where selected.
    Fixed bug where keys like F5 wouldn't work when a cE=false element was selected.
    Fixed bug where the undo manager wouldn't stop the typing state when commands where executed.
    Fixed bug where unlink on wrapped links wouldn't work properly.
    Fixed bug with drag/drop of images on WebKit where the image would be deleted form the source editor.
    Fixed bug where the visual characters mode would be disabled when contents was extracted from the editor.
    Fixed bug where some browsers would toggle of formats applied to the caret when clicking in the editor toolbar.
    Fixed bug where the custom theme function wasn't working correctly.
    Fixed bug where image option for custom buttons required you to have icon specified as well.
    Fixed bug where the context menu and contextual toolbars would be visible at the same time and sometimes overlapping.
    Fixed bug where the noneditable plugin would double wrap elements when using the noneditable_regexp option.
    Fixed bug where tables would get padding instead of margin when you used the indent button.
    Fixed bug where the charmap plugin wouldn't properly insert non breaking spaces.
    Fixed bug where the color previews in color input boxes wasn't properly updated.
    Fixed bug where the list items of previous lists wasn't merged in the right order.
    Fixed bug where it wasn't possible to drag/drop inline-block cE=false elements on IE 11.
    Fixed bug where some table cell merges would produce incorrect rowspan/colspan.
    Fixed so the font size of the editor defaults to 14px instead of 11px this can be overridden by custom css.
    Fixed so wordcount is debounced to reduce cpu hogging on larger texts.
    Fixed so tinymce global gets properly exported as a module when used with some module bundlers.
    Fixed so it's possible to specify what css properties you want to preview on specific formats.
    Fixed so anchors are contentEditable=false while within the editor.
    Fixed so selected contents gets wrapped in a inline code element by the codesample plugin.
    Fixed so conditional comments gets properly stripped independent of case. Patch contributed by Georgii Dolzhykov.
    Fixed so some escaped css sequences gets properly handled. Patch contributed by Georgii Dolzhykov.
    Fixed so notifications with the same message doesn't get displayed at the same time.
    Fixed so F10 can be used as an alternative key to focus to the toolbar.
    Fixed various api documentation issues and typos.
    Removed layer plugin since it wasn't really ported from 3.x and there doesn't seem to be much use for it.
    Removed moxieplayer.swf from the media plugin since it wasn't used by the media plugin.
    Removed format state from the advlist plugin to be more consistent with common word processors.
Version 4.4.3 (2016-09-01)
    Fixed bug where copy would produce an exception on Chrome.
    Fixed bug where deleting lists on IE 11 would merge in correct text nodes.
    Fixed bug where deleting partial lists with indentation wouldn't cause proper normalization.
Version 4.4.2 (2016-08-25)
    Added new importcss_exclusive option to disable unique selectors per group.
    Added new group specific selector_converter option to importcss plugin.
    Added new codesample_languages option to apply custom languages to codesample plugin.
    Added new codesample_dialog_width/codesample_dialog_height options.
    Fixed bug where fullscreen button had an incorrect keyboard shortcut.
    Fixed bug where backspace/delete wouldn't work correctly from a block to a cE=false element.
    Fixed bug where smartpaste wasn't detecting links with special characters in them like tilde.
    Fixed bug where the editor wouldn't get proper focus if you clicked on a cE=false element.
    Fixed bug where it wasn't possible to copy/paste table rows that had merged cells.
    Fixed bug where merging cells could some times produce invalid col/rowspan attibute values.
    Fixed bug where getBody would sometimes thrown an exception now it just returns null if the iframe is clobbered.
    Fixed bug where drag/drop of cE=false element wasn't properly constrained to viewport.
    Fixed bug where contextmenu on Mac would collapse any selection to a caret.
    Fixed bug where rtl mode wasn't rendered properly when loading a language pack with the rtl flag.
    Fixed bug where Kamer word bounderies would be stripped from contents.
    Fixed bug where lists would sometimes render two dots or numbers on the same line.
    Fixed bug where the skin_url wasn't used by the inlite theme.
    Fixed so data attributes are ignored when comparing formats in the formatter.
    Fixed so it's possible to disable inline toolbars in the inlite theme.
    Fixed so template dialog gets resized if it doesn't fit the window viewport.
Version 4.4.1 (2016-07-26)
    Added smart_paste option to paste plugin to allow disabling the paste behavior if needed.
    Fixed bug where png urls wasn't properly detected by the smart paste logic.
    Fixed bug where the element path wasn't working properly when multiple editor instances where used.
    Fixed bug with creating lists out of multiple paragraphs would just create one list item instead of multiple.
    Fixed bug where scroll position wasn't properly handled by the inlite theme to place the toolbar properly.
    Fixed bug where multiple instances of the editor using the inlite theme didn't render the toolbar properly.
    Fixed bug where the shortcut label for fullscreen mode didn't match the actual shortcut key.
    Fixed bug where it wasn't possible to select cE=false blocks using touch devices on for example iOS.
    Fixed bug where it was possible to select the child image within a cE=false on IE 11.
    Fixed so inserts of html containing lists doesn't merge with any existing lists unless it's a paste operation.
Version 4.4.0 (2016-06-30)
    Added new inlite theme this is a more lightweight inline UI.
    Added smarter paste logic that auto detects urls in the clipboard and inserts images/links based on that.
    Added a better image resize algorithm for better image quality in the imagetools plugin.
    Fixed bug where it wasn't possible to drag/dropping cE=false elements on FF.
    Fixed bug where backspace/delete before/after a cE=false block would produce a new paragraph.
    Fixed bug where list style type css property wasn't preserved when indenting lists.
    Fixed bug where merging of lists where done even if the list style type was different.
    Fixed bug where the image_dataimg_filter function wasn't used when pasting images.
    Fixed bug where nested editable within a non editable element would cause scroll on focus in Chrome.
    Fixed so invalid targets for inline mode is blocked on initialization. We only support elements that can have children.
Version 4.3.13 (2016-06-08)
    Added characters with a diacritical mark to charmap plugin. Patch contributed by Dominik Schilling.
    Added better error handling if the image proxy service would produce errors.
    Fixed issue with pasting list items into list items would produce nested list rather than a merged list.
    Fixed bug where table selection could get stuck in selection mode for inline editors.
    Fixed bug where it was possible to place the caret inside the resize grid elements.
    Fixed bug where it wasn't possible to place in elements horizontally adjacent cE=false blocks.
    Fixed bug where multiple notifications wouldn't be properly placed on screen.
    Fixed bug where multiple editor instance of the same id could be produces in some specific integrations.
Version 4.3.12 (2016-05-10)
    Fixed bug where focus calls couldn't be made inside the editors PostRender event handler.
    Fixed bug where some translations wouldn't work as expected due to a bug in editor.translate.
    Fixed bug where the node change event could fire with a node out side the root of the editor.
    Fixed bug where Chrome wouldn't properly present the keyboard paste clipboard details when paste was clicked.
    Fixed bug where merged cells in tables couldn't be selected from right to left.
    Fixed bug where insert row wouldn't properly update a merged cells rowspan property.
    Fixed bug where the color input boxes preview field wasn't properly set on initialization.
    Fixed bug where IME composition inside table cells wouldn't work as expected on IE 11.
    Fixed so all shadow dom support is under and experimental flag due to flaky browser support.
Version 4.3.11 (2016-04-25)
    Fixed bug where it wasn't possible to insert empty blocks though the API unless they where padded.
    Fixed bug where you couldn't type the Euro character on Windows.
    Fixed bug where backspace/delete from a cE=false element to a text block didn't work properly.
    Fixed bug where the text color default grid would render incorrectly.
    Fixed bug where the codesample plugin wouldn't load the css in the editor for multiple editors.
    Fixed so the codesample plugin textarea gets focused by default.
Version 4.3.10 (2016-04-12)
    Fixed bug where the key "y" on WebKit couldn't be entered due to conflict with keycode for F10 on keypress.
Version 4.3.9 (2016-04-12)
    Added support for focusing the contextual toolbars using keyboard.
    Added keyboard support for slider UI controls. You can no increase/decrease using arrow keys.
    Added url pattern matching for Dailymotion to media plugin. Patch contributed by Bertrand Darbon.
    Added body_class to template plugin preview. Patch contributed by Milen Petrinski.
    Added options to better override textcolor pickers with custom colors. Patch contributed by Xavier Boubert.
    Added visual arrows to inline contextual toolbars so that they point to the element being active.
    Fixed so toolbars for tables or other larger elements get better positioned below the scrollable viewport.
    Fixed bug where it was possible to click links inside cE=false blocks.
    Fixed bug where event targets wasn't properly handled in Safari Technical Preview.
    Fixed bug where drag/drop text in FF 45 would make the editor caret invisible.
    Fixed bug where the remove state wasn't properly set on editor instances when detected as clobbered.
    Fixed bug where offscreen selection of some cE=false elements would render onscreen. Patch contributed by Steven Bufton
    Fixed bug where enter would clone styles out side the root on editors inside a span. Patch contributed by ChristophKaser.
    Fixed bug where drag/drop of images into the editor didn't work correctly in FF.
    Fixed so the first item in panels for the imagetools dialog gets proper keyboard focus.
    Changed the Meta+Shift+F shortcut to Ctrl+Shift+F since Czech, Slovak, Polish languages used the first one for input.
Version 4.3.8 (2016-03-15)
    Fixed bug where inserting HR at the end of a block element would produce an extra empty block.
    Fixed bug where links would be clickable when readonly mode was enabled.
    Fixed bug where the formatter would normalize to the wrong node on very specific content.
    Fixed bug where some nested list items couldn't be indented properly.
    Fixed bug where links where clickable in the preview dialog.
    Fixed so the alt attribute doesn't get padded with an empty value by default.
    Fixed so nested alignment works more correctly. You will now alter the alignment to the closest block parent.
Version 4.3.7 (2016-03-02)
    Fixed bug where incorrect icons would be rendered for imagetools edit and color levels.
    Fixed bug where navigation using arrow keys inside a SelectBox didn't move up/down.
    Fixed bug where the visualblocks plugin would render borders round internal UI elements.
Version 4.3.6 (2016-03-01)
    Added new paste_remember_plaintext_info option to allow a global disable of the plain text mode notification.
    Added new PastePlainTextToggle event that fires when plain text mode toggles on/off.
    Fixed bug where it wasn't possible to select media elements since the drag logic would snap it to mouse cursor.
    Fixed bug where it was hard to place the caret inside nested cE=true elements when the outer cE=false element was focused.
    Fixed bug where editors wouldn't properly initialize if both selector and mode where used.
    Fixed bug where IME input inside table cells would switch the IME off.
    Fixed bug where selection inside the first table cell would cause the whole table cell to get selected.
    Fixed bug where error handling of images being uploaded wouldn't properly handle faulty statuses.
    Fixed bug where inserting contents before a HR would cause an exception to be thrown.
    Fixed bug where copy/paste of Excel data would be inserted as an image.
    Fixed caret position issues with copy/paste of inline block cE=false elements.
    Fixed issues with various menu item focus bugs in Chrome. Where the focused menu bar item wasn't properly blurred.
    Fixed so the notifications have a solid background since it would be hard to read if there where text under it.
    Fixed so notifications gets animated similar to the ones used by dialogs.
    Fixed so larger images that gets pasted is handled better.
    Fixed so the window close button is more uniform on various platform and also increased it's hit area.
Version 4.3.5 (2016-02-11)
    Npm version bump due to package not being fully updated.
Version 4.3.4 (2016-02-11)
    Added new OpenWindow/CloseWindow events that gets fired when windows open/close.
    Added new NewCell/NewRow events that gets fired when table cells/rows are created.
    Added new Promise return value to tinymce.init makes it easier to handle initialization.
    Removed the jQuery version the jQuery plugin is now moved into the main package.
    Removed jscs from build process since eslint can now handle code style checking.
    Fixed various bugs with drag/drop of contentEditable:false elements.
    Fixed bug where deleting of very specific nested list items would result in an odd list.
    Fixed bug where lists would get merged with adjacent lists outside the editable inline root.
    Fixed bug where MS Edge would crash when closing a dialog then clicking a menu item.
    Fixed bug where table cell selection would add undo levels.
    Fixed bug where table cell selection wasn't removed when inline editor where removed.
    Fixed bug where table cell selection wouldn't work properly on nested tables.
    Fixed bug where table merge menu would be available when merging between thead and tbody.
    Fixed bug where table row/column resize wouldn't get properly removed when the editor was removed.
    Fixed bug where Chrome would scroll to the editor if there where a empty hash value in document url.
    Fixed bug where the cache suffix wouldn't work correctly with the importcss plugin.
    Fixed bug where selection wouldn't work properly on MS Edge on Windows Phone 10.
    Fixed so adjacent pre blocks gets joined into one pre block since that seems like the user intent.
    Fixed so events gets properly dispatched in shadow dom. Patch provided by Nazar Mokrynskyi.
Version 4.3.3 (2016-01-14)
    Added new table_resize_bars configuration setting.  This setting allows you to disable the table resize bars.
    Added new beforeInitialize event to tinymce.util.XHR lets you modify XHR properties before open. Patch contributed by Brent Clintel.
    Added new autolink_pattern setting to autolink plugin. Enables you to override the default autolink formats. Patch contributed by Ben Tiedt.
    Added new charmap option that lets you override the default charmap of the charmap plugin.
    Added new charmap_append option that lets you add new characters to the default charmap of the charmap plugin.
    Added new insertCustomChar event that gets fired when a character is inserted by the charmap plugin.
    Fixed bug where table cells started with a superfluous &nbsp; in IE10+.
    Fixed bug where table plugin would retain all BR tags when cells were merged.
    Fixed bug where media plugin would strip underscores from youtube urls.
    Fixed bug where IME input would fail on IE 11 if you typed within a table.
    Fixed bug where double click selection of a word would remove the space before the word on insert contents.
    Fixed bug where table plugin would produce exceptions when hovering tables with invalid structure.
    Fixed bug where fullscreen wouldn't scroll back to it's original position when untoggled.
    Fixed so the template plugins templates setting can be a function that gets a callback that can provide templates.
Version 4.3.2 (2015-12-14)
    Fixed bug where the resize bars for table cells were not affected by the object_resizing property.
    Fixed bug where the contextual table toolbar would appear incorrectly if TinyMCE was initialized inline inside a table.
    Fixed bug where resizing table cells did not fire a node change event or add an undo level.
    Fixed bug where double click selection of text on IE 11 wouldn't work properly.
    Fixed bug where codesample plugin would incorrectly produce br elements inside code elements.
    Fixed bug where media plugin would strip dashes from youtube urls.
    Fixed bug where it was possible to move the caret into the table resize bars.
    Fixed bug where drag/drop into a cE=false element was possible on IE.
Version 4.3.1 (2015-11-30)
    Fixed so it's possible to disable the table inline toolbar by setting it to false or an empty string.
    Fixed bug where it wasn't possible to resize some tables using the drag handles.
    Fixed bug where unique id:s would clash for multiple editor instances and cE=false selections.
    Fixed bug where the same plugin could be initialized multiple times.
    Fixed bug where the table inline toolbars would be displayed at the same time as the image toolbars.
    Fixed bug where the table selection rect wouldn't be removed when selecting another control element.
Version 4.3.0 (2015-11-23)
    Added new table column/row resize support. Makes it a lot more easy to resize the columns/rows in a table.
    Added new table inline toolbar. Makes it easier to for example add new rows or columns to a table.
    Added new notification API. Lets you display floating notifications to the end user.
    Added new codesample plugin that lets you insert syntax highlighted pre elements into the editor.
    Added new image_caption to images. Lets you create images with captions using a HTML5 figure/figcaption elements.
    Added new live previews of embeded videos. Lets you play the video right inside the editor.
    Added new setDirty method and "dirty" event to the editor. Makes it easier to track the dirty state change.
    Added new setMode method to Editor instances that lets you dynamically switch between design/readonly.
    Added new core support for contentEditable=false elements within the editor overrides the browsers broken behavior.
    Rewrote the noneditable plugin to use the new contentEditable false core logic.
    Fixed so the dirty state doesn't set to false automatically when the undo index is set to 0.
    Fixed the Selection.placeCaretAt so it works better on IE when the coordinate is between paragraphs.
    Fixed bug where data-mce-bogus="all" element contents where counted by the word count plugin.
    Fixed bug where contentEditable=false elements would be indented by the indent buttons.
    Fixed bug where images within contentEditable=false would be selected in WebKit on mouse click.
    Fixed bug in DOMUntils split method where the replacement parameter wouldn't work on specific cases.
    Fixed bug where the importcss plugin would import classes from the skin content css file.
    Fixed so all button variants have a wrapping span for it's text to make it easier to skin.
    Fixed so it's easier to exit pre block using the arrow keys.
    Fixed bug where listboxes with fix widths didn't render correctly.
Version 4.2.8 (2015-11-13)
    Fixed bug where it was possible to delete tables as the inline root element if all columns where selected.
    Fixed bug where the UI buttons active state wasn't properly updated due to recent refactoring of that logic.
Version 4.2.7 (2015-10-27)
    Fixed bug where backspace/delete would remove all formats on the last paragraph character in WebKit/Blink.
    Fixed bug where backspace within a inline format element with a bogus caret container would move the caret.
    Fixed bug where backspace/delete on selected table cells wouldn't add an undo level.
    Fixed bug where script tags embedded within the editor could sometimes get a mce- prefix prepended to them
    Fixed bug where validate: false option could produce an error to be thrown from the Serialization step.
    Fixed bug where inline editing of a table as the root element could let the user delete that table.
    Fixed bug where inline editing of a table as the root element wouldn't properly handle enter key.
    Fixed bug where inline editing of a table as the root element would normalize the selection incorrectly.
    Fixed bug where inline editing of a list as the root element could let the user delete that list.
    Fixed bug where inline editing of a list as the root element could let the user split that list.
    Fixed bug where resize handles would be rendered on editable root elements such as table.
Version 4.2.6 (2015-09-28)
    Added capability to set request headers when using XHRs.
    Added capability to upload local images automatically default delay is set to 30 seconds after editing images.
    Added commands ids mceEditImage, mceAchor and mceMedia to be avaiable from execCommand.
    Added Edge browser to saucelabs grunt task. Patch contributed by John-David Dalton.
    Fixed bug where blob uris not produced by tinymce would produce HTML invalid markup.
    Fixed bug where selection of contents of a nearly empty editor in Edge would sometimes fail.
    Fixed bug where color styles woudln't be retained on copy/paste in Blink/Webkit.
    Fixed bug where the table plugin would throw an error when inserting rows after a child table.
    Fixed bug where the template plugin wouldn't handle functions as variable replacements.
    Fixed bug where undo/redo sometimes wouldn't work properly when applying formatting collapsed ranges.
    Fixed bug where shift+delete wouldn't do a cut operation on Blink/WebKit.
    Fixed bug where cut action wouldn't properly store the before selection bookmark for the undo level.
    Fixed bug where backspace in side an empty list element on IE would loose editor focus.
    Fixed bug where the save plugin wouldn't enable the buttons when a change occurred.
    Fixed bug where Edge wouldn't initialize the editor if a document.domain was specified.
    Fixed bug where enter key before nested images would sometimes not properly expand the previous block.
    Fixed bug where the inline toolbars wouldn't get properly hidden when blurring the editor instance.
    Fixed bug where Edge would paste Chinese characters on some Windows 10 installations.
    Fixed bug where IME would loose focus on IE 11 due to the double trailing br bug fix.
    Fixed bug where the proxy url in imagetools was incorrect. Patch contributed by Wong Ho Wang.
Version 4.2.5 (2015-08-31)
    Added fullscreen capability to embedded youtube and vimeo videos.
    Fixed bug where the uploadImages call didn't work on IE 10.
    Fixed bug where image place holders would be uploaded by uploadImages call.
    Fixed bug where images marked with bogus would be uploaded by the uploadImages call.
    Fixed bug where multiple calls to uploadImages would result in decreased performance.
    Fixed bug where pagebreaks were editable to imagetools patch contributed by Rasmus Wallin.
    Fixed bug where the element path could cause too much recursion exception.
    Fixed bug for domains containing ".min". Patch contributed by Loïc Février.
    Fixed so validation of external links to accept a number after www. Patch contributed by Victor Carvalho.
    Fixed so the charmap is exposed though execCommand. Patch contributed by Matthew Will.
    Fixed so that the image uploads are concurrent for improved performance.
    Fixed various grammar problems in inline documentation. Patches provided by nikolas.
Version 4.2.4 (2015-08-17)
    Added picture as a valid element to the HTML 5 schema. Patch contributed by Adam Taylor.
    Fixed bug where contents would be duplicated on drag/drop within the same editor.
    Fixed bug where floating/alignment of images on Edge wouldn't work properly.
    Fixed bug where it wasn't possible to drag images on IE 11.
    Fixed bug where image selection on Edge would sometimes fail.
    Fixed bug where contextual toolbars icons wasn't rendered properly when using the toolbar_items_size.
    Fixed bug where searchreplace dialog doesn't get prefilled with the selected text.
    Fixed bug where fragmented matches wouldn't get properly replaced by the searchreplace plugin.
    Fixed bug where enter key wouldn't place the caret if was after a trailing space within an inline element.
    Fixed bug where the autolink plugin could produce multiple links for the same text on Gecko.
    Fixed bug where EditorUpload could sometimes throw an exception if the blob wasn't found.
    Fixed xss issues with media plugin not properly filtering out some script attributes.
Version 4.2.3 (2015-07-30)
    Fixed bug where image selection wasn't possible on Edge due to incompatible setBaseAndExtend API.
    Fixed bug where image blobs urls where not properly destroyed by the imagetools plugin.
    Fixed bug where keyboard shortcuts wasn't working correctly on IE 8.
    Fixed skin issue where the borders of panels where not visible on IE 8.
Version 4.2.2 (2015-07-22)
    Fixed bug where float panels were not being hidden on inline editor blur when fixed_toolbar_container config option was in use.
    Fixed bug where combobox states wasn't properly updated if contents where updated without keyboard.
    Fixed bug where pasting into textbox or combobox would move the caret to the end of text.
    Fixed bug where removal of bogus span elements before block elements would remove whitespace between nodes.
    Fixed bug where repositioning of inline toolbars where async and producing errors if the editor was removed from DOM to early. Patch by iseulde.
    Fixed bug where element path wasn't working correctly. Patch contributed by iseulde.
    Fixed bug where menus wasn't rendered correctly when custom images where added to a menu. Patch contributed by Naim Hammadi.
Version 4.2.1 (2015-06-29)
    Fixed bug where back/forward buttons in the browser would render blob images as broken images.
    Fixed bug where Firefox would throw regexp to big error when replacing huge base64 chunks.
    Fixed bug rendering issues with resize and context toolbars not being placed properly until next animation frame.
    Fixed bug where the rendering of the image while cropping would some times not be centered correctly.
    Fixed bug where listbox items with submenus would me selected as active.
    Fixed bug where context menu where throwing an error when rendering.
    Fixed bug where resize both option wasn't working due to resent addClass API change. Patch contributed by Jogai.
    Fixed bug where a hideAll call for container rendered inline toolbars would throw an error.
    Fixed bug where onclick event handler on combobox could cause issues if element.id was a function by some polluting libraries.
    Fixed bug where listboxes wouldn't get proper selected sub menu item when using link_list or image_list.
    Fixed so the UI controls are as wide as 4.1.x to avoid wrapping controls in toolbars.
    Fixed so the imagetools dialog is adaptive for smaller screen sizes.
Version 4.2.0 (2015-06-25)
    Added new flat default skin to make the UI more modern.
    Added new imagetools plugin, lets you crop/resize and apply filters to images.
    Added new contextual toolbars support to the API lets you add floating toolbars for specific CSS selectors.
    Added new promise feature fill as tinymce.util.Promise.
    Added new built in image upload feature lets you upload any base64 encoded image within the editor as files.
    Fixed bug where resize handles would appear in the right position in the wrong editor when switching between resizable content in different inline editors.
    Fixed bug where tables would not be inserted in inline mode due to previous float panel fix.
    Fixed bug where floating panels would remain open when focus was lost on inline editors.
    Fixed bug where cut command on Chrome would thrown a browser security exception.
    Fixed bug where IE 11 sometimes would report an incorrect size for images in the image dialog.
    Fixed bug where it wasn't possible to remove inline formatting at the end of block elements.
    Fixed bug where it wasn't possible to delete table cell contents when cell selection was vertical.
    Fixed bug where table cell wasn't emptied from block elements if delete/backspace where pressed in empty cell.
    Fixed bug where cmd+shift+arrow didn't work correctly on Firefox mac when selecting to start/end of line.
    Fixed bug where removal of bogus elements would sometimes remove whitespace between nodes.
    Fixed bug where the resize handles wasn't updated when the main window was resized.
    Fixed so script elements gets removed by default to prevent possible XSS issues in default config implementations.
    Fixed so the UI doesn't need manual reflows when using non native layout managers.
    Fixed so base64 encoded images doesn't slow down the editor on modern browsers while editing.
    Fixed so all UI elements uses touch events to improve mobile device support.
    Removed the touch click quirks patch for iOS since it did more harm than good.
    Removed the non proportional resize handles since. Unproportional resize can still be done by holding the shift key.
Version 4.1.10 (2015-05-05)
    Fixed bug where plugins loaded with compat3x would sometimes throw errors when loading using the jQuery version.
    Fixed bug where extra empty paragraphs would get deleted in WebKit/Blink due to recent Quriks fix.
    Fixed bug where the editor wouldn't work properly on IE 12 due to some required browser sniffing.
    Fixed bug where formatting shortcut keys where interfering with Mac OS X screenshot keys.
    Fixed bug where the caret wouldn't move to the next/previous line boundary on Cmd+Left/Right on Gecko.
    Fixed bug where it wasn't possible to remove formats from very specific nested contents.
    Fixed bug where undo levels wasn't produced when typing letters using the shift or alt+ctrl modifiers.
    Fixed bug where the dirty state wasn't properly updated when typing using the shift or alt+ctrl modifiers.
    Fixed bug where an error would be thrown if an autofocused editor was destroyed quickly after its initialization. Patch provided by thorn0.
    Fixed issue with dirty state not being properly updated on redo operation.
    Fixed issue with entity decoder not handling incorrectly written numeric entities.
    Fixed issue where some PI element values wouldn't be properly encoded.
Version 4.1.9 (2015-03-10)
    Fixed bug where indentation wouldn't work properly for non list elements.
    Fixed bug with image plugin not pulling the image dimensions out correctly if a custom document_base_url was used.
    Fixed bug where ctrl+alt+[1-9] would conflict with the AltGr+[1-9] on Windows. New shortcuts is ctrl+shift+[1-9].
    Fixed bug with removing formatting on nodes in inline mode would sometimes include nodes outside the editor body.
    Fixed bug where extra nbsp:s would be inserted when you replaced a word surrounded by spaces using insertContent.
    Fixed bug with pasting from Google Docs would produce extra strong elements and line feeds.
Version 4.1.8 (2015-03-05)
    Added new html5 sizes attribute to img elements used together with srcset.
    Added new elementpath option that makes it possible to disable the element path but keep the statusbar.
    Added new option table_style_by_css for the table plugin to set table styling with css rather than table attributes.
    Added new link_assume_external_targets option to prompt the user to prepend http:// prefix if the supplied link does not contain a protocol prefix.
    Added new image_prepend_url option to allow a custom base path/url to be added to images.
    Added new table_appearance_options option to make it possible to disable some options.
    Added new image_title option to make it possible to alter the title of the image, disabled by default.
    Fixed bug where selection starting from out side of the body wouldn't produce a proper selection range on IE 11.
    Fixed bug where pressing enter twice before a table moves the cursor in the table and causes a javascript error.
    Fixed bug where advanced image styles were not respected.
    Fixed bug where the less common Shift+Delete didn't produce a proper cut operation on WebKit browsers.
    Fixed bug where image/media size constrain logic would produce NaN when handling non number values.
    Fixed bug where internal classes where removed by the removeformat command.
    Fixed bug with creating links table cell contents with a specific selection would throw a exceptions on WebKit/Blink.
    Fixed bug where valid_classes option didn't work as expected according to docs. Patch provided by thorn0.
    Fixed bug where jQuery plugin would patch the internal methods multiple times. Patch provided by Drew Martin.
    Fixed bug where backspace key wouldn't delete the current selection of newly formatted content.
    Fixed bug where type over of inline formatting elements wouldn't properly keep the format on WebKit/Blink.
    Fixed bug where selection needed to be properly normalized on modern IE versions.
    Fixed bug where Command+Backspace didn't properly delete the whole line of text but the previous word.
    Fixed bug where UI active states wheren't properly updated on IE if you placed caret within the current range.
    Fixed bug where delete/backspace on WebKit/Blink would remove span elements created by the user.
    Fixed bug where delete/backspace would produce incorrect results when deleting between two text blocks with br elements.
    Fixed bug where captions where removed when pasting from MS Office.
    Fixed bug where lists plugin wouldn't properly remove fully selected nested lists.
    Fixed bug where the ttf font used for icons would throw an warning message on Gecko on Mac OS X.
    Fixed a bug where applying a color to text did not update the undo/redo history.
    Fixed so shy entities gets displayed when using the visualchars plugin.
    Fixed so removeformat removes ins/del by default since these might be used for strikethough.
    Fixed so multiple language packs can be loaded and added to the global I18n data structure.
    Fixed so transparent color selection gets treated as a normal color selection. Patch contributed by Alexander Hofbauer.
    Fixed so it's possible to disable autoresize_overflow_padding, autoresize_bottom_margin options by setting them to false.
    Fixed so the charmap plugin shows the description of the character in the dialog. Patch contributed by Jelle Hissink.
    Removed address from the default list of block formats since it tends to be missused.
    Fixed so the pre block format is called preformatted to make it more verbose.
    Fixed so it's possible to context scope translation strings this isn't needed most of the time.
    Fixed so the max length of the width/height input fields of the media dialog is 5 instead of 3.
    Fixed so drag/dropped contents gets properly processed by paste plugin since it's basically a paste. Patch contributed by Greg Fairbanks.
    Fixed so shortcut keys for headers is ctrl+alt+[1-9] instead of ctrl+[1-9] since these are for switching tabs in the browsers.
    Fixed so "u" doesn't get converted into a span element by the legacy input filter. Since this is now a valid HTML5 element.
    Fixed font families in order to provide appropriate web-safe fonts.
Version 4.1.7 (2014-11-27)
    Added HTML5 schema support for srcset, source and picture. Patch contributed by mattheu.
    Added new cache_suffix setting to enable cache busting by producing unique urls.
    Added new paste_convert_word_fake_lists option to enable users to disable the fake lists convert logic.
    Fixed so advlist style changes adds undo levels for each change.
    Fixed bug where WebKit would sometimes produce an exception when the autolink plugin where looking for URLs.
    Fixed bug where IE 7 wouldn't be rendered properly due to aggressive css compression.
    Fixed bug where DomQuery wouldn't accept window as constructor element.
    Fixed bug where the color picker in 3.x dialogs wouldn't work properly. Patch contributed by Callidior.
    Fixed bug where the image plugin wouldn't respect the document_base_url.
    Fixed bug where the jQuery plugin would fail to append to elements named array prototype names.
Version 4.1.6 (2014-10-08)
    Fixed bug with clicking on the scrollbar of the iframe would cause a JS error to be thrown.
    Fixed bug where null would produce an exception if you passed it to selection.setRng.
    Fixed bug where Ctrl/Cmd+Tab would indent the current list item if you switched tabs in the browser.
    Fixed bug where pasting empty cells from Excel would result in a broken table.
    Fixed bug where it wasn't possible to switch back to default list style type.
    Fixed issue where the select all quirk fix would fire for other modifiers than Ctrl/Cmd combinations.
    Replaced jake with grunt since it is more mainstream and has better plugin support.
Version 4.1.5 (2014-09-09)
    Fixed bug where sometimes the resize rectangles wouldn't properly render on images on WebKit/Blink.
    Fixed bug in list plugin where delete/backspace would merge empty LI elements in lists incorrectly.
    Fixed bug where empty list elements would result in empty LI elements without it's parent container.
    Fixed bug where backspace in empty caret formatted element could produce an type error exception of Gecko.
    Fixed bug where lists pasted from word with a custom start index above 9 wouldn't be properly handled.
    Fixed bug where tabfocus plugin would tab out of the editor instance even if the default action was prevented.
    Fixed bug where tabfocus wouldn't tab properly to other adjacent editor instances.
    Fixed bug where the DOMUtils setStyles wouldn't properly removed or update the data-mce-style attribute.
    Fixed bug where dialog select boxes would be placed incorrectly if document.body wasn't statically positioned.
    Fixed bug where pasting would sometimes scroll to the top of page if the user was using the autoresize plugin.
    Fixed bug where caret wouldn't be properly rendered by Chrome when clicking on the iframes documentElement.
    Fixed so custom images for menubutton/splitbutton can be provided. Patch contributed by Naim Hammadi.
    Fixed so the default action of windows closing can be prevented by blocking the default action of the close event.
    Fixed so nodeChange and focus of the editor isn't automatically performed when opening sub dialogs.
Version 4.1.4 (2014-08-21)
    Added new media_filter_html option to media plugin that blocks any conditional comments, scripts etc within a video element.
    Added new content_security_policy option allows you to set custom policy for iframe contents. Patch contributed by Francois Chagnon.
    Fixed bug where activate/deactivate events wasn't firing properly when switching between editors.
    Fixed bug where placing the caret on iOS was difficult due to a WebKit bug with touch events.
    Fixed bug where the resize helper wouldn't render properly on older IE versions.
    Fixed bug where resizing images inside tables on older IE versions would sometimes fail depending mouse position.
    Fixed bug where editor.insertContent would produce an exception when inserting select/option elements.
    Fixed bug where extra empty paragraphs would be produced if block elements where inserted inside span elements.
    Fixed bug where the spellchecker menu item wouldn't be properly checked if spell checking was started before it was rendered.
    Fixed bug where the DomQuery filter function wouldn't remove non elements from collection.
    Fixed bug where document with custom document.domain wouldn't properly render the editor.
    Fixed bug where IE 8 would throw exception when trying to enter invalid color values into colorboxes.
    Fixed bug where undo manager could incorrectly add an extra undo level when custom resize handles was removed.
    Fixed bug where it wouldn't be possible to alter cell properties properly on table cells on IE 8.
    Fixed so the color picker button in table dialog isn't shown unless you include the colorpicker plugin or add your own custom color picker.
    Fixed so activate/deactivate events fire when windowManager opens a window since.
    Fixed so the table advtab options isn't separated by an underscore to normalize naming with image_advtab option.
    Fixed so the table cell dialog has proper padding when the advanced tab in disabled.
Version 4.1.3 (2014-07-29)
    Added event binding logic to tinymce.util.XHR making it possible to override headers and settings before any request is made.
    Fixed bug where drag events wasn't fireing properly on older IE versions since the event handlers where bound to document.
    Fixed bug where drag/dropping contents within the editor on IE would force the contents into plain text mode even if it was internal content.
    Fixed bug where IE 7 wouldn't open menus properly due to a resize bug in the browser auto closing them immediately.
    Fixed bug where the DOMUtils getPos logic wouldn't produce a valid coordinate inside the body if the body was positioned non static.
    Fixed bug where the element path and format state wasn't properly updated if you had the wordcount plugin enabled.
    Fixed bug where a comment at the beginning of source would produce an exception in the formatter logic.
    Fixed bug where setAttrib/getAttrib on null would throw exception together with any hooked attributes like style.
    Fixed bug where table sizes wasn't properly retained when copy/pasting on WebKit/Blink.
    Fixed bug where WebKit/Blink would produce colors in RGB format instead of the forced HEX format when deleting contents.
    Fixed bug where the width attribute wasn't updated on tables if you changed the size inside the table dialog.
    Fixed bug where control selection wasn't properly handled when the caret was placed directly after an image.
    Fixed bug where selecting the contents of table cells using the selection.select method wouldn't place the caret properly.
    Fixed bug where the selection state for images wasn't removed when placing the caret right after an image on WebKit/Blink.
    Fixed bug where all events wasn't properly unbound when and editor instance was removed or destroyed by some external innerHTML call.
    Fixed bug where it wasn't possible or very hard to select images on iOS when the onscreen keyboard was visible.
    Fixed so auto_focus can take a boolean argument this will auto focus the last initialized editor might be useful for single inits.
    Fixed so word auto detect lists logic works better for faked lists that doesn't have specific markup.
    Fixed so nodeChange gets fired on mouseup as it used to before 4.1.1 we optimized that event to fire less often.
    Removed the finish menu item from spellchecker menu since it's redundant you can stop spellchecking by toggling menu item or button.
Version 4.1.2 (2014-07-15)
    Added offset/grep to DomQuery class works basically the same as it's jQuery equivalent.
    Fixed bug where backspace/delete or setContent with an empty string would remove header data when using the fullpage plugin.
    Fixed bug where tinymce.remove with a selector not matching any editors would remove all editors.
    Fixed bug where resizing of the editor didn't work since the theme was calling setStyles instead of setStyle.
    Fixed bug where IE 7 would fail to append html fragments to iframe document when using DomQuery.
    Fixed bug where the getStyle DOMUtils method would produce an exception if it was called with null as it's element.
    Fixed bug where the paste plugin would remove the element if the none of the paste_webkit_styles rules matched the current style.
    Fixed bug where contextmenu table items wouldn't work properly on IE since it would some times fire an incorrect selection change.
    Fixed bug where the padding/border values wasn't used in the size calculation for the body size when using autoresize. Patch contributed by Matt Whelan.
    Fixed bug where conditional word comments wouldn't be properly removed when pasting plain text.
    Fixed bug where resizing would sometime fail on IE 11 when the mouseup occurred inside the resizable element.
    Fixed so the iframe gets initialized without any inline event handlers for better CSP support. Patch contributed by Matt Whelan.
    Fixed so the tinymce.dom.Sizzle is the latest version of sizzle this resolves the document context bug.
Version 4.1.1 (2014-07-08)
    Fixed bug where pasting plain text on some WebKit versions would result in an empty line.
    Fixed bug where resizing images inside tables on IE 11 wouldn't work properly.
    Fixed bug where IE 11 would sometimes throw "Invalid argument" exception when editor contents was set to an empty string.
    Fixed bug where document.activeElement would throw exceptions on IE 9 when that element was hidden or removed from dom.
    Fixed bug where WebKit/Blink sometimes produced br elements with the Apple-interchange-newline class.
    Fixed bug where table cell selection wasn't properly removed when copy/pasting table cells.
    Fixed bug where pasting nested list items from Word wouldn't produce proper semantic nested lists.
    Fixed bug where right clicking using the contextmenu plugin on WebKit/Blink on Mac OS X would select the target current word or line.
    Fixed bug where it wasn't possible to alter table cell properties on IE 8 using the context menu.
    Fixed bug where the resize helper wouldn't be correctly positioned on older IE versions.
    Fixed bug where fullpage plugin would produce an error if you didn't specify a doctype encoding.
    Fixed bug where anchor plugin would get the name/id of the current element even if it wasn't anchor element.
    Fixed bug where visual aids for tables wouldn't be properly disabled when changing the border size.
    Fixed bug where some control selection events wasn't properly fired on older IE versions.
    Fixed bug where table cell selection on older IE versions would prevent resizing of images.
    Fixed bug with paste_data_images paste option not working properly on modern IE versions.
    Fixed bug where custom elements with underscores in the name wasn't properly parsed/serialized.
    Fixed bug where applying inline formats to nested list elements would produce an incorrect formatting result.
    Fixed so it's possible to hide items from elements path by using preventDefault/stopPropagation.
    Fixed so inline mode toolbar gets rendered right aligned if the editable element positioned to the documents right edge.
    Fixed so empty inline elements inside empty block elements doesn't get removed if configured to be kept intact.
    Fixed so DomQuery parentsUntil/prevUntil/nextUntil supports selectors/elements/filters etc.
    Fixed so legacyoutput plugin overrides fontselect and fontsizeselect controls and handles font elements properly.
Version 4.1.0 (2014-06-18)
    Added new file_picker_callback option to replace the old file_browser_callback the latter will still work though.
    Added new custom colors to textcolor plugin will be displayed if a color picker is provided also shows the latest colors.
    Added new color_picker_callback option to enable you to add custom color pickers to the editor.
    Added new advanced tabs to table/cell/row dialogs to enable you to select colors for border/background.
    Added new colorpicker plugin that lets you select colors from a hsv color picker.
    Added new tinymce.util.Color class to handle color parsing and converting.
    Added new colorpicker UI widget element lets you add a hsv color picker to any form/window.
    Added new textpattern plugin that allows you to use markdown like text patterns to format contents.
    Added new resize helper element that shows the current width & height while resizing.
    Added new "once" method to Editor and EventDispatcher enables since callback execution events.
    Added new jQuery like class under tinymce.dom.DomQuery it's exposed on editor instances (editor.$) and globally under (tinymce.$).
    Fixed so the default resize method for images are proportional shift/ctrl can be used to make an unproportional size.
    Fixed bug where the image_dimensions option of the image plugin would cause exceptions when it tried to update the size.
    Fixed bug where table cell dialog class field wasn't properly updated when editing an a table cell with an existing class.
    Fixed bug where Safari on Mac would produce webkit-fake-url for pasted images so these are now removed.
    Fixed bug where the nodeChange event would get fired before the selection was changed when clicking inside the current selection range.
    Fixed bug where valid_classes option would cause exception when it removed internal prefixed classes like mce-item-.
    Fixed bug where backspace would cause navigation in IE 8 on an inline element and after a caret formatting was applied.
    Fixed so placeholder images produced by the media plugin gets selected when inserted/edited.
    Fixed so it's possible to drag in images when the paste_data_images option is enabled. Might be useful for mail clients.
    Fixed so images doesn't get a width/height applied if the image_dimensions option is set to false useful for responsive contents.
    Fixed so it's possible to pass in an optional arguments object for the nodeChanged function to be passed to all nodechange event listeners.
    Fixed bug where media plugin embed code didn't update correctly.<|MERGE_RESOLUTION|>--- conflicted
+++ resolved
@@ -1,9 +1,6 @@
 Version 5.0.0-rc-2 (TBD)
-<<<<<<< HEAD
     Fixed the link dialog such that it will now retain class attributes when updating links #TINY-2825
-=======
     Updated Emoticons and Charmap dialogs to be screen reader accessible #TINY-2693
->>>>>>> 4b83a678
     Fixed "Find and replace" not showing in the "Edit" menu by default #TINY-3061
     Removed unnecessary 'flex' and unused 'colspan' properties from the new dialog APIs #TINY-2973
 Version 5.0.0-rc-1 (2019-01-08)
