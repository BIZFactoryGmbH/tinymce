Version 5.0.0-preview-5 (TBD)
<<<<<<< HEAD
    Changed Help dialog to be accessible to screen readers #TINY-2687
=======
    Changed the color swatch to save selected custom colors to local storage for use across sessions #TINY-2722
>>>>>>> 399d1d70
    Added title attribute to color swatch colors #TINY-2669
    Added anchorbar component to anchor inline toolbar dialogs to instead of the toolbar #TINY-2040
    Added support for toolbar<n> and toolbar array config options to be squashed into a single toolbar and not create multiple toolbars #TINY-2195
    Added error handling for when forced_root_block config option is set to true #TINY-2261
    Added functionality for the removed_menuitems config option #TINY-2184
    Fixed an issue in IE 11 where calling selection.getContent() would return an empty string when the editor didn't have focus #TINY-2325
    Added the ability to use a string to reference menu items in menu buttons and submenu items #TINY-2253
Version 5.0.0-preview-4 (2018-11-12)
    Fixed distraction free plugin #AP-470
    Removed the tox-custom-editor class that was added to the wrapping element of codemirror #TINY-2211
    Fixed contents of the input field being selected on focus instead of just recieving an outline highlight #AP-464
    Added width and height placeholder text to image and media dialog dimensions input #AP-296
    Fixed styling issues with dialogs and menus in IE 11 #AP-456
    Fixed custom style format control not honoring custom formats #AP-393
    Fixed context menu not appearing when clicking an image with a caption #AP-382
    Fixed directionality of UI when using an RTL language #AP-423
    Fixed page responsiveness with multiple inline editors #AP-430
    Added the ability to keyboard navigate through menus, toolbars, sidebar and the status bar sequentially #AP-381
    Fixed empty toolbar groups appearing through invalid configuration of the `toolbar` property #AP-450
    Fixed text not being retained when updating links through the link dialog #AP-293
    Added translation capability back to the editor's UI #AP-282
    Fixed edit image context menu, context toolbar and toolbar items being incorrectly enabled when selecting invalid images #AP-323
    Fixed emoji type ahead being shown when typing URLs #AP-366
    Fixed toolbar configuration properties incorrectly expecting string arrays instead of strings #AP-342
    Changed the editor resize handle so that it should be disabled when the autoresize plugin is turned on #AP-424
    Fixed the block formatting toolbar item not showing a "Formatting" title when there is no selection #AP-321
    Fixed clicking disabled toolbar buttons hiding the toolbar in inline mode #AP-380
    Fixed `EditorResize` event not being fired upon editor resize #AP-327
    Fixed tables losing styles when updating through the dialog #AP-368
    Fixed context toolbar positioning to be more consistent near the edges of the editor #AP-318
    Added `label` component type for dialogs to group components under a label
    Fixed table of contents plugin now works with v5 toolbar APIs correctly #AP-347
    Fixed the `link_context_toolbar` configuration not disabling the context toolbar #AP-458
    Fixed the link context toolbar showing incorrect relative links #AP-435
    Fixed the alignment of the icon in alert banner dialog components #TINY-2220
    Changed UI text for microcopy improvements #TINY-2281
    Fixed the visual blocks and visual char menu options not displaying their toggled state #TINY-2238
    Fixed the editor not displaying as fullscreen when toggled #TINY-2237
Version 5.0.0-preview-3 (2018-10-18)
    Changed editor layout to use modern CSS properties over manually calculating dimensions #AP-324
    Changed `autoresize_min_height` and `autoresize_max_height` configurations to `min_height` and `max_height` #AP-324
    Fixed bugs with editor width jumping when resizing and the iframe not resizing to smaller than 150px in height #AP-324
    Fixed mobile theme bug that prevented the editor from loading #AP-404
    Fixed long toolbar groups extending outside of the editor instead of wrapping
    Changed `Whole word` label in Search and Replace dialog to `Find whole words only` #AP-387
    Fixed dialog titles so they are now proper case #AP-384
    Fixed color picker default to be #000000 instead of #ff00ff #AP-216
    Fixed "match case" option on the Find and Replace dialog is no longer selected by default #AP-298
    Fixed vertical alignment of toolbar icons #DES-134
    Fixed toolbar icons not appearing on IE11 #DES-133
Version 5.0.0-preview-2 (2018-10-10)
    Changed configuration of color options has been simplified to `color_map`, `color_cols`, and `custom_colors` #AP-328
    Added swatch is now shown for colorinput fields, instead of the colorpicker directly #AP-328
    Removed `colorpicker` plugin, it is now in the theme #AP-328
    Removed `textcolor` plugin, it is now in the theme #AP-328
    Fixed styleselect not updating the displayed item as the cursor moved #AP-388
    Changed `height` configuration to apply to the editor frame (including menubar, toolbar, status bar) instead of the content area #AP-324
    Added fontformats and fontsizes menu items #AP-390
    Fixed preview iframe not expanding to the dialog size #AP-252
    Fixed 'meta' shortcuts not translated into platform-specific text #AP-270
    Fixed tabbed dialogs (Charmap and Emoticons) shrinking when no search results returned
    Fixed a bug where alert banner icons were not retrieved from icon pack. #AP-330
    Fixed component styles to flex so they fill large dialogs. #AP-252
    Fixed editor flashing unstyled during load (still in progress). #AP-349
Version 5.0.0-preview-1 (2018-10-01)
    Developer preview 1
    Initial list of features and changes is available at https://tiny.cloud/docs-preview/release-notes/new-features/
Version 4.8.5 (2018-10-30)
    Added a content_css_cors setting to the editor that adds the crossorigin="anonymous" attribute to link tags added by the StyleSheetLoader. #TINY-1909
    Fixed a bug where trying to remove formatting with a collapsed selection range would throw an exception. #GH-4636
    Fixed a bug in the image plugin that caused updating figures to split contenteditable elements. #GH-4563
    Fixed a bug that was causing incorrect viewport calculations for fixed position UI elements. #TINY-1897
    Fixed a bug where inline formatting would cause the delete key to do nothing. #TINY-1900
Version 4.8.4 (2018-10-23)
    Added support for the HTML5 `main` element. #TINY-1877
    Changed the keyboard shortcut to move focus to contextual toolbars to Ctrl+F9. #TINY-1812
    Fixed a bug where content css could not be loaded from another domain. #TINY-1891
    Fixed a bug on FireFox where the cursor would get stuck between two contenteditable false inline elements located inside of the same block element divided by a BR. #TINY-1878
    Fixed a bug with the insertContent method where nonbreaking spaces would be inserted incorrectly. #TINY-1868
    Fixed a bug where the toolbar of the inline editor would not be visible in some scenarios. #TINY-1862
    Fixed a bug where removing the editor while more than one notification was open would throw an error. #TINY-1845
    Fixed a bug where the menubutton would be rendered on top of the menu if the viewport didn't have enough height. #TINY-1678
    Fixed a bug with the annotations api where annotating collapsed selections caused problems. #TBS-2449
    Fixed a bug where wbr elements were being transformed into whitespace when using the Paste Plugin's paste as text setting. #GH-4638
    Fixed a bug where the Search and Replace didn't replace spaces correctly. #GH-4632
    Fixed a bug with sublist items not persisting selection. #GH-4628
    Fixed a bug with mceInsertRawHTML command not working as expected. #GH-4625
Version 4.8.3 (2018-09-13)
    Fixed a bug where the Wordcount Plugin didn't correctly count words within tables on IE11. #TINY-1770
    Fixed a bug where it wasn't possible to move the caret out of a table on IE11 and Firefox. #TINY-1682
    Fixed a bug where merging empty blocks didn't work as expected, sometimes causing content to be deleted. #TINY-1781
    Fixed a bug where the Textcolor Plugin didn't show the correct current color. #TINY-1810
    Fixed a bug where clear formatting with a collapsed selection would sometimes clear formatting from more content than expected. #TINY-1813 #TINY-1821
    Fixed a bug with the Table Plugin where it wasn't possible to keyboard navigate to the caption. #TINY-1818
Version 4.8.2 (2018-08-09)
    Moved annotator from "experimental" to "annotator" object on editor. #TBS-2398
    Improved the multiclick normalization across browsers. #TINY-1788
    Fixed a bug where running getSelectedBlocks with a collapsed selection between block elements would produce incorrect results. #TINY-1787
    Fixed a bug where the ScriptLoaders loadScript method would not work as expected in FireFox when loaded on the same page as a ShadowDOM polyfill. #TINY-1786
    Removed reference to ShadowDOM event.path as Blink based browsers now support event.composedPath. #TINY-1785
    Fixed a bug where a reference to localStorage would throw an "access denied" error in IE11 with strict security settings. #TINY-1782
    Fixed a bug where pasting using the toolbar button on an inline editor in IE11 would cause a looping behaviour. #TINY-1768
Version 4.8.1 (2018-07-26)
    Fixed a bug where the content of inline editors was being cleaned on every call of `editor.save()`. #TINY-1783
    Fixed a bug where the arrow of the Inlite Theme toolbar was being rendered incorrectly in RTL mode. #TINY-1776
    Fixed a bug with the Paste Plugin where pasting after inline contenteditable false elements moved the caret to the end of the line. #TINY-1758
Version 4.8.0 (2018-06-27)
    Added new "experimental" object in editor, with initial Annotator API. #TBS-2374
    Fixed a bug where deleting paragraphs inside of table cells would delete the whole table cell. #TINY-1759
    Fixed a bug in the Table Plugin where removing row height set on the row properties dialog did not update the table. #TINY-1730
    Fixed a bug with the font select toolbar item didn't update correctly. #TINY-1683
    Fixed a bug where all bogus elements would not be deleted when removing an inline editor. #TINY-1669
Version 4.7.13 (2018-05-16)
    Fixed a bug where Edge 17 wouldn't be able to select images or tables. #TINY-1679
    Fixed issue where whitespace wasn't preserved when the editor was initialized on pre elements. #TINY-1649
    Fixed a bug with the fontselect dropdowns throwing an error if the editor was hidden in Firefox. #TINY-1664
    Fixed a bug where it wasn't possible to merge table cells on IE 11. #TINY-1671
    Fixed a bug where textcolor wasn't applying properly on IE 11 in some situations. #TINY-1663
    Fixed a bug where the justifyfull command state wasn't working correctly. #TINY-1677
    Fixed a bug where the styles wasn't updated correctly when resizing some tables. #TINY-1668
    Added missing code menu item from the default menu config. #TINY-1648
    Added new align button for combining the separate align buttons into a menu button. #TINY-1652
Version 4.7.12 (2018-05-03)
    Added an option to filter out image svg data urls.
    Added support for html5 details and summary elements.
    Changed so the mce-abs-layout-item css rule targets html instead of body. Patch contributed by nazar-pc.
    Fixed a bug where the "read" step on the mobile theme was still present on android mobile browsers.
    Fixed a bug where all images in the editor document would reload on any editor change.
    Fixed a bug with the Table Plugin where ObjectResized event wasn't being triggered on column resize.
    Fixed so the selection is set to the first suitable caret position after editor.setContent called.
    Fixed so links with xlink:href attributes are filtered correctly to prevent XSS.
    Fixed a bug on IE11 where pasting content into an inline editor initialized on a heading element would create new editable elements.
    Fixed a bug where readonly mode would not work as expected when the editor contained contentEditable=true elements.
    Fixed a bug where the Link Plugin would throw an error when used together with the webcomponents polyfill. Patch contributed by 4esnog.
    Fixed a bug where the "Powered by TinyMCE" branding link would break on XHTML pages. Patch contributed by tistre.
    Fixed a bug where the same id would be used in the blobcache for all pasted images. Patch contributed by thorn0.
Version 4.7.11 (2018-04-11)
    Added a new imagetools_credentials_hosts option to the Imagetools Plugin.
    Fixed a bug where toggling a list containing empty LIs would throw an error. Patch contributed by bradleyke.
    Fixed a bug where applying block styles to a text with the caret at the end of the paragraph would select all text in the paragraph.
    Fixed a bug where toggling on the Spellchecker Plugin would trigger isDirty on the editor.
    Fixed a bug where it was possible to enter content into selection bookmark spans.
    Fixed a bug where if a non paragraph block was configured in forced_root_block the editor.getContent method would return incorrect values with an empty editor.
    Fixed a bug where dropdown menu panels stayed open and fixed in position when dragging dialog windows.
    Fixed a bug where it wasn't possible to extend table cells with the space button in Safari.
    Fixed a bug where the setupeditor event would thrown an error when using the Compat3x Plugin.
    Fixed a bug where an error was thrown in FontInfo when called on a detached element.
Version 4.7.10 (2018-04-03)
    Removed the "read" step from the mobile theme.
    Added normalization of triple clicks across browsers in the editor.
    Added a `hasFocus` method to the editor that checks if the editor has focus.
    Added correct icon to the Nonbreaking Plugin menu item.
    Fixed so the `getContent`/`setContent` methods work even if the editor is not initialized.
    Fixed a bug with the Media Plugin where query strings were being stripped from youtube links.
    Fixed a bug where image styles were changed/removed when opening and closing the Image Plugin dialog.
    Fixed a bug in the Table Plugin where some table cell styles were not correctly added to the content html.
    Fixed a bug in the Spellchecker Plugin where it wasn't possible to change the spellchecker language.
    Fixed so the the unlink action in the Link Plugin has a menu item and can be added to the contextmenu.
    Fixed a bug where it wasn't possible to keyboard navigate to the start of an inline element on a new line within the same block element.
    Fixed a bug with the Text Color Plugin where if used with an inline editor located at the bottom of the screen the colorpicker could appear off screen.
    Fixed a bug with the UndoManager where undo levels were being added for nbzwsp characters.
    Fixed a bug with the Table Plugin where the caret would sometimes be lost when keyboard navigating up through a table.
    Fixed a bug where FontInfo.getFontFamily would throw an error when called on a removed editor.
    Fixed a bug in Firefox where undo levels were not being added correctly for some specific operations.
    Fixed a bug where initializing an inline editor inside of a table would make the whole table resizeable.
    Fixed a bug where the fake cursor that appears next to tables on Firefox was positioned incorrectly when switching to fullscreen.
    Fixed a bug where zwsp's weren't trimmed from the output from `editor.getContent({ format: 'text' })`.
    Fixed a bug where the fontsizeselect/fontselect toolbar items showed the body info rather than the first possible caret position info on init.
    Fixed a bug where it wasn't possible to select all content if the editor only contained an inline boundary element.
    Fixed a bug where `content_css` urls with query strings wasn't working.
    Fixed a bug in the Table Plugin where some table row styles were removed when changing other styles in the row properties dialog.
Version 4.7.9 (2018-02-27)
    Fixed a bug where the editor target element didn't get the correct style when removing the editor.
Version 4.7.8 (2018-02-26)
    Fixed an issue with the Help Plugin where the menuitem name wasn't lowercase.
    Fixed an issue on MacOS where text and bold text did not have the same line-height in the autocomplete dropdown in the Link Plugin dialog.
    Fixed a bug where the "paste as text" option in the Paste Plugin didn't work.
    Fixed a bug where dialog list boxes didn't get positioned correctly in documents with scroll.
    Fixed a bug where the Inlite Theme didn't use the Table Plugin api to insert correct tables.
    Fixed a bug where the Inlite Theme panel didn't hide on blur in a correct way.
    Fixed a bug where placing the cursor before a table in Firefox would scroll to the bottom of the table.
    Fixed a bug where selecting partial text in table cells with rowspans and deleting would produce faulty tables.
    Fixed a bug where the Preview Plugin didn't work on Safari due to sandbox security.
    Fixed a bug where table cell selection using the keyboard threw an error.
    Fixed so the font size and font family doesn't toggle the text but only sets the selected format on the selected text.
    Fixed so the built-in spellchecking on Chrome and Safari creates an undo level when replacing words.
Version 4.7.7 (2018-02-19)
    Added a border style selector to the advanced tab of the Image Plugin.
    Added better controls for default table inserted by the Table Plugin.
    Added new `table_responsive_width` option to the Table Plugin that controls whether to use pixel or percentage widths.
    Fixed a bug where the Link Plugin text didn't update when a URL was pasted using the context menu.
    Fixed a bug with the Spellchecker Plugin where using "Add to dictionary" in the context menu threw an error.
    Fixed a bug in the Media Plugin where the preview node for iframes got default width and height attributes that interfered with width/height styles.
    Fixed a bug where backslashes were being added to some font family names in Firefox in the fontselect toolbar item.
    Fixed a bug where errors would be thrown when trying to remove an editor that had not yet been fully initialized.
    Fixed a bug where the Imagetools Plugin didn't update the images atomically.
    Fixed a bug where the Fullscreen Plugin was throwing errors when being used on an inline editor.
    Fixed a bug where drop down menus weren't positioned correctly in inline editors on scroll.
    Fixed a bug with a semicolon missing at the end of the bundled javascript files.
    Fixed a bug in the Table Plugin with cursor navigation inside of tables where the cursor would sometimes jump into an incorrect table cells.
    Fixed a bug where indenting a table that is a list item using the "Increase indent" button would create a nested table.
    Fixed a bug where text nodes containing only whitespace were being wrapped by paragraph elements.
    Fixed a bug where whitespace was being inserted after br tags inside of paragraph tags.
    Fixed a bug where converting an indented paragraph to a list item would cause the list item to have extra padding.
    Fixed a bug where Copy/Paste in an editor with a lot of content would cause the editor to scroll to the top of the content in IE11.
    Fixed a bug with a memory leak in the DragHelper. Path contributed by ben-mckernan.
    Fixed a bug where the advanced tab in the Media Plugin was being shown even if it didn't contain anything. Patch contributed by gabrieeel.
    Fixed an outdated eventname in the EventUtils. Patch contributed by nazar-pc.
    Fixed an issue where the Json.parse function would throw an error when being used on a page with strict CSP settings.
    Fixed so you can place the curser before and after table elements within the editor in Firefox and Edge/IE.
Version 4.7.6 (2018-01-29)
    Fixed a bug in the jquery integration where it threw an error saying that "global is not defined".
    Fixed a bug where deleting a table cell whose previous sibling was set to contenteditable false would create a corrupted table.
    Fixed a bug where highlighting text in an unfocused editor did not work correctly in IE11/Edge.
    Fixed a bug where the table resize handles were not being repositioned when activating the Fullscreen Plugin.
    Fixed a bug where the Imagetools Plugin dialog didn't honor editor RTL settings.
    Fixed a bug where block elements weren't being merged correctly if you deleted from after a contenteditable false element to the beginning of another block element.
    Fixed a bug where TinyMCE didn't work with module loaders like webpack.
Version 4.7.5 (2018-01-22)
    Fixed bug with the Codesample Plugin where it wasn't possible to edit codesamples when the editor was in inline mode.
    Fixed bug where focusing on the status bar broke the keyboard navigation functionality.
    Fixed bug where an error would be thrown on Edge by the Table Plugin when pasting using the PowerPaste Plugin.
    Fixed bug in the Table Plugin where selecting row border style from the dropdown menu in advanced row properties would throw an error.
    Fixed bug with icons being rendered incorrectly on Chrome on Mac OS.
    Fixed bug in the Textcolor Plugin where the font color and background color buttons wouldn't trigger an ExecCommand event.
    Fixed bug in the Link Plugin where the url field wasn't forced LTR.
    Fixed bug where the Nonbreaking Plugin incorrectly inserted spaces into tables.
    Fixed bug with the inline theme where the toolbar wasn't repositioned on window resize.
Version 4.7.4 (2017-12-05)
    Fixed bug in the Nonbreaking Plugin where the nonbreaking_force_tab setting was being ignored.
    Fixed bug in the Table Plugin where changing row height incorrectly converted column widths to pixels.
    Fixed bug in the Table Plugin on Edge and IE11 where resizing the last column after resizing the table would cause invalid column heights.
    Fixed bug in the Table Plugin where keyboard navigation was not normalized between browsers.
    Fixed bug in the Table Plugin where the colorpicker button would show even without defining the colorpicker_callback.
    Fixed bug in the Table Plugin where it wasn't possible to set the cell background color.
    Fixed bug where Firefox would throw an error when intialising an editor on an element that is hidden or not yet added to the DOM.
    Fixed bug where Firefox would throw an error when intialising an editor inside of a hidden iframe.
Version 4.7.3 (2017-11-23)
    Added functionality to open the Codesample Plugin dialog when double clicking on a codesample. Patch contributed by dakuzen.
    Fixed bug where undo/redo didn't work correctly with some formats and caret positions.
    Fixed bug where the color picker didn't show up in Table Plugin dialogs.
    Fixed bug where it wasn't possible to change the width of a table through the Table Plugin dialog.
    Fixed bug where the Charmap Plugin couldn't insert some special characters.
    Fixed bug where editing a newly inserted link would not actually edit the link but insert a new link next to it.
    Fixed bug where deleting all content in a table cell made it impossible to place the caret into it.
    Fixed bug where the vertical alignment field in the Table Plugin cell properties dialog didn't do anything.
    Fixed bug where an image with a caption showed two sets of resize handles in IE11.
    Fixed bug where pressing the enter button inside of an h1 with contenteditable set to true would sometimes produce a p tag.
    Fixed bug with backspace not working as expected before a noneditable element.
    Fixed bug where operating on tables with invalid rowspans would cause an error to be thrown.
    Fixed so a real base64 representation of the image is available on the blobInfo that the images_upload_handler gets called with.
    Fixed so the image upload tab is available when the images_upload_handler is defined (and not only when the images_upload_url is defined).
Version 4.7.2 (2017-11-07)
    Added newly rewritten Table Plugin.
    Added support for attributes with colon in valid_elements and addValidElements.
    Added support for dailymotion short url in the Media Plugin. Patch contributed by maat8.
    Added support for converting to half pt when converting font size from px to pt. Patch contributed by danny6514.
    Added support for location hash to the Autosave plugin to make it work better with SPAs using hash routing.
    Added support for merging table cells when pasting a table into another table.
    Changed so the language packs are only loaded once. Patch contributed by 0xor1.
    Simplified the css for inline boundaries selection by switching to an attribute selector.
    Fixed bug where an error would be thrown on editor initialization if the window.getSelection() returned null.
    Fixed bug where holding down control or alt keys made the keyboard navigation inside an inline boundary not work as expected.
    Fixed bug where applying formats in IE11 produced extra, empty paragraphs in the editor.
    Fixed bug where the Word Count Plugin didn't count some mathematical operators correctly.
    Fixed bug where removing an inline editor removed the element that the editor had been initialized on.
    Fixed bug where setting the selection to the end of an editable container caused some formatting problems.
    Fixed bug where an error would be thrown sometimes when an editor was removed because of the selection bookmark was being stored asynchronously.
    Fixed a bug where an editor initialized on an empty list did not contain any valid cursor positions.
    Fixed a bug with the Context Menu Plugin and webkit browsers on Mac where right-clicking inside a table would produce an incorrect selection.
    Fixed bug where the Image Plugin constrain proportions setting wasn't working as expected.
    Fixed bug where deleting the last character in a span with decorations produced an incorrect element when typing.
    Fixed bug where focusing on inline editors made the toolbar flicker when moving between elements quickly.
    Fixed bug where the selection would be stored incorrectly in inline editors when the mouseup event was fired outside the editor body.
    Fixed bug where toggling bold at the end of an inline boundary would toggle off the whole word.
    Fixed bug where setting the skin to false would not stop the loading of some skin css files.
    Fixed bug in mobile theme where pinch-to-zoom would break after exiting the editor.
    Fixed bug where sublists of a fully selected list would not be switched correctly when changing list style.
    Fixed bug where inserting media by source would break the UndoManager.
    Fixed bug where inserting some content into the editor with a specific selection would replace some content incorrectly.
    Fixed bug where selecting all content with ctrl+a in IE11 caused problems with untoggling some formatting.
    Fixed bug where the Search and Replace Plugin left some marker spans in the editor when undoing and redoing after replacing some content.
    Fixed bug where the editor would not get a scrollbar when using the Fullscreen and Autoresize plugins together.
    Fixed bug where the font selector would stop working correctly after selecting fonts three times.
    Fixed so pressing the enter key inside of an inline boundary inserts a br after the inline boundary element.
    Fixed a bug where it wasn't possible to use tab navigation inside of a table that was inside of a list.
    Fixed bug where end_container_on_empty_block would incorrectly remove elements.
    Fixed bug where content_styles weren't added to the Preview Plugin iframe.
    Fixed so the beforeSetContent/beforeGetContent events are preventable.
    Fixed bug where changing height value in Table Plugin advanced tab didn't do anything.
    Fixed bug where it wasn't possible to remove formatting from content in beginning of table cell.
Version 4.7.1 (2017-10-09)
    Fixed bug where theme set to false on an inline editor produced an extra div element after the target element.
    Fixed bug where the editor drag icon was misaligned with the branding set to false.
    Fixed bug where doubled menu items were not being removed as expected with the removed_menuitems setting.
    Fixed bug where the Table of contents plugin threw an error when initialized.
    Fixed bug where it wasn't possible to add inline formats to text selected right to left.
    Fixed bug where the paste from plain text mode did not work as expected.
    Fixed so the style previews do not set color and background color when selected.
    Fixed bug where the Autolink plugin didn't work as expected with some formats applied on an empty editor.
    Fixed bug where the Textpattern plugin were throwing errors on some patterns.
    Fixed bug where the Save plugin saved all editors instead of only the active editor. Patch contributed by dannoe.
Version 4.7.0 (2017-10-03)
    Added new mobile ui that is specifically designed for mobile devices.
    Updated the default skin to be more modern and white since white is preferred by most implementations.
    Restructured the default menus to be more similar to common office suites like Google Docs.
    Fixed so theme can be set to false on both inline and iframe editor modes.
    Fixed bug where inline editor would add/remove the visualblocks css multiple times.
    Fixed bug where selection wouldn't be properly restored when editor lost focus and commands where invoked.
    Fixed bug where toc plugin would generate id:s for headers even though a toc wasn't inserted into the content.
    Fixed bug where is wasn't possible to drag/drop contents within the editor if paste_data_images where set to true.
    Fixed bug where getParam and close in WindowManager would get the first opened window instead of the last opened window.
    Fixed bug where delete would delete between cells inside a table in Firefox.
Version 4.6.7 (2017-09-18)
    Fixed bug where paste wasn't working in IOS.
    Fixed bug where the Word Count Plugin didn't count some mathematical operators correctly.
    Fixed bug where inserting a list in a table caused the cell to expand in height.
    Fixed bug where pressing enter in a list located inside of a table deleted list items instead of inserting new list item.
    Fixed bug where copy and pasting table cells produced inconsistent results.
    Fixed bug where initializing an editor with an ID of 'length' would throw an exception.
    Fixed bug where it was possible to split a non merged table cell.
    Fixed bug where copy and pasting a list with a very specific selection into another list would produce a nested list.
    Fixed bug where copy and pasting ordered lists sometimes produced unordered lists.
    Fixed bug where padded elements inside other elements would be treated as empty.
    Added some missing translations to Image, Link and Help plugins.
    Fixed so you can resize images inside a figure element.
    Fixed bug where an inline TinyMCE editor initialized on a table did not set selection on load in Chrome.
    Fixed the positioning of the inlite toolbar when the target element wasn't big enough to fit the toolbar.
Version 4.6.6 (2017-08-30)
    Fixed so that notifications wrap long text content instead of bleeding outside the notification element.
    Fixed so the content_style css is added after the skin and custom stylesheets.
    Fixed bug where it wasn't possible to remove a table with the Cut button.
    Fixed bug where the center format wasn't getting the same font size as the other formats in the format preview.
    Fixed bug where the wordcount plugin wasn't counting hyphenated words correctly.
    Fixed bug where all content pasted into the editor was added to the end of the editor.
    Fixed bug where enter keydown on list item selection only deleted content and didn't create a new line.
    Fixed bug where destroying the editor while the content css was still loading caused error notifications on Firefox.
    Fixed bug where undoing cut operation in IE11 left some unwanted html in the editor content.
    Fixed bug where enter keydown would throw an error in IE11.
    Fixed bug where duplicate instances of an editor were added to the editors array when using the createEditor API.
    Fixed bug where the formatter applied formats on the wrong content when spellchecker was activated.
    Fixed bug where switching formats would reset font size on child nodes.
    Fixed bug where the table caption element weren't always the first descendant to the table tag.
    Fixed bug where pasting some content into the editor on chrome some newlines were removed.
    Fixed bug where it wasn't possible to remove a list if a list item was a table element.
    Fixed bug where copy/pasting partial selections of tables wouldn't produce a proper table.
    Fixed bug where the searchreplace plugin could not find consecutive spaces.
    Fixed bug where background color wasn't applied correctly on some partially selected contents.
Version 4.6.5 (2017-08-02)
    Added new inline_boundaries_selector that allows you to specify the elements that should have boundaries.
    Added new local upload feature this allows the user to upload images directly from the image dialog.
    Added a new api for providing meta data for plugins. It will show up in the help dialog if it's provided.
    Fixed so that the notifications created by the notification manager are more screen reader accessible.
    Fixed bug where changing the list format on multiple selected lists didn't change all of the lists.
    Fixed bug where the nonbreaking plugin would insert multiple undo levels when pressing the tab key.
    Fixed bug where delete/backspace wouldn't render a caret when all editor contents where deleted.
    Fixed bug where delete/backspace wouldn't render a caret if the deleted element was a single contentEditable false element.
    Fixed bug where the wordcount plugin wouldn't count words correctly if word where typed after applying a style format.
    Fixed bug where the wordcount plugin would count mathematical formulas as multiple words for example 1+1=2.
    Fixed bug where formatting of triple clicked blocks on Chrome/Safari would result in styles being added outside the visual selection.
    Fixed bug where paste would add the contents to the end of the editor area when inline mode was used.
    Fixed bug where toggling off bold formatting on text entered in a new paragraph would add an extra line break.
    Fixed bug where autolink plugin would only produce a link on every other consecutive link on Firefox.
    Fixed bug where it wasn't possible to select all contents if the content only had one pre element.
    Fixed bug where sizzle would produce lagging behavior on some sites due to repaints caused by feature detection.
    Fixed bug where toggling off inline formats wouldn't include the space on selected contents with leading or trailing spaces.
    Fixed bug where the cut operation in UI wouldn't work in Chrome.
    Fixed bug where some legacy editor initialization logic would throw exceptions about editor settings not being defined.
    Fixed bug where it wasn't possible to apply text color to links if they where part of a non collapsed selection.
    Fixed bug where an exception would be thrown if the user selected a video element and then moved the focus outside the editor.
    Fixed bug where list operations didn't work if there where block elements inside the list items.
    Fixed bug where applying block formats to lists wrapped in block elements would apply to all elements in that wrapped block.
Version 4.6.4 (2017-06-13)
    Fixed bug where the editor would move the caret when clicking on the scrollbar next to a content editable false block.
    Fixed bug where the text color select dropdowns wasn't placed correctly when they didn't fit the width of the screen.
    Fixed bug where the default editor line height wasn't working for mixed font size contents.
    Fixed bug where the content css files for inline editors were loaded multiple times for multiple editor instances.
    Fixed bug where the initial value of the font size/font family dropdowns wasn't displayed.
    Fixed bug where the I18n api was not supporting arrays as the translation replacement values.
    Fixed bug where chrome would display "The given range isn't in document." errors for invalid ranges passed to setRng.
    Fixed bug where the compat3x plugin wasn't working since the global tinymce references wasn't resolved correctly.
    Fixed bug where the preview plugin wasn't encoding the base url passed into the iframe contents producing a xss bug.
    Fixed bug where the dom parser/serializer wasn't handling some special elements like noframes, title and xmp.
    Fixed bug where the dom parser/serializer wasn't handling cdata sections with comments inside.
    Fixed bug where the editor would scroll to the top of the editable area if a dialog was closed in inline mode.
    Fixed bug where the link dialog would not display the right rel value if rel_list was configured.
    Fixed bug where the context menu would select images on some platforms but not others.
    Fixed bug where the filenames of images were not retained on dragged and drop into the editor from the desktop.
    Fixed bug where the paste plugin would misrepresent newlines when pasting plain text and having forced_root_block configured.
    Fixed so that the error messages for the imagetools plugin is more human readable.
    Fixed so the internal validate setting for the parser/serializer can't be set from editor initialization settings.
Version 4.6.3 (2017-05-30)
    Fixed bug where the arrow keys didn't work correctly when navigating on nested inline boundary elements.
    Fixed bug where delete/backspace didn't work correctly on nested inline boundary elements.
    Fixed bug where image editing didn't work on subsequent edits of the same image.
    Fixed bug where charmap descriptions wouldn't properly wrap if they exceeded the width of the box.
    Fixed bug where the default image upload handler only accepted 200 as a valid http status code.
    Fixed so rel on target=_blank links gets forced with only noopener instead of both noopener and noreferrer.
Version 4.6.2 (2017-05-23)
    Fixed bug where the SaxParser would run out of memory on very large documents.
    Fixed bug with formatting like font size wasn't applied to del elements.
    Fixed bug where various api calls would be throwing exceptions if they where invoked on a removed editor instance.
    Fixed bug where the branding position would be incorrect if the editor was inside a hidden tab and then later showed.
    Fixed bug where the color levels feature in the imagetools dialog wasn't working properly.
    Fixed bug where imagetools dialog wouldn't pre-load images from CORS domains, before trying to prepare them for editing.
    Fixed bug where the tab key would move the caret to the next table cell if being pressed inside a list inside a table.
    Fixed bug where the cut/copy operations would loose parent context like the current format etc.
    Fixed bug with format preview not working on invalid elements excluded by valid_elements.
    Fixed bug where blocks would be merged in incorrect order on backspace/delete.
    Fixed bug where zero length text nodes would cause issues with the undo logic if there where iframes present.
    Fixed bug where the font size/family select lists would throw errors if the first node was a comment.
    Fixed bug with csp having to allow local script evaluation since it was used to detect global scope.
    Fixed bug where CSP required a relaxed option for javascript: URLs in unsupported legacy browsers.
    Fixed bug where a fake caret would be rendered for td with the contenteditable=false.
    Fixed bug where typing would be blocked on IE 11 when within a nested contenteditable=true/false structure.
Version 4.6.1 (2017-05-10)
    Added configuration option to list plugin to disable tab indentation.
    Fixed bug where format change on very specific content could cause the selection to change.
    Fixed bug where TinyMCE could not be lazyloaded through jquery integration.
    Fixed bug where entities in style attributes weren't decoded correctly on paste in webkit.
    Fixed bug where fontsize_formats option had been renamed incorrectly.
    Fixed bug with broken backspace/delete behaviour between contenteditable=false blocks.
    Fixed bug where it wasn't possible to backspace to the previous line with the inline boundaries functionality turned on.
    Fixed bug where is wasn't possible to move caret left and right around a linked image with the inline boundaries functionality turned on.
    Fixed bug where pressing enter after/before hr element threw exception. Patch contributed bradleyke.
    Fixed so the CSS in the visualblocks plugin doesn't overwrite background color. Patch contributed by Christian Rank.
    Fixed bug where multibyte characters weren't encoded correctly. Patch contributed by James Tarkenton.
    Fixed bug where shift-click to select within contenteditable=true fields wasn't working.
Version 4.6.0 (2017-05-04)
    Dropped support for IE 8-10 due to market share and lack of support from Microsoft. See tinymce docs for details.
    Added an inline boundary caret position feature that makes it easier to type at the beginning/end of links/code elements.
    Added a help plugin that adds a button and a dialog showing the editor shortcuts and loaded plugins.
    Added an inline_boundaries option that allows you to disable the inline boundary feature if it's not desired.
    Added a new ScrollIntoView event that allows you to override the default scroll to element behavior.
    Added role and aria- attributes as valid elements in the default valid elements config.
    Added new internal flag for PastePreProcess/PastePostProcess this is useful to know if the paste was coming from an external source.
    Added new ignore function to UndoManager this works similar to transact except that it doesn't add an undo level by default.
    Fixed so that urls gets retained for images when being edited. This url is then passed on to the upload handler.
    Fixed so that the editors would be initialized on readyState interactive instead of complete.
    Fixed so that the init event of the editor gets fired once all contentCSS files have been properly loaded.
    Fixed so that width/height of the editor gets taken from the textarea element if it's explicitly specified in styles.
    Fixed so that keep_styles set to false no longer clones class/style from the previous paragraph on enter.
    Fixed so that the default line-height is 1.2em to avoid zwnbsp characters from producing text rendering glitches on Windows.
    Fixed so that loading errors of content css gets presented by a notification message.
    Fixed so figure image elements can be linked when selected this wraps the figure image in a anchor element.
    Fixed bug where it wasn't possible to copy/paste rows with colspans by using the table copy/paste feature.
    Fixed bug where the protect setting wasn't properly applied to header/footer parts when using the fullpage plugin.
    Fixed bug where custom formats that specified upper case element names where not applied correctly.
    Fixed bug where some screen readers weren't reading buttons due to an aria specific fix for IE 8.
    Fixed bug where cut wasn't working correctly on iOS due to it's clipboard API not working correctly.
    Fixed bug where Edge would paste div elements instead of paragraphs when pasting plain text.
    Fixed bug where the textpattern plugin wasn't dealing with trailing punctuations correctly.
    Fixed bug where image editing would some times change the image format from jpg to png.
    Fixed bug where some UI elements could be inserted into the toolbar even if they where not registered.
    Fixed bug where it was possible to click the TD instead of the character in the character map and that caused an exception.
    Fixed bug where the font size/font family dropdowns would sometimes show an incorrect value due to css not being loaded in time.
    Fixed bug with the media plugin inserting undefined instead of retaining size when media_dimensions was set to false.
    Fixed bug with deleting images when forced_root_blocks where set to false.
    Fixed bug where input focus wasn't properly handled on nested content editable elements.
    Fixed bug where Chrome/Firefox would throw an exception when selecting images due to recent change of setBaseAndExtent support.
    Fixed bug where malformed blobs would throw exceptions now they are simply ignored.
    Fixed bug where backspace/delete wouldn't work properly in some cases where all contents was selected in WebKit.
    Fixed bug with Angular producing errors since it was expecting events objects to be patched with their custom properties.
    Fixed bug where the formatter would apply formatting to spellchecker errors now all bogus elements are excluded.
    Fixed bug with backspace/delete inside table caption elements wouldn't behave properly on IE 11.
    Fixed bug where typing after a contenteditable false inline element could move the caret to the end of that element.
    Fixed bug where backspace before/after contenteditable false blocks wouldn't properly remove the right element.
    Fixed bug where backspace before/after contenteditable false inline elements wouldn't properly empty the current block element.
    Fixed bug where vertical caret navigation with a custom line-height would sometimes match incorrect positions.
    Fixed bug with paste on Edge where character encoding wasn't handled properly due to a browser bug.
    Fixed bug with paste on Edge where extra fragment data was inserted into the contents when pasting.
    Fixed bug with pasting contents when having a whole block element selected on WebKit could cause WebKit spans to appear.
    Fixed bug where the visualchars plugin wasn't working correctly showing invisible nbsp characters.
    Fixed bug where browsers would hang if you tried to load some malformed html contents.
    Fixed bug where the init call promise wouldn't resolve if the specified selector didn't find any matching elements.
    Fixed bug where the Schema isValidChild function was case sensitive.
Version 4.5.3 (2017-02-01)
    Added keyboard navigation for menu buttons when the menu is in focus.
    Added api to the list plugin for setting custom classes/attributes on lists.
    Added validation for the anchor plugin input field according to W3C id naming specifications.
    Fixed bug where media placeholders were removed after resize with the forced_root_block setting set to false.
    Fixed bug where deleting selections with similar sibling nodes sometimes deleted the whole document.
    Fixed bug with inlite theme where several toolbars would appear scrolling when more than one instance of the editor was in use.
    Fixed bug where the editor would throw error with the fontselect plugin on hidden editor instances in Firefox.
    Fixed bug where the background color would not stretch to the font size.
    Fixed bug where font size would be removed when changing background color.
    Fixed bug where the undomanager trimmed away whitespace between nodes on undo/redo.
    Fixed bug where media_dimensions=false in media plugin caused the editor to throw an error.
    Fixed bug where IE was producing font/u elements within links on paste.
    Fixed bug where some button tooltips were broken when compat3x was in use.
    Fixed bug where backspace/delete/typeover would remove the caption element.
    Fixed bug where powerspell failed to function when compat3x was enabled.
    Fixed bug where it wasn't possible to apply sub/sup on text with large font size.
    Fixed bug where pre tags with spaces weren't treated as content.
    Fixed bug where Meta+A would select the entire document instead of all contents in nested ce=true elements.
Version 4.5.2 (2017-01-04)
    Added missing keyboard shortcut description for the underline menu item in the format menu.
    Fixed bug where external blob urls wasn't properly handled by editor upload logic. Patch contributed by David Oviedo.
    Fixed bug where urls wasn't treated as a single word by the wordcount plugin.
    Fixed bug where nbsp characters wasn't treated as word delimiters by the wordcount plugin.
    Fixed bug where editor instance wasn't properly passed to the format preview logic. Patch contributed by NullQuery.
    Fixed bug where the fake caret wasn't hidden when you moved selection to a cE=false element.
    Fixed bug where it wasn't possible to edit existing code sample blocks.
    Fixed bug where it wasn't possible to delete editor contents if the selection included an empty block.
    Fixed bug where the formatter wasn't expanding words on some international characters. Patch contributed by Martin Larochelle.
    Fixed bug where the open link feature wasn't working correctly on IE 11.
    Fixed bug where enter before/after a cE=false block wouldn't properly padd the paragraph with an br element.
    Fixed so font size and font family select boxes always displays a value by using the runtime style as a fallback.
    Fixed so missing plugins will be logged to console as warnings rather than halting the initialization of the editor.
    Fixed so splitbuttons become normal buttons in advlist plugin if styles are empty. Patch contributed by René Schleusner.
    Fixed so you can multi insert rows/cols by selecting table cells and using insert rows/columns.
Version 4.5.1 (2016-12-07)
    Fixed bug where the lists plugin wouldn't initialize without the advlist plugins if served from cdn.
    Fixed bug where selectors with "*" would cause the style format preview to throw an error.
    Fixed bug with toggling lists off on lists with empty list items would throw an error.
    Fixed bug where editing images would produce non existing blob uris.
    Fixed bug where the offscreen toc selection would be treated as the real toc element.
    Fixed bug where the aria level attribute for element path would have an incorrect start index.
    Fixed bug where the offscreen selection of cE=false that where very wide would be shown onscreen. Patch contributed by Steven Bufton.
    Fixed so the default_link_target gets applied to links created by the autolink plugin.
    Fixed so that the name attribute gets removed by the anchor plugin if editing anchors.
Version 4.5.0 (2016-11-23)
    Added new toc plugin allows you to insert table of contents based on editor headings.
    Added new auto complete menu to all url fields. Adds history, link to anchors etc.
    Added new sidebar api that allows you to add custom sidebar panels and buttons to toggle these.
    Added new insert menu button that allows you to have multiple insert functions under the same menu button.
    Added new open link feature to ctrl+click, alt+enter and context menu.
    Added new media_embed_handler option to allow the media plugin to be populated with custom embeds.
    Added new support for editing transparent images using the image tools dialog.
    Added new images_reuse_filename option to allow filenames of images to be retained for upload.
    Added new security feature where links with target="_blank" will by default get rel="noopener noreferrer".
    Added new allow_unsafe_link_target to allow you to opt-out of the target="_blank" security feature.
    Added new style_formats_autohide option to automatically hide styles based on context.
    Added new codesample_content_css option to specify where the code sample prism css is loaded from.
    Added new support for Japanese/Chinese word count following the unicode standards on this.
    Added new fragmented undo levels this dramatically reduces flicker on contents with iframes.
    Added new live previews for complex elements like table or lists.
    Fixed bug where it wasn't possible to properly tab between controls in a dialog with a disabled form item control.
    Fixed bug where firefox would generate a rectangle on elements produced after/before a cE=false elements.
    Fixed bug with advlist plugin not switching list element format properly in some edge cases.
    Fixed bug where col/rowspans wasn't correctly computed by the table plugin in some cases.
    Fixed bug where the table plugin would thrown an error if object_resizing was disabled.
    Fixed bug where some invalid markup would cause issues when running in XHTML mode. Patch contributed by Charles Bourasseau.
    Fixed bug where the fullscreen class wouldn't be removed properly when closing dialogs.
    Fixed bug where the PastePlainTextToggle event wasn't fired by the paste plugin when the state changed.
    Fixed bug where table the row type wasn't properly updated in table row dialog. Patch contributed by Matthias Balmer.
    Fixed bug where select all and cut wouldn't place caret focus back to the editor in WebKit. Patch contributed by Daniel Jalkut.
    Fixed bug where applying cell/row properties to multiple cells/rows would reset other unchanged properties.
    Fixed bug where some elements in the schema would have redundant/incorrect children.
    Fixed bug where selector and target options would cause issues if used together.
    Fixed bug where drag/drop of images from desktop on chrome would thrown an error.
    Fixed bug where cut on WebKit/Blink wouldn't add an undo level.
    Fixed bug where IE 11 would scroll to the cE=false elements when they where selected.
    Fixed bug where keys like F5 wouldn't work when a cE=false element was selected.
    Fixed bug where the undo manager wouldn't stop the typing state when commands where executed.
    Fixed bug where unlink on wrapped links wouldn't work properly.
    Fixed bug with drag/drop of images on WebKit where the image would be deleted form the source editor.
    Fixed bug where the visual characters mode would be disabled when contents was extracted from the editor.
    Fixed bug where some browsers would toggle of formats applied to the caret when clicking in the editor toolbar.
    Fixed bug where the custom theme function wasn't working correctly.
    Fixed bug where image option for custom buttons required you to have icon specified as well.
    Fixed bug where the context menu and contextual toolbars would be visible at the same time and sometimes overlapping.
    Fixed bug where the noneditable plugin would double wrap elements when using the noneditable_regexp option.
    Fixed bug where tables would get padding instead of margin when you used the indent button.
    Fixed bug where the charmap plugin wouldn't properly insert non breaking spaces.
    Fixed bug where the color previews in color input boxes wasn't properly updated.
    Fixed bug where the list items of previous lists wasn't merged in the right order.
    Fixed bug where it wasn't possible to drag/drop inline-block cE=false elements on IE 11.
    Fixed bug where some table cell merges would produce incorrect rowspan/colspan.
    Fixed so the font size of the editor defaults to 14px instead of 11px this can be overridden by custom css.
    Fixed so wordcount is debounced to reduce cpu hogging on larger texts.
    Fixed so tinymce global gets properly exported as a module when used with some module bundlers.
    Fixed so it's possible to specify what css properties you want to preview on specific formats.
    Fixed so anchors are contentEditable=false while within the editor.
    Fixed so selected contents gets wrapped in a inline code element by the codesample plugin.
    Fixed so conditional comments gets properly stripped independent of case. Patch contributed by Georgii Dolzhykov.
    Fixed so some escaped css sequences gets properly handled. Patch contributed by Georgii Dolzhykov.
    Fixed so notifications with the same message doesn't get displayed at the same time.
    Fixed so F10 can be used as an alternative key to focus to the toolbar.
    Fixed various api documentation issues and typos.
    Removed layer plugin since it wasn't really ported from 3.x and there doesn't seem to be much use for it.
    Removed moxieplayer.swf from the media plugin since it wasn't used by the media plugin.
    Removed format state from the advlist plugin to be more consistent with common word processors.
Version 4.4.3 (2016-09-01)
    Fixed bug where copy would produce an exception on Chrome.
    Fixed bug where deleting lists on IE 11 would merge in correct text nodes.
    Fixed bug where deleting partial lists with indentation wouldn't cause proper normalization.
Version 4.4.2 (2016-08-25)
    Added new importcss_exclusive option to disable unique selectors per group.
    Added new group specific selector_converter option to importcss plugin.
    Added new codesample_languages option to apply custom languages to codesample plugin.
    Added new codesample_dialog_width/codesample_dialog_height options.
    Fixed bug where fullscreen button had an incorrect keyboard shortcut.
    Fixed bug where backspace/delete wouldn't work correctly from a block to a cE=false element.
    Fixed bug where smartpaste wasn't detecting links with special characters in them like tilde.
    Fixed bug where the editor wouldn't get proper focus if you clicked on a cE=false element.
    Fixed bug where it wasn't possible to copy/paste table rows that had merged cells.
    Fixed bug where merging cells could some times produce invalid col/rowspan attibute values.
    Fixed bug where getBody would sometimes thrown an exception now it just returns null if the iframe is clobbered.
    Fixed bug where drag/drop of cE=false element wasn't properly constrained to viewport.
    Fixed bug where contextmenu on Mac would collapse any selection to a caret.
    Fixed bug where rtl mode wasn't rendered properly when loading a language pack with the rtl flag.
    Fixed bug where Kamer word bounderies would be stripped from contents.
    Fixed bug where lists would sometimes render two dots or numbers on the same line.
    Fixed bug where the skin_url wasn't used by the inlite theme.
    Fixed so data attributes are ignored when comparing formats in the formatter.
    Fixed so it's possible to disable inline toolbars in the inlite theme.
    Fixed so template dialog gets resized if it doesn't fit the window viewport.
Version 4.4.1 (2016-07-26)
    Added smart_paste option to paste plugin to allow disabling the paste behavior if needed.
    Fixed bug where png urls wasn't properly detected by the smart paste logic.
    Fixed bug where the element path wasn't working properly when multiple editor instances where used.
    Fixed bug with creating lists out of multiple paragraphs would just create one list item instead of multiple.
    Fixed bug where scroll position wasn't properly handled by the inlite theme to place the toolbar properly.
    Fixed bug where multiple instances of the editor using the inlite theme didn't render the toolbar properly.
    Fixed bug where the shortcut label for fullscreen mode didn't match the actual shortcut key.
    Fixed bug where it wasn't possible to select cE=false blocks using touch devices on for example iOS.
    Fixed bug where it was possible to select the child image within a cE=false on IE 11.
    Fixed so inserts of html containing lists doesn't merge with any existing lists unless it's a paste operation.
Version 4.4.0 (2016-06-30)
    Added new inlite theme this is a more lightweight inline UI.
    Added smarter paste logic that auto detects urls in the clipboard and inserts images/links based on that.
    Added a better image resize algorithm for better image quality in the imagetools plugin.
    Fixed bug where it wasn't possible to drag/dropping cE=false elements on FF.
    Fixed bug where backspace/delete before/after a cE=false block would produce a new paragraph.
    Fixed bug where list style type css property wasn't preserved when indenting lists.
    Fixed bug where merging of lists where done even if the list style type was different.
    Fixed bug where the image_dataimg_filter function wasn't used when pasting images.
    Fixed bug where nested editable within a non editable element would cause scroll on focus in Chrome.
    Fixed so invalid targets for inline mode is blocked on initialization. We only support elements that can have children.
Version 4.3.13 (2016-06-08)
    Added characters with a diacritical mark to charmap plugin. Patch contributed by Dominik Schilling.
    Added better error handling if the image proxy service would produce errors.
    Fixed issue with pasting list items into list items would produce nested list rather than a merged list.
    Fixed bug where table selection could get stuck in selection mode for inline editors.
    Fixed bug where it was possible to place the caret inside the resize grid elements.
    Fixed bug where it wasn't possible to place in elements horizontally adjacent cE=false blocks.
    Fixed bug where multiple notifications wouldn't be properly placed on screen.
    Fixed bug where multiple editor instance of the same id could be produces in some specific integrations.
Version 4.3.12 (2016-05-10)
    Fixed bug where focus calls couldn't be made inside the editors PostRender event handler.
    Fixed bug where some translations wouldn't work as expected due to a bug in editor.translate.
    Fixed bug where the node change event could fire with a node out side the root of the editor.
    Fixed bug where Chrome wouldn't properly present the keyboard paste clipboard details when paste was clicked.
    Fixed bug where merged cells in tables couldn't be selected from right to left.
    Fixed bug where insert row wouldn't properly update a merged cells rowspan property.
    Fixed bug where the color input boxes preview field wasn't properly set on initialization.
    Fixed bug where IME composition inside table cells wouldn't work as expected on IE 11.
    Fixed so all shadow dom support is under and experimental flag due to flaky browser support.
Version 4.3.11 (2016-04-25)
    Fixed bug where it wasn't possible to insert empty blocks though the API unless they where padded.
    Fixed bug where you couldn't type the Euro character on Windows.
    Fixed bug where backspace/delete from a cE=false element to a text block didn't work properly.
    Fixed bug where the text color default grid would render incorrectly.
    Fixed bug where the codesample plugin wouldn't load the css in the editor for multiple editors.
    Fixed so the codesample plugin textarea gets focused by default.
Version 4.3.10 (2016-04-12)
    Fixed bug where the key "y" on WebKit couldn't be entered due to conflict with keycode for F10 on keypress.
Version 4.3.9 (2016-04-12)
    Added support for focusing the contextual toolbars using keyboard.
    Added keyboard support for slider UI controls. You can no increase/decrease using arrow keys.
    Added url pattern matching for Dailymotion to media plugin. Patch contributed by Bertrand Darbon.
    Added body_class to template plugin preview. Patch contributed by Milen Petrinski.
    Added options to better override textcolor pickers with custom colors. Patch contributed by Xavier Boubert.
    Added visual arrows to inline contextual toolbars so that they point to the element being active.
    Fixed so toolbars for tables or other larger elements get better positioned below the scrollable viewport.
    Fixed bug where it was possible to click links inside cE=false blocks.
    Fixed bug where event targets wasn't properly handled in Safari Technical Preview.
    Fixed bug where drag/drop text in FF 45 would make the editor caret invisible.
    Fixed bug where the remove state wasn't properly set on editor instances when detected as clobbered.
    Fixed bug where offscreen selection of some cE=false elements would render onscreen. Patch contributed by Steven Bufton
    Fixed bug where enter would clone styles out side the root on editors inside a span. Patch contributed by ChristophKaser.
    Fixed bug where drag/drop of images into the editor didn't work correctly in FF.
    Fixed so the first item in panels for the imagetools dialog gets proper keyboard focus.
    Changed the Meta+Shift+F shortcut to Ctrl+Shift+F since Czech, Slovak, Polish languages used the first one for input.
Version 4.3.8 (2016-03-15)
    Fixed bug where inserting HR at the end of a block element would produce an extra empty block.
    Fixed bug where links would be clickable when readonly mode was enabled.
    Fixed bug where the formatter would normalize to the wrong node on very specific content.
    Fixed bug where some nested list items couldn't be indented properly.
    Fixed bug where links where clickable in the preview dialog.
    Fixed so the alt attribute doesn't get padded with an empty value by default.
    Fixed so nested alignment works more correctly. You will now alter the alignment to the closest block parent.
Version 4.3.7 (2016-03-02)
    Fixed bug where incorrect icons would be rendered for imagetools edit and color levels.
    Fixed bug where navigation using arrow keys inside a SelectBox didn't move up/down.
    Fixed bug where the visualblocks plugin would render borders round internal UI elements.
Version 4.3.6 (2016-03-01)
    Added new paste_remember_plaintext_info option to allow a global disable of the plain text mode notification.
    Added new PastePlainTextToggle event that fires when plain text mode toggles on/off.
    Fixed bug where it wasn't possible to select media elements since the drag logic would snap it to mouse cursor.
    Fixed bug where it was hard to place the caret inside nested cE=true elements when the outer cE=false element was focused.
    Fixed bug where editors wouldn't properly initialize if both selector and mode where used.
    Fixed bug where IME input inside table cells would switch the IME off.
    Fixed bug where selection inside the first table cell would cause the whole table cell to get selected.
    Fixed bug where error handling of images being uploaded wouldn't properly handle faulty statuses.
    Fixed bug where inserting contents before a HR would cause an exception to be thrown.
    Fixed bug where copy/paste of Excel data would be inserted as an image.
    Fixed caret position issues with copy/paste of inline block cE=false elements.
    Fixed issues with various menu item focus bugs in Chrome. Where the focused menu bar item wasn't properly blurred.
    Fixed so the notifications have a solid background since it would be hard to read if there where text under it.
    Fixed so notifications gets animated similar to the ones used by dialogs.
    Fixed so larger images that gets pasted is handled better.
    Fixed so the window close button is more uniform on various platform and also increased it's hit area.
Version 4.3.5 (2016-02-11)
    Npm version bump due to package not being fully updated.
Version 4.3.4 (2016-02-11)
    Added new OpenWindow/CloseWindow events that gets fired when windows open/close.
    Added new NewCell/NewRow events that gets fired when table cells/rows are created.
    Added new Promise return value to tinymce.init makes it easier to handle initialization.
    Removed the jQuery version the jQuery plugin is now moved into the main package.
    Removed jscs from build process since eslint can now handle code style checking.
    Fixed various bugs with drag/drop of contentEditable:false elements.
    Fixed bug where deleting of very specific nested list items would result in an odd list.
    Fixed bug where lists would get merged with adjacent lists outside the editable inline root.
    Fixed bug where MS Edge would crash when closing a dialog then clicking a menu item.
    Fixed bug where table cell selection would add undo levels.
    Fixed bug where table cell selection wasn't removed when inline editor where removed.
    Fixed bug where table cell selection wouldn't work properly on nested tables.
    Fixed bug where table merge menu would be available when merging between thead and tbody.
    Fixed bug where table row/column resize wouldn't get properly removed when the editor was removed.
    Fixed bug where Chrome would scroll to the editor if there where a empty hash value in document url.
    Fixed bug where the cache suffix wouldn't work correctly with the importcss plugin.
    Fixed bug where selection wouldn't work properly on MS Edge on Windows Phone 10.
    Fixed so adjacent pre blocks gets joined into one pre block since that seems like the user intent.
    Fixed so events gets properly dispatched in shadow dom. Patch provided by Nazar Mokrynskyi.
Version 4.3.3 (2016-01-14)
    Added new table_resize_bars configuration setting.  This setting allows you to disable the table resize bars.
    Added new beforeInitialize event to tinymce.util.XHR lets you modify XHR properties before open. Patch contributed by Brent Clintel.
    Added new autolink_pattern setting to autolink plugin. Enables you to override the default autolink formats. Patch contributed by Ben Tiedt.
    Added new charmap option that lets you override the default charmap of the charmap plugin.
    Added new charmap_append option that lets you add new characters to the default charmap of the charmap plugin.
    Added new insertCustomChar event that gets fired when a character is inserted by the charmap plugin.
    Fixed bug where table cells started with a superfluous &nbsp; in IE10+.
    Fixed bug where table plugin would retain all BR tags when cells were merged.
    Fixed bug where media plugin would strip underscores from youtube urls.
    Fixed bug where IME input would fail on IE 11 if you typed within a table.
    Fixed bug where double click selection of a word would remove the space before the word on insert contents.
    Fixed bug where table plugin would produce exceptions when hovering tables with invalid structure.
    Fixed bug where fullscreen wouldn't scroll back to it's original position when untoggled.
    Fixed so the template plugins templates setting can be a function that gets a callback that can provide templates.
Version 4.3.2 (2015-12-14)
    Fixed bug where the resize bars for table cells were not affected by the object_resizing property.
    Fixed bug where the contextual table toolbar would appear incorrectly if TinyMCE was initialized inline inside a table.
    Fixed bug where resizing table cells did not fire a node change event or add an undo level.
    Fixed bug where double click selection of text on IE 11 wouldn't work properly.
    Fixed bug where codesample plugin would incorrectly produce br elements inside code elements.
    Fixed bug where media plugin would strip dashes from youtube urls.
    Fixed bug where it was possible to move the caret into the table resize bars.
    Fixed bug where drag/drop into a cE=false element was possible on IE.
Version 4.3.1 (2015-11-30)
    Fixed so it's possible to disable the table inline toolbar by setting it to false or an empty string.
    Fixed bug where it wasn't possible to resize some tables using the drag handles.
    Fixed bug where unique id:s would clash for multiple editor instances and cE=false selections.
    Fixed bug where the same plugin could be initialized multiple times.
    Fixed bug where the table inline toolbars would be displayed at the same time as the image toolbars.
    Fixed bug where the table selection rect wouldn't be removed when selecting another control element.
Version 4.3.0 (2015-11-23)
    Added new table column/row resize support. Makes it a lot more easy to resize the columns/rows in a table.
    Added new table inline toolbar. Makes it easier to for example add new rows or columns to a table.
    Added new notification API. Lets you display floating notifications to the end user.
    Added new codesample plugin that lets you insert syntax highlighted pre elements into the editor.
    Added new image_caption to images. Lets you create images with captions using a HTML5 figure/figcaption elements.
    Added new live previews of embeded videos. Lets you play the video right inside the editor.
    Added new setDirty method and "dirty" event to the editor. Makes it easier to track the dirty state change.
    Added new setMode method to Editor instances that lets you dynamically switch between design/readonly.
    Added new core support for contentEditable=false elements within the editor overrides the browsers broken behavior.
    Rewrote the noneditable plugin to use the new contentEditable false core logic.
    Fixed so the dirty state doesn't set to false automatically when the undo index is set to 0.
    Fixed the Selection.placeCaretAt so it works better on IE when the coordinate is between paragraphs.
    Fixed bug where data-mce-bogus="all" element contents where counted by the word count plugin.
    Fixed bug where contentEditable=false elements would be indented by the indent buttons.
    Fixed bug where images within contentEditable=false would be selected in WebKit on mouse click.
    Fixed bug in DOMUntils split method where the replacement parameter wouldn't work on specific cases.
    Fixed bug where the importcss plugin would import classes from the skin content css file.
    Fixed so all button variants have a wrapping span for it's text to make it easier to skin.
    Fixed so it's easier to exit pre block using the arrow keys.
    Fixed bug where listboxes with fix widths didn't render correctly.
Version 4.2.8 (2015-11-13)
    Fixed bug where it was possible to delete tables as the inline root element if all columns where selected.
    Fixed bug where the UI buttons active state wasn't properly updated due to recent refactoring of that logic.
Version 4.2.7 (2015-10-27)
    Fixed bug where backspace/delete would remove all formats on the last paragraph character in WebKit/Blink.
    Fixed bug where backspace within a inline format element with a bogus caret container would move the caret.
    Fixed bug where backspace/delete on selected table cells wouldn't add an undo level.
    Fixed bug where script tags embedded within the editor could sometimes get a mce- prefix prepended to them
    Fixed bug where validate: false option could produce an error to be thrown from the Serialization step.
    Fixed bug where inline editing of a table as the root element could let the user delete that table.
    Fixed bug where inline editing of a table as the root element wouldn't properly handle enter key.
    Fixed bug where inline editing of a table as the root element would normalize the selection incorrectly.
    Fixed bug where inline editing of a list as the root element could let the user delete that list.
    Fixed bug where inline editing of a list as the root element could let the user split that list.
    Fixed bug where resize handles would be rendered on editable root elements such as table.
Version 4.2.6 (2015-09-28)
    Added capability to set request headers when using XHRs.
    Added capability to upload local images automatically default delay is set to 30 seconds after editing images.
    Added commands ids mceEditImage, mceAchor and mceMedia to be avaiable from execCommand.
    Added Edge browser to saucelabs grunt task. Patch contributed by John-David Dalton.
    Fixed bug where blob uris not produced by tinymce would produce HTML invalid markup.
    Fixed bug where selection of contents of a nearly empty editor in Edge would sometimes fail.
    Fixed bug where color styles woudln't be retained on copy/paste in Blink/Webkit.
    Fixed bug where the table plugin would throw an error when inserting rows after a child table.
    Fixed bug where the template plugin wouldn't handle functions as variable replacements.
    Fixed bug where undo/redo sometimes wouldn't work properly when applying formatting collapsed ranges.
    Fixed bug where shift+delete wouldn't do a cut operation on Blink/WebKit.
    Fixed bug where cut action wouldn't properly store the before selection bookmark for the undo level.
    Fixed bug where backspace in side an empty list element on IE would loose editor focus.
    Fixed bug where the save plugin wouldn't enable the buttons when a change occurred.
    Fixed bug where Edge wouldn't initialize the editor if a document.domain was specified.
    Fixed bug where enter key before nested images would sometimes not properly expand the previous block.
    Fixed bug where the inline toolbars wouldn't get properly hidden when blurring the editor instance.
    Fixed bug where Edge would paste Chinese characters on some Windows 10 installations.
    Fixed bug where IME would loose focus on IE 11 due to the double trailing br bug fix.
    Fixed bug where the proxy url in imagetools was incorrect. Patch contributed by Wong Ho Wang.
Version 4.2.5 (2015-08-31)
    Added fullscreen capability to embedded youtube and vimeo videos.
    Fixed bug where the uploadImages call didn't work on IE 10.
    Fixed bug where image place holders would be uploaded by uploadImages call.
    Fixed bug where images marked with bogus would be uploaded by the uploadImages call.
    Fixed bug where multiple calls to uploadImages would result in decreased performance.
    Fixed bug where pagebreaks were editable to imagetools patch contributed by Rasmus Wallin.
    Fixed bug where the element path could cause too much recursion exception.
    Fixed bug for domains containing ".min". Patch contributed by Loïc Février.
    Fixed so validation of external links to accept a number after www. Patch contributed by Victor Carvalho.
    Fixed so the charmap is exposed though execCommand. Patch contributed by Matthew Will.
    Fixed so that the image uploads are concurrent for improved performance.
    Fixed various grammar problems in inline documentation. Patches provided by nikolas.
Version 4.2.4 (2015-08-17)
    Added picture as a valid element to the HTML 5 schema. Patch contributed by Adam Taylor.
    Fixed bug where contents would be duplicated on drag/drop within the same editor.
    Fixed bug where floating/alignment of images on Edge wouldn't work properly.
    Fixed bug where it wasn't possible to drag images on IE 11.
    Fixed bug where image selection on Edge would sometimes fail.
    Fixed bug where contextual toolbars icons wasn't rendered properly when using the toolbar_items_size.
    Fixed bug where searchreplace dialog doesn't get prefilled with the selected text.
    Fixed bug where fragmented matches wouldn't get properly replaced by the searchreplace plugin.
    Fixed bug where enter key wouldn't place the caret if was after a trailing space within an inline element.
    Fixed bug where the autolink plugin could produce multiple links for the same text on Gecko.
    Fixed bug where EditorUpload could sometimes throw an exception if the blob wasn't found.
    Fixed xss issues with media plugin not properly filtering out some script attributes.
Version 4.2.3 (2015-07-30)
    Fixed bug where image selection wasn't possible on Edge due to incompatible setBaseAndExtend API.
    Fixed bug where image blobs urls where not properly destroyed by the imagetools plugin.
    Fixed bug where keyboard shortcuts wasn't working correctly on IE 8.
    Fixed skin issue where the borders of panels where not visible on IE 8.
Version 4.2.2 (2015-07-22)
    Fixed bug where float panels were not being hidden on inline editor blur when fixed_toolbar_container config option was in use.
    Fixed bug where combobox states wasn't properly updated if contents where updated without keyboard.
    Fixed bug where pasting into textbox or combobox would move the caret to the end of text.
    Fixed bug where removal of bogus span elements before block elements would remove whitespace between nodes.
    Fixed bug where repositioning of inline toolbars where async and producing errors if the editor was removed from DOM to early. Patch by iseulde.
    Fixed bug where element path wasn't working correctly. Patch contributed by iseulde.
    Fixed bug where menus wasn't rendered correctly when custom images where added to a menu. Patch contributed by Naim Hammadi.
Version 4.2.1 (2015-06-29)
    Fixed bug where back/forward buttons in the browser would render blob images as broken images.
    Fixed bug where Firefox would throw regexp to big error when replacing huge base64 chunks.
    Fixed bug rendering issues with resize and context toolbars not being placed properly until next animation frame.
    Fixed bug where the rendering of the image while cropping would some times not be centered correctly.
    Fixed bug where listbox items with submenus would me selected as active.
    Fixed bug where context menu where throwing an error when rendering.
    Fixed bug where resize both option wasn't working due to resent addClass API change. Patch contributed by Jogai.
    Fixed bug where a hideAll call for container rendered inline toolbars would throw an error.
    Fixed bug where onclick event handler on combobox could cause issues if element.id was a function by some polluting libraries.
    Fixed bug where listboxes wouldn't get proper selected sub menu item when using link_list or image_list.
    Fixed so the UI controls are as wide as 4.1.x to avoid wrapping controls in toolbars.
    Fixed so the imagetools dialog is adaptive for smaller screen sizes.
Version 4.2.0 (2015-06-25)
    Added new flat default skin to make the UI more modern.
    Added new imagetools plugin, lets you crop/resize and apply filters to images.
    Added new contextual toolbars support to the API lets you add floating toolbars for specific CSS selectors.
    Added new promise feature fill as tinymce.util.Promise.
    Added new built in image upload feature lets you upload any base64 encoded image within the editor as files.
    Fixed bug where resize handles would appear in the right position in the wrong editor when switching between resizable content in different inline editors.
    Fixed bug where tables would not be inserted in inline mode due to previous float panel fix.
    Fixed bug where floating panels would remain open when focus was lost on inline editors.
    Fixed bug where cut command on Chrome would thrown a browser security exception.
    Fixed bug where IE 11 sometimes would report an incorrect size for images in the image dialog.
    Fixed bug where it wasn't possible to remove inline formatting at the end of block elements.
    Fixed bug where it wasn't possible to delete table cell contents when cell selection was vertical.
    Fixed bug where table cell wasn't emptied from block elements if delete/backspace where pressed in empty cell.
    Fixed bug where cmd+shift+arrow didn't work correctly on Firefox mac when selecting to start/end of line.
    Fixed bug where removal of bogus elements would sometimes remove whitespace between nodes.
    Fixed bug where the resize handles wasn't updated when the main window was resized.
    Fixed so script elements gets removed by default to prevent possible XSS issues in default config implementations.
    Fixed so the UI doesn't need manual reflows when using non native layout managers.
    Fixed so base64 encoded images doesn't slow down the editor on modern browsers while editing.
    Fixed so all UI elements uses touch events to improve mobile device support.
    Removed the touch click quirks patch for iOS since it did more harm than good.
    Removed the non proportional resize handles since. Unproportional resize can still be done by holding the shift key.
Version 4.1.10 (2015-05-05)
    Fixed bug where plugins loaded with compat3x would sometimes throw errors when loading using the jQuery version.
    Fixed bug where extra empty paragraphs would get deleted in WebKit/Blink due to recent Quriks fix.
    Fixed bug where the editor wouldn't work properly on IE 12 due to some required browser sniffing.
    Fixed bug where formatting shortcut keys where interfering with Mac OS X screenshot keys.
    Fixed bug where the caret wouldn't move to the next/previous line boundary on Cmd+Left/Right on Gecko.
    Fixed bug where it wasn't possible to remove formats from very specific nested contents.
    Fixed bug where undo levels wasn't produced when typing letters using the shift or alt+ctrl modifiers.
    Fixed bug where the dirty state wasn't properly updated when typing using the shift or alt+ctrl modifiers.
    Fixed bug where an error would be thrown if an autofocused editor was destroyed quickly after its initialization. Patch provided by thorn0.
    Fixed issue with dirty state not being properly updated on redo operation.
    Fixed issue with entity decoder not handling incorrectly written numeric entities.
    Fixed issue where some PI element values wouldn't be properly encoded.
Version 4.1.9 (2015-03-10)
    Fixed bug where indentation wouldn't work properly for non list elements.
    Fixed bug with image plugin not pulling the image dimensions out correctly if a custom document_base_url was used.
    Fixed bug where ctrl+alt+[1-9] would conflict with the AltGr+[1-9] on Windows. New shortcuts is ctrl+shift+[1-9].
    Fixed bug with removing formatting on nodes in inline mode would sometimes include nodes outside the editor body.
    Fixed bug where extra nbsp:s would be inserted when you replaced a word surrounded by spaces using insertContent.
    Fixed bug with pasting from Google Docs would produce extra strong elements and line feeds.
Version 4.1.8 (2015-03-05)
    Added new html5 sizes attribute to img elements used together with srcset.
    Added new elementpath option that makes it possible to disable the element path but keep the statusbar.
    Added new option table_style_by_css for the table plugin to set table styling with css rather than table attributes.
    Added new link_assume_external_targets option to prompt the user to prepend http:// prefix if the supplied link does not contain a protocol prefix.
    Added new image_prepend_url option to allow a custom base path/url to be added to images.
    Added new table_appearance_options option to make it possible to disable some options.
    Added new image_title option to make it possible to alter the title of the image, disabled by default.
    Fixed bug where selection starting from out side of the body wouldn't produce a proper selection range on IE 11.
    Fixed bug where pressing enter twice before a table moves the cursor in the table and causes a javascript error.
    Fixed bug where advanced image styles were not respected.
    Fixed bug where the less common Shift+Delete didn't produce a proper cut operation on WebKit browsers.
    Fixed bug where image/media size constrain logic would produce NaN when handling non number values.
    Fixed bug where internal classes where removed by the removeformat command.
    Fixed bug with creating links table cell contents with a specific selection would throw a exceptions on WebKit/Blink.
    Fixed bug where valid_classes option didn't work as expected according to docs. Patch provided by thorn0.
    Fixed bug where jQuery plugin would patch the internal methods multiple times. Patch provided by Drew Martin.
    Fixed bug where backspace key wouldn't delete the current selection of newly formatted content.
    Fixed bug where type over of inline formatting elements wouldn't properly keep the format on WebKit/Blink.
    Fixed bug where selection needed to be properly normalized on modern IE versions.
    Fixed bug where Command+Backspace didn't properly delete the whole line of text but the previous word.
    Fixed bug where UI active states wheren't properly updated on IE if you placed caret within the current range.
    Fixed bug where delete/backspace on WebKit/Blink would remove span elements created by the user.
    Fixed bug where delete/backspace would produce incorrect results when deleting between two text blocks with br elements.
    Fixed bug where captions where removed when pasting from MS Office.
    Fixed bug where lists plugin wouldn't properly remove fully selected nested lists.
    Fixed bug where the ttf font used for icons would throw an warning message on Gecko on Mac OS X.
    Fixed a bug where applying a color to text did not update the undo/redo history.
    Fixed so shy entities gets displayed when using the visualchars plugin.
    Fixed so removeformat removes ins/del by default since these might be used for strikethough.
    Fixed so multiple language packs can be loaded and added to the global I18n data structure.
    Fixed so transparent color selection gets treated as a normal color selection. Patch contributed by Alexander Hofbauer.
    Fixed so it's possible to disable autoresize_overflow_padding, autoresize_bottom_margin options by setting them to false.
    Fixed so the charmap plugin shows the description of the character in the dialog. Patch contributed by Jelle Hissink.
    Removed address from the default list of block formats since it tends to be missused.
    Fixed so the pre block format is called preformatted to make it more verbose.
    Fixed so it's possible to context scope translation strings this isn't needed most of the time.
    Fixed so the max length of the width/height input fields of the media dialog is 5 instead of 3.
    Fixed so drag/dropped contents gets properly processed by paste plugin since it's basically a paste. Patch contributed by Greg Fairbanks.
    Fixed so shortcut keys for headers is ctrl+alt+[1-9] instead of ctrl+[1-9] since these are for switching tabs in the browsers.
    Fixed so "u" doesn't get converted into a span element by the legacy input filter. Since this is now a valid HTML5 element.
    Fixed font families in order to provide appropriate web-safe fonts.
Version 4.1.7 (2014-11-27)
    Added HTML5 schema support for srcset, source and picture. Patch contributed by mattheu.
    Added new cache_suffix setting to enable cache busting by producing unique urls.
    Added new paste_convert_word_fake_lists option to enable users to disable the fake lists convert logic.
    Fixed so advlist style changes adds undo levels for each change.
    Fixed bug where WebKit would sometimes produce an exception when the autolink plugin where looking for URLs.
    Fixed bug where IE 7 wouldn't be rendered properly due to aggressive css compression.
    Fixed bug where DomQuery wouldn't accept window as constructor element.
    Fixed bug where the color picker in 3.x dialogs wouldn't work properly. Patch contributed by Callidior.
    Fixed bug where the image plugin wouldn't respect the document_base_url.
    Fixed bug where the jQuery plugin would fail to append to elements named array prototype names.
Version 4.1.6 (2014-10-08)
    Fixed bug with clicking on the scrollbar of the iframe would cause a JS error to be thrown.
    Fixed bug where null would produce an exception if you passed it to selection.setRng.
    Fixed bug where Ctrl/Cmd+Tab would indent the current list item if you switched tabs in the browser.
    Fixed bug where pasting empty cells from Excel would result in a broken table.
    Fixed bug where it wasn't possible to switch back to default list style type.
    Fixed issue where the select all quirk fix would fire for other modifiers than Ctrl/Cmd combinations.
    Replaced jake with grunt since it is more mainstream and has better plugin support.
Version 4.1.5 (2014-09-09)
    Fixed bug where sometimes the resize rectangles wouldn't properly render on images on WebKit/Blink.
    Fixed bug in list plugin where delete/backspace would merge empty LI elements in lists incorrectly.
    Fixed bug where empty list elements would result in empty LI elements without it's parent container.
    Fixed bug where backspace in empty caret formatted element could produce an type error exception of Gecko.
    Fixed bug where lists pasted from word with a custom start index above 9 wouldn't be properly handled.
    Fixed bug where tabfocus plugin would tab out of the editor instance even if the default action was prevented.
    Fixed bug where tabfocus wouldn't tab properly to other adjacent editor instances.
    Fixed bug where the DOMUtils setStyles wouldn't properly removed or update the data-mce-style attribute.
    Fixed bug where dialog select boxes would be placed incorrectly if document.body wasn't statically positioned.
    Fixed bug where pasting would sometimes scroll to the top of page if the user was using the autoresize plugin.
    Fixed bug where caret wouldn't be properly rendered by Chrome when clicking on the iframes documentElement.
    Fixed so custom images for menubutton/splitbutton can be provided. Patch contributed by Naim Hammadi.
    Fixed so the default action of windows closing can be prevented by blocking the default action of the close event.
    Fixed so nodeChange and focus of the editor isn't automatically performed when opening sub dialogs.
Version 4.1.4 (2014-08-21)
    Added new media_filter_html option to media plugin that blocks any conditional comments, scripts etc within a video element.
    Added new content_security_policy option allows you to set custom policy for iframe contents. Patch contributed by Francois Chagnon.
    Fixed bug where activate/deactivate events wasn't firing properly when switching between editors.
    Fixed bug where placing the caret on iOS was difficult due to a WebKit bug with touch events.
    Fixed bug where the resize helper wouldn't render properly on older IE versions.
    Fixed bug where resizing images inside tables on older IE versions would sometimes fail depending mouse position.
    Fixed bug where editor.insertContent would produce an exception when inserting select/option elements.
    Fixed bug where extra empty paragraphs would be produced if block elements where inserted inside span elements.
    Fixed bug where the spellchecker menu item wouldn't be properly checked if spell checking was started before it was rendered.
    Fixed bug where the DomQuery filter function wouldn't remove non elements from collection.
    Fixed bug where document with custom document.domain wouldn't properly render the editor.
    Fixed bug where IE 8 would throw exception when trying to enter invalid color values into colorboxes.
    Fixed bug where undo manager could incorrectly add an extra undo level when custom resize handles was removed.
    Fixed bug where it wouldn't be possible to alter cell properties properly on table cells on IE 8.
    Fixed so the color picker button in table dialog isn't shown unless you include the colorpicker plugin or add your own custom color picker.
    Fixed so activate/deactivate events fire when windowManager opens a window since.
    Fixed so the table advtab options isn't separated by an underscore to normalize naming with image_advtab option.
    Fixed so the table cell dialog has proper padding when the advanced tab in disabled.
Version 4.1.3 (2014-07-29)
    Added event binding logic to tinymce.util.XHR making it possible to override headers and settings before any request is made.
    Fixed bug where drag events wasn't fireing properly on older IE versions since the event handlers where bound to document.
    Fixed bug where drag/dropping contents within the editor on IE would force the contents into plain text mode even if it was internal content.
    Fixed bug where IE 7 wouldn't open menus properly due to a resize bug in the browser auto closing them immediately.
    Fixed bug where the DOMUtils getPos logic wouldn't produce a valid coordinate inside the body if the body was positioned non static.
    Fixed bug where the element path and format state wasn't properly updated if you had the wordcount plugin enabled.
    Fixed bug where a comment at the beginning of source would produce an exception in the formatter logic.
    Fixed bug where setAttrib/getAttrib on null would throw exception together with any hooked attributes like style.
    Fixed bug where table sizes wasn't properly retained when copy/pasting on WebKit/Blink.
    Fixed bug where WebKit/Blink would produce colors in RGB format instead of the forced HEX format when deleting contents.
    Fixed bug where the width attribute wasn't updated on tables if you changed the size inside the table dialog.
    Fixed bug where control selection wasn't properly handled when the caret was placed directly after an image.
    Fixed bug where selecting the contents of table cells using the selection.select method wouldn't place the caret properly.
    Fixed bug where the selection state for images wasn't removed when placing the caret right after an image on WebKit/Blink.
    Fixed bug where all events wasn't properly unbound when and editor instance was removed or destroyed by some external innerHTML call.
    Fixed bug where it wasn't possible or very hard to select images on iOS when the onscreen keyboard was visible.
    Fixed so auto_focus can take a boolean argument this will auto focus the last initialized editor might be useful for single inits.
    Fixed so word auto detect lists logic works better for faked lists that doesn't have specific markup.
    Fixed so nodeChange gets fired on mouseup as it used to before 4.1.1 we optimized that event to fire less often.
    Removed the finish menu item from spellchecker menu since it's redundant you can stop spellchecking by toggling menu item or button.
Version 4.1.2 (2014-07-15)
    Added offset/grep to DomQuery class works basically the same as it's jQuery equivalent.
    Fixed bug where backspace/delete or setContent with an empty string would remove header data when using the fullpage plugin.
    Fixed bug where tinymce.remove with a selector not matching any editors would remove all editors.
    Fixed bug where resizing of the editor didn't work since the theme was calling setStyles instead of setStyle.
    Fixed bug where IE 7 would fail to append html fragments to iframe document when using DomQuery.
    Fixed bug where the getStyle DOMUtils method would produce an exception if it was called with null as it's element.
    Fixed bug where the paste plugin would remove the element if the none of the paste_webkit_styles rules matched the current style.
    Fixed bug where contextmenu table items wouldn't work properly on IE since it would some times fire an incorrect selection change.
    Fixed bug where the padding/border values wasn't used in the size calculation for the body size when using autoresize. Patch contributed by Matt Whelan.
    Fixed bug where conditional word comments wouldn't be properly removed when pasting plain text.
    Fixed bug where resizing would sometime fail on IE 11 when the mouseup occurred inside the resizable element.
    Fixed so the iframe gets initialized without any inline event handlers for better CSP support. Patch contributed by Matt Whelan.
    Fixed so the tinymce.dom.Sizzle is the latest version of sizzle this resolves the document context bug.
Version 4.1.1 (2014-07-08)
    Fixed bug where pasting plain text on some WebKit versions would result in an empty line.
    Fixed bug where resizing images inside tables on IE 11 wouldn't work properly.
    Fixed bug where IE 11 would sometimes throw "Invalid argument" exception when editor contents was set to an empty string.
    Fixed bug where document.activeElement would throw exceptions on IE 9 when that element was hidden or removed from dom.
    Fixed bug where WebKit/Blink sometimes produced br elements with the Apple-interchange-newline class.
    Fixed bug where table cell selection wasn't properly removed when copy/pasting table cells.
    Fixed bug where pasting nested list items from Word wouldn't produce proper semantic nested lists.
    Fixed bug where right clicking using the contextmenu plugin on WebKit/Blink on Mac OS X would select the target current word or line.
    Fixed bug where it wasn't possible to alter table cell properties on IE 8 using the context menu.
    Fixed bug where the resize helper wouldn't be correctly positioned on older IE versions.
    Fixed bug where fullpage plugin would produce an error if you didn't specify a doctype encoding.
    Fixed bug where anchor plugin would get the name/id of the current element even if it wasn't anchor element.
    Fixed bug where visual aids for tables wouldn't be properly disabled when changing the border size.
    Fixed bug where some control selection events wasn't properly fired on older IE versions.
    Fixed bug where table cell selection on older IE versions would prevent resizing of images.
    Fixed bug with paste_data_images paste option not working properly on modern IE versions.
    Fixed bug where custom elements with underscores in the name wasn't properly parsed/serialized.
    Fixed bug where applying inline formats to nested list elements would produce an incorrect formatting result.
    Fixed so it's possible to hide items from elements path by using preventDefault/stopPropagation.
    Fixed so inline mode toolbar gets rendered right aligned if the editable element positioned to the documents right edge.
    Fixed so empty inline elements inside empty block elements doesn't get removed if configured to be kept intact.
    Fixed so DomQuery parentsUntil/prevUntil/nextUntil supports selectors/elements/filters etc.
    Fixed so legacyoutput plugin overrides fontselect and fontsizeselect controls and handles font elements properly.
Version 4.1.0 (2014-06-18)
    Added new file_picker_callback option to replace the old file_browser_callback the latter will still work though.
    Added new custom colors to textcolor plugin will be displayed if a color picker is provided also shows the latest colors.
    Added new color_picker_callback option to enable you to add custom color pickers to the editor.
    Added new advanced tabs to table/cell/row dialogs to enable you to select colors for border/background.
    Added new colorpicker plugin that lets you select colors from a hsv color picker.
    Added new tinymce.util.Color class to handle color parsing and converting.
    Added new colorpicker UI widget element lets you add a hsv color picker to any form/window.
    Added new textpattern plugin that allows you to use markdown like text patterns to format contents.
    Added new resize helper element that shows the current width & height while resizing.
    Added new "once" method to Editor and EventDispatcher enables since callback execution events.
    Added new jQuery like class under tinymce.dom.DomQuery it's exposed on editor instances (editor.$) and globally under (tinymce.$).
    Fixed so the default resize method for images are proportional shift/ctrl can be used to make an unproportional size.
    Fixed bug where the image_dimensions option of the image plugin would cause exceptions when it tried to update the size.
    Fixed bug where table cell dialog class field wasn't properly updated when editing an a table cell with an existing class.
    Fixed bug where Safari on Mac would produce webkit-fake-url for pasted images so these are now removed.
    Fixed bug where the nodeChange event would get fired before the selection was changed when clicking inside the current selection range.
    Fixed bug where valid_classes option would cause exception when it removed internal prefixed classes like mce-item-.
    Fixed bug where backspace would cause navigation in IE 8 on an inline element and after a caret formatting was applied.
    Fixed so placeholder images produced by the media plugin gets selected when inserted/edited.
    Fixed so it's possible to drag in images when the paste_data_images option is enabled. Might be useful for mail clients.
    Fixed so images doesn't get a width/height applied if the image_dimensions option is set to false useful for responsive contents.
    Fixed so it's possible to pass in an optional arguments object for the nodeChanged function to be passed to all nodechange event listeners.
    Fixed bug where media plugin embed code didn't update correctly.<|MERGE_RESOLUTION|>--- conflicted
+++ resolved
@@ -1,9 +1,6 @@
 Version 5.0.0-preview-5 (TBD)
-<<<<<<< HEAD
     Changed Help dialog to be accessible to screen readers #TINY-2687
-=======
     Changed the color swatch to save selected custom colors to local storage for use across sessions #TINY-2722
->>>>>>> 399d1d70
     Added title attribute to color swatch colors #TINY-2669
     Added anchorbar component to anchor inline toolbar dialogs to instead of the toolbar #TINY-2040
     Added support for toolbar<n> and toolbar array config options to be squashed into a single toolbar and not create multiple toolbars #TINY-2195
