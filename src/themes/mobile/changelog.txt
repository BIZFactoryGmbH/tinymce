<hr />

<h3>Mobile Changelog</h3>

<h4>0.0.11</h4>
<ul>
  <li>Streamlined package structure and renamed CSS files</li>
  <li>Changed icon for applying styles</li>
  <li>Added support for | in toolbar</li>
  <li>Added support for unknown commands in toolbar</li>
<<<<<<< HEAD
  <li>Added support for multiple instances of same command in toolbar</li>
  <li>Removed submenus from styles dropdown which are empty</li>
=======
  <li>Added support for multiple instances of same command in toolbar (removes
  duplicates)</li>
  <li>Surrounded applying styles with an undo state</li>
>>>>>>> 576fe32a
</ul>

<h4>0.0.10</h4>
<ul>
  <li>Removed autochooser theme</li>
  <li>Renamed theme to beta-mobile</li>
</ul>

<h4>0.0.9</h4>

<ul>
  <li>fix styles on serialised link dialog input fields</li>
  <li>made link dialog dot colours consistent with iOS and Material guidelines</li>
</ul>

<h4>0.0.8</h4>
<ul>
  <li>added support for removeformat</li>
</ul>

<h4>0.0.7</h4>
<ul>
  <li>fixed dropup height in landscape on various devices</li>
</ul>

<h4>0.0.6</h4>
<ul>
  <li>fixed regression where formatting buttons were not showing selected state</li>
  <li>implemented selected state for link buttons</li>
</ul>

<h4>0.0.5</h4>
<ul>
  <li>added dropup widget</li>
  <li>implement style formats, using dropup for ui</li>
</ul>

<h4>0.0.4</h4>
<ul>
  <li>support custom toolbar configuration</li>
  <li>added support for: redo, unlink, and numlist</li>
  <li>only load numlist and bullist if lists plugin is present</li>
</ul>

<hr /><|MERGE_RESOLUTION|>--- conflicted
+++ resolved
@@ -8,14 +8,9 @@
   <li>Changed icon for applying styles</li>
   <li>Added support for | in toolbar</li>
   <li>Added support for unknown commands in toolbar</li>
-<<<<<<< HEAD
-  <li>Added support for multiple instances of same command in toolbar</li>
+  <li>Added support for multiple instances of same command in toolbar (removes duplicates)</li>
+  <li>Surrounded applying styles with an undo state</li>
   <li>Removed submenus from styles dropdown which are empty</li>
-=======
-  <li>Added support for multiple instances of same command in toolbar (removes
-  duplicates)</li>
-  <li>Surrounded applying styles with an undo state</li>
->>>>>>> 576fe32a
 </ul>
 
 <h4>0.0.10</h4>
