/**
 * Copyright (c) Tiny Technologies, Inc. All rights reserved.
 * Licensed under the LGPL or a commercial license.
 * For LGPL see License.txt in the project root for license information.
 * For commercial licenses see https://www.tiny.cloud/
 */

<<<<<<< HEAD
=======
import { ClipboardEvent, DataTransfer, DragEvent, Event, File, HTMLImageElement, Image, KeyboardEvent, navigator, Range } from '@ephox/dom-globals';
>>>>>>> d580ac10
import { Arr, Cell, Singleton } from '@ephox/katamari';
import Editor from 'tinymce/core/api/Editor';
import Env from 'tinymce/core/api/Env';
import Delay from 'tinymce/core/api/util/Delay';
import { EditorEvent } from 'tinymce/core/api/util/EventDispatcher';
import Promise from 'tinymce/core/api/util/Promise';
import VK from 'tinymce/core/api/util/VK';
import * as Events from '../api/Events';
import * as Settings from '../api/Settings';
import * as InternalHtml from './InternalHtml';
import * as Newlines from './Newlines';
import { PasteBin } from './PasteBin';
import * as ProcessFilters from './ProcessFilters';
import * as SmartPaste from './SmartPaste';
import * as Utils from './Utils';
import * as Whitespace from './Whitespace';

declare let window: any;

const doPaste = (editor: Editor, content: string, internal: boolean, pasteAsText: boolean) => {
  const args = ProcessFilters.process(editor, content, internal);

  if (args.cancelled === false) {
    SmartPaste.insertContent(editor, args.content, pasteAsText);
  }
};

/**
 * Pastes the specified HTML. This means that the HTML is filtered and then
 * inserted at the current selection in the editor. It will also fire paste events
 * for custom user filtering.
 *
 * @param {String} html HTML code to paste into the current selection.
 * @param {Boolean?} internalFlag Optional true/false flag if the contents is internal or external.
 */
const pasteHtml = (editor: Editor, html: string, internalFlag: boolean) => {
  const internal = internalFlag ? internalFlag : InternalHtml.isMarked(html);
  doPaste(editor, InternalHtml.unmark(html), internal, false);
};

/**
 * Pastes the specified text. This means that the plain text is processed
 * and converted into BR and P elements. It will fire paste events for custom filtering.
 *
 * @param {String} text Text to paste as the current selection location.
 */
const pasteText = (editor: Editor, text: string) => {
  const encodedText = editor.dom.encode(text).replace(/\r\n/g, '\n');
  const normalizedText = Whitespace.normalizeWhitespace(encodedText);
  const html = Newlines.convert(normalizedText, Settings.getForcedRootBlock(editor), Settings.getForcedRootBlockAttrs(editor));
  doPaste(editor, html, false, true);
};

export interface ClipboardContents {
  [key: string]: string;
}

/**
 * Gets various content types out of a datatransfer object.
 *
 * @param {DataTransfer} dataTransfer Event fired on paste.
 * @return {Object} Object with mime types and data for those mime types.
 */
const getDataTransferItems = (dataTransfer: DataTransfer): ClipboardContents => {
  const items = {};
  const mceInternalUrlPrefix = 'data:text/mce-internal,';

  if (dataTransfer) {
    // Use old WebKit/IE API
    if (dataTransfer.getData) {
      const legacyText = dataTransfer.getData('Text');
      if (legacyText && legacyText.length > 0) {
        if (legacyText.indexOf(mceInternalUrlPrefix) === -1) {
          items['text/plain'] = legacyText;
        }
      }
    }

    if (dataTransfer.types) {
      for (let i = 0; i < dataTransfer.types.length; i++) {
        const contentType = dataTransfer.types[i];
        try { // IE11 throws exception when contentType is Files (type is present but data cannot be retrieved via getData())
          items[contentType] = dataTransfer.getData(contentType);
        } catch (ex) {
          items[contentType] = ''; // useless in general, but for consistency across browsers
        }
      }
    }
  }

  return items;
};

/**
 * Gets various content types out of the Clipboard API. It will also get the
 * plain text using older IE and WebKit API:s.
 *
 * @param {ClipboardEvent} clipboardEvent Event fired on paste.
 * @return {Object} Object with mime types and data for those mime types.
 */
const getClipboardContent = (editor: Editor, clipboardEvent: ClipboardEvent) =>
  getDataTransferItems(clipboardEvent.clipboardData || (editor.getDoc() as any).dataTransfer);

const hasContentType = (clipboardContent: ClipboardContents, mimeType: string) => mimeType in clipboardContent && clipboardContent[mimeType].length > 0;

const hasHtmlOrText = (content: ClipboardContents) => hasContentType(content, 'text/html') || hasContentType(content, 'text/plain');

const parseDataUri = (uri: string) => {
  const matches = /data:([^;]+);base64,([a-z0-9\+\/=]+)/i.exec(uri);
  if (matches) {
    return { type: matches[1], data: decodeURIComponent(matches[2]) };
  } else {
    return { type: null, data: null };
  }
};

const isValidDataUriImage = (editor: Editor, imgElm: HTMLImageElement) => {
  const filter = Settings.getImagesDataImgFilter(editor);
  return filter ? filter(imgElm) : true;
};

const extractFilename = (editor: Editor, str: string) => {
  const m = str.match(/([\s\S]+?)\.(?:jpeg|jpg|png|gif)$/i);
  return m ? editor.dom.encode(m[1]) : null;
};

const uniqueId = Utils.createIdGenerator('mceclip');

const pasteImage = (editor: Editor, imageItem) => {
  const { data: base64, type } = parseDataUri(imageItem.uri);
  const id = uniqueId();
  const name = Settings.getImagesReuseFilename(editor) && imageItem.blob.name ? extractFilename(editor, imageItem.blob.name) : id;
  const img = new Image();

  img.src = imageItem.uri;

  // TODO: Move the bulk of the cache logic to EditorUpload
  if (isValidDataUriImage(editor, img)) {
    const blobCache = editor.editorUpload.blobCache;
    let blobInfo;

    const existingBlobInfo = blobCache.getByData(base64, type);
    if (!existingBlobInfo) {
      blobInfo = blobCache.create(id, imageItem.blob, base64, name);
      blobCache.add(blobInfo);
    } else {
      blobInfo = existingBlobInfo;
    }

    pasteHtml(editor, '<img src="' + blobInfo.blobUri() + '">', false);
  } else {
    pasteHtml(editor, '<img src="' + imageItem.uri + '">', false);
  }
};

const isClipboardEvent = (event: Event): event is ClipboardEvent => event.type === 'paste';

const readBlobsAsDataUris = (items: File[]) => Promise.all(Arr.map(items, (item: any) => new Promise((resolve) => {
  const blob = item.getAsFile ? item.getAsFile() : item;

  const reader = new window.FileReader();
  reader.onload = () => {
    resolve({
      blob,
      uri: reader.result
    });
  };
  reader.readAsDataURL(blob);
})));

const getImagesFromDataTransfer = (dataTransfer: DataTransfer) => {
  const items = dataTransfer.items ? Arr.map(Arr.from(dataTransfer.items), (item) => item.getAsFile()) : [];
  const files = dataTransfer.files ? Arr.from(dataTransfer.files) : [];
  const images = Arr.filter(items.length > 0 ? items : files, (file) => /^image\/(jpeg|png|gif|bmp)$/.test(file.type));
  return images;
};

/**
 * Checks if the clipboard contains image data if it does it will take that data
 * and convert it into a data url image and paste that image at the caret location.
 *
 * @param  {ClipboardEvent} e Paste/drop event object.
 * @param  {DOMRange} rng Rng object to move selection to.
 * @return {Boolean} true/false if the image data was found or not.
 */
const pasteImageData = (editor, e: ClipboardEvent | DragEvent, rng: Range) => {
  const dataTransfer = isClipboardEvent(e) ? e.clipboardData : e.dataTransfer;

  if (Settings.getPasteDataImages(editor) && dataTransfer) {
    const images = getImagesFromDataTransfer(dataTransfer);

    if (images.length > 0) {
      e.preventDefault();

      readBlobsAsDataUris(images).then((blobResults) => {
        if (rng) {
          editor.selection.setRng(rng);
        }

        Arr.each(blobResults, (result) => {
          pasteImage(editor, result);
        });
      });

      return true;
    }
  }

  return false;
};

/**
 * Chrome on Android doesn't support proper clipboard access so we have no choice but to allow the browser default behavior.
 *
 * @param {Event} e Paste event object to check if it contains any data.
 * @return {Boolean} true/false if the clipboard is empty or not.
 */
const isBrokenAndroidClipboardEvent = (e: ClipboardEvent) => {
  const clipboardData = e.clipboardData;

  return navigator.userAgent.indexOf('Android') !== -1 && clipboardData && clipboardData.items && clipboardData.items.length === 0;
};

const isKeyboardPasteEvent = (e: KeyboardEvent) => (VK.metaKeyPressed(e) && e.keyCode === 86) || (e.shiftKey && e.keyCode === 45);

const registerEventHandlers = (editor: Editor, pasteBin: PasteBin, pasteFormat: Cell<string>) => {
  const keyboardPasteEvent = Singleton.value();
  let keyboardPastePlainTextState;

  editor.on('keydown', function (e) {
    function removePasteBinOnKeyUp(e) {
      // Ctrl+V or Shift+Insert
      if (isKeyboardPasteEvent(e) && !e.isDefaultPrevented()) {
        pasteBin.remove();
      }
    }

    // Ctrl+V or Shift+Insert
    if (isKeyboardPasteEvent(e) && !e.isDefaultPrevented()) {
      keyboardPastePlainTextState = e.shiftKey && e.keyCode === 86;

      // Edge case on Safari on Mac where it doesn't handle Cmd+Shift+V correctly
      // it fires the keydown but no paste or keyup so we are left with a paste bin
      if (keyboardPastePlainTextState && Env.webkit && navigator.userAgent.indexOf('Version/') !== -1) {
        return;
      }

      // Prevent undoManager keydown handler from making an undo level with the pastebin in it
      e.stopImmediatePropagation();

      // track that this is a keyboard paste event but remove it once the paste event
      // has had enough time to be added to the stack first
      keyboardPasteEvent.set(e);
      window.setTimeout(() => {
        keyboardPasteEvent.clear();
      }, 100);

      // IE doesn't support Ctrl+Shift+V and it doesn't even produce a paste event
      // so lets fake a paste event and let IE use the execCommand/dataTransfer methods
      if (Env.ie && keyboardPastePlainTextState) {
        e.preventDefault();
        Events.firePaste(editor, true);
        return;
      }

      pasteBin.remove();
      pasteBin.create();

      // Remove pastebin if we get a keyup and no paste event
      // For example pasting a file in IE 11 will not produce a paste event
      editor.once('keyup', removePasteBinOnKeyUp);
      editor.once('paste', function () {
        editor.off('keyup', removePasteBinOnKeyUp);
      });
    }
  });

  function insertClipboardContent(clipboardContent: ClipboardContents, isKeyBoardPaste: boolean, plainTextMode: boolean, internal: boolean) {
    let content;

    // Grab HTML from Clipboard API or paste bin as a fallback
    if (hasContentType(clipboardContent, 'text/html')) {
      content = clipboardContent['text/html'];
    } else {
      content = pasteBin.getHtml();
      internal = internal ? internal : InternalHtml.isMarked(content);

      // If paste bin is empty try using plain text mode
      // since that is better than nothing right
      if (pasteBin.isDefaultContent(content)) {
        plainTextMode = true;
      }
    }

    content = Utils.trimHtml(content);

    pasteBin.remove();

    const isPlainTextHtml = (internal === false && Newlines.isPlainText(content));
    const isImage = SmartPaste.isImageUrl(content);

    // If we got nothing from clipboard API and pastebin or the content is a plain text (with only
    // some BRs, Ps or DIVs as newlines) then we fallback to plain/text
    if (!content.length || (isPlainTextHtml && !isImage)) {
      plainTextMode = true;
    }

    // Grab plain text from Clipboard API or convert existing HTML to plain text
    if (plainTextMode || isImage) {
      // Use plain text contents from Clipboard API unless the HTML contains paragraphs then
      // we should convert the HTML to plain text since works better when pasting HTML/Word contents as plain text
      if (hasContentType(clipboardContent, 'text/plain') && isPlainTextHtml) {
        content = clipboardContent['text/plain'];
      } else {
        content = Utils.innerText(content);
      }
    }

    // If the content is the paste bin default HTML then it was
    // impossible to get the cliboard data out.
    if (pasteBin.isDefaultContent(content)) {
      if (!isKeyBoardPaste) {
        editor.windowManager.alert('Please use Ctrl+V/Cmd+V keyboard shortcuts to paste contents.');
      }

      return;
    }

    if (plainTextMode) {
      pasteText(editor, content);
    } else {
      pasteHtml(editor, content, internal);
    }
  }

  const getLastRng = function () {
    return pasteBin.getLastRng() || editor.selection.getRng();
  };

  editor.on('paste', function (e: EditorEvent<ClipboardEvent & { ieFake: boolean }>) {
    const isKeyBoardPaste = keyboardPasteEvent.isSet();
    const clipboardContent = getClipboardContent(editor, e);

    const plainTextMode = pasteFormat.get() === 'text' || keyboardPastePlainTextState;
    let internal = hasContentType(clipboardContent, InternalHtml.internalHtmlMime());

    keyboardPastePlainTextState = false;

    if (e.isDefaultPrevented() || isBrokenAndroidClipboardEvent(e)) {
      pasteBin.remove();
      return;
    }

    if (!hasHtmlOrText(clipboardContent) && pasteImageData(editor, e, getLastRng())) {
      pasteBin.remove();
      return;
    }

    // Not a keyboard paste prevent default paste and try to grab the clipboard contents using different APIs
    if (!isKeyBoardPaste) {
      e.preventDefault();
    }

    // Try IE only method if paste isn't a keyboard paste
    if (Env.ie && (!isKeyBoardPaste || e.ieFake) && !hasContentType(clipboardContent, 'text/html')) {
      pasteBin.create();

      editor.dom.bind(pasteBin.getEl(), 'paste', function (e) {
        e.stopPropagation();
      });

      editor.getDoc().execCommand('Paste', false, null);
      clipboardContent['text/html'] = pasteBin.getHtml();
    }

    // If clipboard API has HTML then use that directly
    if (hasContentType(clipboardContent, 'text/html')) {
      e.preventDefault();

      // if clipboard lacks internal mime type, inspect html for internal markings
      if (!internal) {
        internal = InternalHtml.isMarked(clipboardContent['text/html']);
      }

      insertClipboardContent(clipboardContent, isKeyBoardPaste, plainTextMode, internal);
    } else {
      Delay.setEditorTimeout(editor, function () {
        insertClipboardContent(clipboardContent, isKeyBoardPaste, plainTextMode, internal);
      }, 0);
    }
  });
};

/**
 * This class contains logic for getting HTML contents out of the clipboard.
 *
 * We need to make a lot of ugly hacks to get the contents out of the clipboard since
 * the W3C Clipboard API is broken in all browsers that have it: Gecko/WebKit/Blink.
 * We might rewrite this the way those API:s stabilize. Browsers doesn't handle pasting
 * from applications like Word the same way as it does when pasting into a contentEditable area
 * so we need to do lots of extra work to try to get to this clipboard data.
 *
 * Current implementation steps:
 *  1. On keydown with paste keys Ctrl+V or Shift+Insert create
 *     a paste bin element and move focus to that element.
 *  2. Wait for the browser to fire a "paste" event and get the contents out of the paste bin.
 *  3. Check if the paste was successful if true, process the HTML.
 *  (4). If the paste was unsuccessful use IE execCommand, Clipboard API, document.dataTransfer old WebKit API etc.
 *
 * @class tinymce.pasteplugin.Clipboard
 * @private
 */

const registerEventsAndFilters = (editor: Editor, pasteBin: PasteBin, pasteFormat: Cell<string>) => {
  registerEventHandlers(editor, pasteBin, pasteFormat);
  let src;

  // Remove all data images from paste for example from Gecko
  // except internal images like video elements
  editor.parser.addNodeFilter('img', (nodes, name, args) => {
    const isPasteInsert = (args) => args.data && args.data.paste === true;

    const remove = (node) => {
      if (!node.attr('data-mce-object') && src !== Env.transparentSrc) {
        node.remove();
      }
    };

    const isWebKitFakeUrl = (src) => src.indexOf('webkit-fake-url') === 0;

    const isDataUri = (src: string) => src.indexOf('data:') === 0;

    if (!Settings.getPasteDataImages(editor) && isPasteInsert(args)) {
      let i = nodes.length;

      while (i--) {
        src = nodes[i].attr('src');

        if (!src) {
          continue;
        }

        // Safari on Mac produces webkit-fake-url see: https://bugs.webkit.org/show_bug.cgi?id=49141
        if (isWebKitFakeUrl(src)) {
          remove(nodes[i]);
        } else if (!Settings.getAllowHtmlDataUrls(editor) && isDataUri(src)) {
          remove(nodes[i]);
        }
      }
    }
  });
};

export {
  registerEventsAndFilters,
  pasteHtml,
  pasteText,
  pasteImageData,
  getDataTransferItems,
  hasHtmlOrText,
  hasContentType
};<|MERGE_RESOLUTION|>--- conflicted
+++ resolved
@@ -5,10 +5,6 @@
  * For commercial licenses see https://www.tiny.cloud/
  */
 
-<<<<<<< HEAD
-=======
-import { ClipboardEvent, DataTransfer, DragEvent, Event, File, HTMLImageElement, Image, KeyboardEvent, navigator, Range } from '@ephox/dom-globals';
->>>>>>> d580ac10
 import { Arr, Cell, Singleton } from '@ephox/katamari';
 import Editor from 'tinymce/core/api/Editor';
 import Env from 'tinymce/core/api/Env';
