--- conflicted
+++ resolved
@@ -18,21 +18,12 @@
     "url": "https://github.com/tinymce/tinymce"
   },
   "dependencies": {
-<<<<<<< HEAD
-    "@ephox/dragster": "^4.0.51",
-    "@ephox/katamari": "^6.1.1",
-    "@ephox/porkbun": "^4.0.37",
-    "@ephox/robin": "^7.0.56",
-    "@ephox/sugar": "^6.1.2",
-    "tslib": "^2.0.0"
-=======
-    "@ephox/dom-globals": "^1.1.2",
     "@ephox/dragster": "^4.0.52",
     "@ephox/katamari": "^6.1.2",
     "@ephox/porkbun": "^4.0.38",
     "@ephox/robin": "^7.0.57",
-    "@ephox/sugar": "^6.1.3"
->>>>>>> 02702c62
+    "@ephox/sugar": "^6.1.3",
+    "tslib": "^2.0.0"
   },
   "author": "Ephox Corporation",
   "license": "Apache-2.0",
