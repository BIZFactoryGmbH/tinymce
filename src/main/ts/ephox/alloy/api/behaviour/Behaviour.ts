--- conflicted
+++ resolved
@@ -1,21 +1,11 @@
-<<<<<<< HEAD
-import { FieldSchema, Objects, Processor, ValueSchema } from '@ephox/boulder';
-import { Fun } from '@ephox/katamari';
-import { AlloyBehaviour, AlloyBehaviourConfig } from 'ephox/alloy/alien/TypeDefinitions';
-import { ComposingCreateConfig } from 'ephox/alloy/api/behaviour/Composing';
-import { DockingBehaviour } from 'ephox/alloy/api/behaviour/Docking';
-=======
 import { FieldSchema, Objects, DslType, ValueSchema } from '@ephox/boulder';
 import { Fun } from '@ephox/katamari';
 import { ComposingCreateConfig } from '../../api/behaviour/Composing';
 import { DockingBehaviour } from '../../api/behaviour/Docking';
->>>>>>> c7e92c3c
 
 import * as Behaviour from '../../behaviour/common/Behaviour';
 import * as NoState from '../../behaviour/common/NoState';
 
-<<<<<<< HEAD
-=======
 export interface AlloyBehaviour {
   config: (spec: any) => { [key: string]: (any) => any };
   exhibit: (info: any, base: any) => {};
@@ -46,16 +36,11 @@
   state?: {};
 }
 
->>>>>>> c7e92c3c
 const derive = function (capabilities): {} {
   return Objects.wrapAll(capabilities);
 };
 
-<<<<<<< HEAD
-const simpleSchema: Processor = ValueSchema.objOfOnly([
-=======
 const simpleSchema: DslType.Processor = ValueSchema.objOfOnly([
->>>>>>> c7e92c3c
   FieldSchema.strict('fields'),
   FieldSchema.strict('name'),
   FieldSchema.defaulted('active', { }),
@@ -69,11 +54,7 @@
   return Behaviour.create(value.fields, value.name, value.active, value.apis, value.extra, value.state);
 };
 
-<<<<<<< HEAD
-const modeSchema: Processor = ValueSchema.objOfOnly([
-=======
 const modeSchema: DslType.Processor = ValueSchema.objOfOnly([
->>>>>>> c7e92c3c
   FieldSchema.strict('branchKey'),
   FieldSchema.strict('branches'),
   FieldSchema.strict('name'),
