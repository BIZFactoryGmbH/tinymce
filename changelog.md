# Changelog
All notable changes to this project will be documented in this file.

The format is based on [Keep a Changelog](http://keepachangelog.com/en/1.0.0/)
and this project adheres to [Semantic Versioning](http://semver.org/spec/v2.0.0.html).

## [Unreleased]

<<<<<<< HEAD
## [3.26.0] - 2018-09-05
### Added
 - Added the data alloy identifiers to the DOM nodes themselves. They are no longer in the
 visible HTML

## ADD the 3.25.0 changelog here. Should be something about debugging capability
=======
## [3.25.0] - 2018-09-05
### Added
 - Added dynamic configuration of debugging modes
>>>>>>> 97c65083

## [3.24.0] - 2018-09-04
### Added
 - Added InlineView.showMenuAt() to special-case positioning for inline menus
 - Added Sandboxing.openWhileCloaked() convenience method

## [3.23.0] - 2018-08-31
### Added
 - Added eventOrder for Dropdowns
 - Added extra debugging information

## [3.22.0] - 2018-08-29
### Added
 - Added dragging behaviour flag for repositionTarget (defaults to true)
 - Added dragging behaviour handler (onDrag)

## [3.21.0] - 2018-08-29
### Added
 - onChoose event to Sliders

## [3.20.0] - 2018-08-28
### Added
 - Replacing.replaceAt and Replacing.replaceBy

## [3.19.0] - 2018-08-23
### Added
 - Tooltipping API access to hideAllExclusive, and tooltipComponents in config
 - DomFactory.simple and DomFactory.dom for quick generation of basic AlloySpec objects
 - InlineView API: getContent
 - Readable state for Flatgrid Keying types
 - Support for matrix-style menus
 - Consistent definitions for itemBehaviours and widgetBehaviours
 - IgnoreFocus capability for item widgets
 - Exposing onChangeTab and onDismissTab through TabSectionTypes
 - Chain methods for TestStore

## [3.18.0] - 2018-08-20
### Added
 - selectClasses and selectAttributes to HtmlSelect sketcher

## [3.17.0] - 2018-08-10
### Added
 - Configuration for InlineView: fireDismissalEventInstead
 - SystemEvents.dismissRequested()

## [3.16.0] - 2018-08-08
### Added
- Reflecting behaviour
- ModalDialog getFooter API
- Exported AlloyComponent and renamed MomentoRecord to MementoRecord

## [3.15.0] - 2018-08-03
### Added
- Typeahead, SplitDropdown: getHotspot option

## [3.14.0] - 2018-08-01
### Added
- SlotContainer: new sketcher

## [3.13.0] - 2018-08-01
### Added
- ModalDialog setIdle and setBusy API

## [3.12.0] - 2018-08-01
### Added
- Alloy listens to paste event

## [3.11.0] - 2018-07-31
### Added
- Highlighting.getCandidates API
- TabSection showTab API

## [3.10.0] - 2018-07-31
### Added
- Changelog.
- The capability to set dropdown anchor points to something other than the drop button.<|MERGE_RESOLUTION|>--- conflicted
+++ resolved
@@ -6,18 +6,14 @@
 
 ## [Unreleased]
 
-<<<<<<< HEAD
 ## [3.26.0] - 2018-09-05
 ### Added
  - Added the data alloy identifiers to the DOM nodes themselves. They are no longer in the
  visible HTML
 
-## ADD the 3.25.0 changelog here. Should be something about debugging capability
-=======
 ## [3.25.0] - 2018-09-05
 ### Added
  - Added dynamic configuration of debugging modes
->>>>>>> 97c65083
 
 ## [3.24.0] - 2018-09-04
 ### Added
