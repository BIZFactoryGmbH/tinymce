--- conflicted
+++ resolved
@@ -1,11 +1,6 @@
-<<<<<<< HEAD
-import { Pipeline, Log } from '@ephox/agar';
+import { Log, Pipeline } from '@ephox/agar';
 import { UnitTest } from '@ephox/bedrock-client';
-=======
-import { Log, Pipeline } from '@ephox/agar';
-import { UnitTest } from '@ephox/bedrock';
 import { Cell } from '@ephox/katamari';
->>>>>>> 6f823b48
 import { LegacyUnit, TinyLoader } from '@ephox/mcagar';
 
 import Plugin from 'tinymce/plugins/legacyoutput/Plugin';
